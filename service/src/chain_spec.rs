--- conflicted
+++ resolved
@@ -6,19 +6,11 @@
 use minterest_primitives::{VestingBucket, VestingScheduleJson};
 use node_minterest_runtime::{
 	get_all_modules_accounts, AccountId, AuraConfig, Balance, BalancesConfig, BlockNumber, ControllerConfig,
-<<<<<<< HEAD
 	ExistentialDeposit, GenesisConfig, GrandpaConfig, LiquidationPoolsConfig, LiquidityPoolsConfig,
 	MinterestCouncilMembershipConfig, MinterestModelConfig, MinterestOracleConfig, MntTokenConfig, MntTokenModuleId,
 	OperatorMembershipMinterestConfig, PricesConfig, RiskManagerConfig, Signature, SudoConfig, SystemConfig,
 	TokensConfig, VestingConfig, WhitelistCouncilMembershipConfig, BLOCKS_PER_YEAR, BTC, DOLLARS, DOT, ETH, KSM, MNT,
 	PROTOCOL_INTEREST_TRANSFER_THRESHOLD, TOTAL_ALLOCATION, WASM_BINARY,
-=======
-	GenesisConfig, GrandpaConfig, LiquidationPoolsConfig, LiquidityPoolsConfig, MinterestCouncilMembershipConfig,
-	MinterestModelConfig, MinterestOracleConfig, MntTokenConfig, OperatorMembershipMinterestConfig, PricesConfig,
-	RiskManagerConfig, Signature, SudoConfig, SystemConfig, TokensConfig, VestingConfig,
-	WhitelistCouncilMembershipConfig, BTC, DOLLARS, DOT, ETH, KSM, MNT, PROTOCOL_INTEREST_TRANSFER_THRESHOLD,
-	WASM_BINARY,
->>>>>>> a9382d1a
 };
 use risk_manager::RiskManagerData;
 use sc_service::ChainType;
@@ -82,21 +74,6 @@
 		"dev",
 		ChainType::Development,
 		move || {
-			let dev_vesting_list_json = &include_bytes!("../../resources/dev-minterest-vesting-MNT.json")[..];
-			let dev_vesting_list: Vec<(AccountId, BlockNumber, BlockNumber, u32, Balance)> =
-				serde_json::from_slice(dev_vesting_list_json).unwrap();
-
-			// ensure no duplicates exist.
-			let unique_dev_vesting_accounts = dev_vesting_list
-				.iter()
-				.map(|(account, _, _, _, _)| account)
-				.cloned()
-				.collect::<std::collections::BTreeSet<_>>();
-			assert!(
-				unique_dev_vesting_accounts.len() == dev_vesting_list.len(),
-				"duplicate vesting accounts in genesis."
-			);
-
 			testnet_genesis(
 				wasm_binary,
 				// Initial PoA authorities
@@ -118,7 +95,6 @@
 					// Polina
 					hex!["a0a9c551ef3876b936712d2f96617c84b50ccb46e89e38c05129510d58de844d"].into(),
 				],
-				dev_vesting_list,
 				true,
 			)
 		},
@@ -155,26 +131,7 @@
 				// Sudo account
 				get_account_id_from_seed::<sr25519::Public>("Alice"),
 				// Pre-funded accounts
-<<<<<<< HEAD
 				vec![get_account_id_from_seed::<sr25519::Public>("Alice")],
-=======
-				vec![
-					get_account_id_from_seed::<sr25519::Public>("Alice"),
-					get_account_id_from_seed::<sr25519::Public>("Bob"),
-					get_account_id_from_seed::<sr25519::Public>("Charlie"),
-					get_account_id_from_seed::<sr25519::Public>("Dave"),
-					get_account_id_from_seed::<sr25519::Public>("Eve"),
-					get_account_id_from_seed::<sr25519::Public>("Ferdie"),
-					get_account_id_from_seed::<sr25519::Public>("Alice//stash"),
-					get_account_id_from_seed::<sr25519::Public>("Bob//stash"),
-					get_account_id_from_seed::<sr25519::Public>("Charlie//stash"),
-					get_account_id_from_seed::<sr25519::Public>("Dave//stash"),
-					get_account_id_from_seed::<sr25519::Public>("Eve//stash"),
-					get_account_id_from_seed::<sr25519::Public>("Ferdie//stash"),
-				],
-				// TODO: implement vesting_list with a json file
-				vec![],
->>>>>>> a9382d1a
 				true,
 			)
 		},
@@ -217,8 +174,6 @@
 					get_account_id_from_seed::<sr25519::Public>("Alice//stash"),
 					get_account_id_from_seed::<sr25519::Public>("Bob//stash"),
 				],
-				// TODO: implement vesting_list with a json file
-				vec![],
 				true,
 			)
 		},
@@ -245,108 +200,24 @@
 	endowed_accounts: Vec<AccountId>,
 	_enable_println: bool,
 ) -> GenesisConfig {
-	// Initial allocation calculation
-	let existential_deposit = ExistentialDeposit::get();
-	let mut total_allocated = Balance::zero();
-
 	// Reading the initial allocations from the file.
 	let allocated_accounts_json = &include_bytes!("../../resources/dev-minterest-allocation-MNT.json")[..];
 	let allocated_list_parsed: HashMap<VestingBucket, Vec<VestingScheduleJson<AccountId, Balance>>> =
 		serde_json::from_slice(allocated_accounts_json).unwrap();
 
-	// Calculation existential balance for the pallets accounts and sudo account.
-	let existential_balances: Vec<(AccountId, Balance)> = endowed_accounts
-		.into_iter()
-		// all pallets excluding mnt-token pallet
-		.chain(get_all_modules_accounts().into_iter().skip(1))
-		.map(|account_id| (account_id, existential_deposit))
-		.collect();
-	let total_existential = existential_balances.iter().map(|(_, x)| x).sum::<u128>();
-
-	// The mnt-token pallet balance: community_bucket_total_amount - total_existential
-	let mnt_token_pallet_balance = VestingBucket::Community
-		.total_amount()
-		.checked_sub(total_existential)
-		.expect("overflow in the calculation of the mnt-token pallet balance");
-
-	let initial_allocation = existential_balances
-		.into_iter()
-		.chain(vec![(MntTokenModuleId::get().into_account(), mnt_token_pallet_balance)])
-		.chain(allocated_list_parsed.iter().flat_map(|(_bucket, schedules)| {
+	let allocated_list = allocated_list_parsed
+		.iter()
+		.flat_map(|(_bucket, schedules)| {
 			schedules
 				.iter()
 				.map(|schedule| (schedule.account.clone(), schedule.amount))
-		}))
-		.fold(
-			BTreeMap::<AccountId, Balance>::new(),
-			|mut acc, (account_id, amount)| {
-				// merge duplicated accounts
-				if let Some(balance) = acc.get_mut(&account_id) {
-					*balance = balance
-						.checked_add(amount)
-						.expect("balance cannot overflow when building genesis");
-				} else {
-					acc.insert(account_id.clone(), amount);
-				}
-
-				total_allocated = total_allocated
-					.checked_add(amount)
-					.expect("total insurance cannot overflow when building genesis");
-				acc
-			},
-		)
-		.into_iter()
+		})
 		.collect::<Vec<(AccountId, Balance)>>();
 
-	// check total allocated
-	assert_eq!(
-		total_allocated, TOTAL_ALLOCATION,
-		"total allocation must be equal to 100,000,030 MNT tokens."
-	);
-
+	// Initial allocation calculation
+	let initial_allocations = calculate_initial_allocations(endowed_accounts, allocated_list);
 	// Vesting calculation
-	let mut vesting_list: Vec<(VestingBucket, AccountId, BlockNumber, BlockNumber, u32, Balance)> = Vec::new();
-	for (bucket, schedules) in allocated_list_parsed.iter() {
-		let total_bucket_amount: Balance = schedules.iter().map(|schedule| schedule.amount).sum();
-		assert_eq!(
-			total_bucket_amount,
-			bucket.total_amount(),
-			"total amount of distributed tokens must be equal to the number of tokens in the bucket."
-		);
-
-		for schedule in schedules.iter() {
-			let start: BlockNumber = bucket.unlock_begins_in_days().into();
-			let period: BlockNumber = BlockNumber::one(); // block by block
-
-			let period_count: u32 = bucket.vesting_duration() as u32 * BLOCKS_PER_YEAR as u32;
-
-			let per_period: Balance = schedule
-				.amount
-				.checked_div(period_count as u128)
-				.unwrap_or(schedule.amount);
-
-			vesting_list.push((
-				*bucket,
-				schedule.account.clone(),
-				start,
-				period,
-				period_count,
-				per_period,
-			));
-		}
-	}
-
-	// ensure no duplicates exist.
-	let unique_vesting_accounts = vesting_list
-		.iter()
-		.map(|(_, account, _, _, _, _)| account)
-		.cloned()
-		.collect::<std::collections::BTreeSet<_>>();
-
-	assert!(
-		unique_vesting_accounts.len() == vesting_list.len(),
-		"duplicate vesting accounts in genesis."
-	);
+	let vesting_list = calculate_vesting_list(allocated_list_parsed);
 
 	GenesisConfig {
 		frame_system: Some(SystemConfig {
@@ -355,7 +226,7 @@
 			changes_trie_config: Default::default(),
 		}),
 		pallet_balances: Some(BalancesConfig {
-			balances: initial_allocation,
+			balances: initial_allocations,
 		}),
 		pallet_aura: Some(AuraConfig {
 			authorities: initial_authorities.iter().map(|x| (x.0.clone())).collect(),
@@ -580,7 +451,13 @@
 			],
 		}),
 		module_prices: Some(PricesConfig {
-			locked_price: vec![],
+			locked_price: vec![
+				(DOT, FixedU128::saturating_from_integer(2)),
+				(KSM, FixedU128::saturating_from_integer(2)),
+				(ETH, FixedU128::saturating_from_integer(2)),
+				(BTC, FixedU128::saturating_from_integer(2)),
+				(MNT, FixedU128::saturating_from_integer(2)),
+			],
 			_phantom: Default::default(),
 		}),
 		pallet_collective_Instance1: Some(Default::default()),
@@ -617,7 +494,6 @@
 	initial_authorities: Vec<(AuraId, GrandpaId)>,
 	root_key: AccountId,
 	endowed_accounts: Vec<AccountId>,
-	vesting_list: Vec<(AccountId, BlockNumber, BlockNumber, u32, Balance)>,
 	_enable_println: bool,
 ) -> GenesisConfig {
 	GenesisConfig {
@@ -906,25 +782,117 @@
 			minted_pools: vec![DOT, ETH, KSM, BTC],
 			_phantom: Default::default(),
 		}),
-<<<<<<< HEAD
 		module_vesting: Some(VestingConfig { vesting: vec![] }),
-=======
-		module_vesting: Some(VestingConfig { vesting: vesting_list }),
->>>>>>> a9382d1a
 	}
 }
 
 /// Calculates the total allocation and generates a list of accounts with balance for allocation.
 ///
-/// - `ed_accounts`:
-/// - `allocated_list`:
+/// - `ed_accounts`: accounts to which the existential balance should be deposited
+/// - `allocated_list`: vector of accounts with their initial allocations
+///
+/// Return:
+/// `vec[(account_id, allocation)]` - vector of accounts with their initial allocations
 fn calculate_initial_allocations(
 	ed_accounts: Vec<AccountId>,
 	allocated_list: Vec<(AccountId, Balance)>,
-) -> (Balance, Vec<(AccountId, Balance)>) {
-	// FIXME
-	(
-		Balance::zero(),
-		vec![(MntTokenModuleId::get().into_account(), Balance::zero())],
-	)
+) -> Vec<(AccountId, Balance)> {
+	// Initial allocation calculation
+	let existential_deposit = ExistentialDeposit::get();
+	let mut total_allocated = Balance::zero();
+
+	// Calculation existential balance for the pallets accounts and sudo account.
+	let existential_balances: Vec<(AccountId, Balance)> = ed_accounts
+		.into_iter()
+		.map(|account_id| (account_id, existential_deposit))
+		.collect();
+	let total_existential = existential_balances.iter().map(|(_, x)| x).sum::<u128>();
+
+	// The mnt-token pallet balance: community_bucket_total_amount - total_existential
+	let mnt_token_pallet_balance = VestingBucket::Community
+		.total_amount()
+		.checked_sub(total_existential)
+		.expect("overflow in the calculation of the mnt-token pallet balance");
+
+	let initial_allocations = existential_balances
+		.into_iter()
+		.chain(vec![(MntTokenModuleId::get().into_account(), mnt_token_pallet_balance)])
+		.chain(allocated_list)
+		.fold(
+			BTreeMap::<AccountId, Balance>::new(),
+			|mut acc, (account_id, amount)| {
+				// merge duplicated accounts
+				if let Some(balance) = acc.get_mut(&account_id) {
+					*balance = balance
+						.checked_add(amount)
+						.expect("balance cannot overflow when building genesis");
+				} else {
+					acc.insert(account_id.clone(), amount);
+				}
+
+				total_allocated = total_allocated
+					.checked_add(amount)
+					.expect("total insurance cannot overflow when building genesis");
+				acc
+			},
+		)
+		.into_iter()
+		.collect::<Vec<(AccountId, Balance)>>();
+
+	// check total allocated
+	assert_eq!(
+		total_allocated, TOTAL_ALLOCATION,
+		"total allocation must be equal to 100,000,030 MNT tokens."
+	);
+	initial_allocations
+}
+
+///
+fn calculate_vesting_list(
+	allocated_list_parsed: HashMap<VestingBucket, Vec<VestingScheduleJson<AccountId, Balance>>>,
+) -> Vec<(VestingBucket, AccountId, BlockNumber, BlockNumber, u32, Balance)> {
+	let mut vesting_list: Vec<(VestingBucket, AccountId, BlockNumber, BlockNumber, u32, Balance)> = Vec::new();
+	for (bucket, schedules) in allocated_list_parsed.iter() {
+		let total_bucket_amount: Balance = schedules.iter().map(|schedule| schedule.amount).sum();
+		assert_eq!(
+			total_bucket_amount,
+			bucket.total_amount(),
+			"total amount of distributed tokens must be equal to the number of tokens in the bucket."
+		);
+
+		for schedule in schedules.iter() {
+			let start: BlockNumber = bucket.unlock_begins_in_days().into();
+			let period: BlockNumber = BlockNumber::one(); // block by block
+
+			let period_count: u32 = bucket.vesting_duration() as u32 * BLOCKS_PER_YEAR as u32;
+
+			let per_period: Balance = schedule
+				.amount
+				.checked_div(period_count as u128)
+				.unwrap_or(schedule.amount);
+
+			vesting_list.push((
+				*bucket,
+				schedule.account.clone(),
+				start,
+				period,
+				period_count,
+				per_period,
+			));
+		}
+	}
+
+	// ensure no duplicates exist.
+	let unique_vesting_accounts = vesting_list
+		.iter()
+		.map(|(_, account, _, _, _, _)| account)
+		.cloned()
+		.collect::<std::collections::BTreeSet<_>>();
+
+	assert!(
+		unique_vesting_accounts.len() == vesting_list.len(),
+		"duplicate vesting accounts in genesis."
+	);
+
+	vesting_list
 }