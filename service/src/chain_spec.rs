use controller::{ControllerData, PauseKeeper};
use hex_literal::hex;
use liquidation_pools::{LiquidationPool, LiquidationPoolCommonData};
use liquidity_pools::Pool;
use minterest_model::MinterestModelData;
use node_minterest_runtime::{
	AccountId, AccountsConfig, AuraConfig, Balance, BalancesConfig, ControllerConfig, CurrencyId, GenesisConfig,
	GrandpaConfig, LiquidationPoolsConfig, LiquidityPoolsConfig, MinterestCouncilMembershipConfig,
	MinterestModelConfig, MinterestOracleConfig, OperatorMembershipMinterestConfig, RiskManagerConfig, Signature,
	SudoConfig, SystemConfig, TokensConfig, DOLLARS, WASM_BINARY,
};
use risk_manager::RiskManagerData;
use sc_service::ChainType;
use sc_telemetry::TelemetryEndpoints;
use serde_json::map::Map;
use sp_consensus_aura::sr25519::AuthorityId as AuraId;
use sp_core::{sr25519, Pair, Public};
use sp_finality_grandpa::AuthorityId as GrandpaId;
use sp_runtime::traits::One;
use sp_runtime::{
	traits::{IdentifyAccount, Verify, Zero},
	FixedPointNumber, FixedU128,
};

// The URL for the telemetry server.
// const STAGING_TELEMETRY_URL: &str = "wss://telemetry.polkadot.io/submit/";

const INITIAL_BALANCE: u128 = 100_000 * DOLLARS;

// The URL for the telemetry server.
const STAGING_TELEMETRY_URL: &str = "wss://telemetry.polkadot.io/submit/";

/// Specialized `ChainSpec`. This is a specialization of the general Substrate ChainSpec type.
pub type ChainSpec = sc_service::GenericChainSpec<GenesisConfig>;

/// Generate a crypto pair from seed.
pub fn get_from_seed<TPublic: Public>(seed: &str) -> <TPublic::Pair as Pair>::Public {
	TPublic::Pair::from_string(&format!("//{}", seed), None)
		.expect("static values are valid; qed")
		.public()
}

type AccountPublic = <Signature as Verify>::Signer;

/// Generate an account ID from seed.
pub fn get_account_id_from_seed<TPublic: Public>(seed: &str) -> AccountId
where
	AccountPublic: From<<TPublic::Pair as Pair>::Public>,
{
	AccountPublic::from(get_from_seed::<TPublic>(seed)).into_account()
}

/// Generate an Aura authority key.
pub fn authority_keys_from_seed(seed: &str) -> (AuraId, GrandpaId) {
	(get_from_seed::<AuraId>(seed), get_from_seed::<GrandpaId>(seed))
}

pub fn development_config() -> Result<ChainSpec, String> {
	let mut properties = Map::new();
	properties.insert("tokenSymbol".into(), "MNT".into());
	properties.insert("tokenDecimals".into(), 18.into());

	let wasm_binary = WASM_BINARY.ok_or_else(|| "Development wasm binary not available".to_string())?;

	Ok(ChainSpec::from_genesis(
		// Name
		"Development",
		// ID
		"dev",
		ChainType::Development,
		move || {
			testnet_genesis(
				wasm_binary,
				// Initial PoA authorities
				vec![authority_keys_from_seed("Alice")],
				// Sudo account
				get_account_id_from_seed::<sr25519::Public>("Alice"),
				// Pre-funded accounts
				vec![
					// liquidation pool
					hex!["6d6f646c6d696e2f6c71646e0000000000000000000000000000000000000000"].into(),
					hex!["680ee3a95d0b19619d9483fdee34f5d0016fbadd7145d016464f6bfbb993b46b"].into(),
					get_account_id_from_seed::<sr25519::Public>("Alice"),
					get_account_id_from_seed::<sr25519::Public>("Bob"),
					get_account_id_from_seed::<sr25519::Public>("Alice//stash"),
					get_account_id_from_seed::<sr25519::Public>("Bob//stash"),
				],
				true,
			)
		},
		// Bootnodes
		vec![],
		// Telemetry
		None,
		// Protocol ID
		None,
		// Properties
		Some(properties),
		// Extensions
		None,
	))
}

pub fn local_testnet_config() -> Result<ChainSpec, String> {
	let mut properties = Map::new();
	properties.insert("tokenSymbol".into(), "MNT".into());
	properties.insert("tokenDecimals".into(), 18.into());

	let wasm_binary = WASM_BINARY.ok_or_else(|| "Development wasm binary not available".to_string())?;

	Ok(ChainSpec::from_genesis(
		// Name
		"Local Testnet",
		// ID
		"local_testnet",
		ChainType::Local,
		move || {
			testnet_genesis(
				wasm_binary,
				// Initial PoA authorities
				vec![authority_keys_from_seed("Alice"), authority_keys_from_seed("Bob")],
				// Sudo account
				get_account_id_from_seed::<sr25519::Public>("Alice"),
				// Pre-funded accounts
				vec![
					get_account_id_from_seed::<sr25519::Public>("Alice"),
					get_account_id_from_seed::<sr25519::Public>("Bob"),
					get_account_id_from_seed::<sr25519::Public>("Charlie"),
					get_account_id_from_seed::<sr25519::Public>("Dave"),
					get_account_id_from_seed::<sr25519::Public>("Eve"),
					get_account_id_from_seed::<sr25519::Public>("Ferdie"),
					get_account_id_from_seed::<sr25519::Public>("Alice//stash"),
					get_account_id_from_seed::<sr25519::Public>("Bob//stash"),
					get_account_id_from_seed::<sr25519::Public>("Charlie//stash"),
					get_account_id_from_seed::<sr25519::Public>("Dave//stash"),
					get_account_id_from_seed::<sr25519::Public>("Eve//stash"),
					get_account_id_from_seed::<sr25519::Public>("Ferdie//stash"),
				],
				true,
			)
		},
		// Bootnodes
		vec![],
		// Telemetry
		None,
		// Protocol ID
		None,
		// Properties
		Some(properties),
		// Extensions
		None,
	))
}

pub fn minterest_turbo_testnet_config() -> Result<ChainSpec, String> {
	let mut properties = Map::new();
	properties.insert("tokenSymbol".into(), "MNT".into());
	properties.insert("tokenDecimals".into(), 18.into());

	let wasm_binary = WASM_BINARY.ok_or_else(|| "Development wasm binary not available".to_string())?;

	Ok(ChainSpec::from_genesis(
		"Minterest Turbo",
		"turbo-latest",
		ChainType::Live,
		move || {
			testnet_genesis(
				wasm_binary,
				// Initial PoA authorities
				vec![authority_keys_from_seed("Alice")],
				// Sudo account
				// 5ER9G3d2V4EEq8VjEbjkGbMdgprvtCntTYu9itCRJNHTkWYX
				hex!["680ee3a95d0b19619d9483fdee34f5d0016fbadd7145d016464f6bfbb993b46b"].into(),
				// Pre-funded accounts
				vec![
					hex!["680ee3a95d0b19619d9483fdee34f5d0016fbadd7145d016464f6bfbb993b46b"].into(),
					get_account_id_from_seed::<sr25519::Public>("Alice"),
					get_account_id_from_seed::<sr25519::Public>("Bob"),
					get_account_id_from_seed::<sr25519::Public>("Alice//stash"),
					get_account_id_from_seed::<sr25519::Public>("Bob//stash"),
				],
				true,
			)
		},
		// Bootnodes
		vec![],
		// Telemetry
		Some(
			TelemetryEndpoints::new(vec![(STAGING_TELEMETRY_URL.to_string(), 0)])
				.expect("Staging telemetry url is valid; qed"),
		),
		// Protocol ID
		Some("turbo-latest"),
		// Properties
		Some(properties),
		// Extensions
		Default::default(),
	))
}

/// Configure initial storage state for FRAME pallets.
fn testnet_genesis(
	wasm_binary: &[u8],
	initial_authorities: Vec<(AuraId, GrandpaId)>,
	root_key: AccountId,
	endowed_accounts: Vec<AccountId>,
	_enable_println: bool,
) -> GenesisConfig {
	GenesisConfig {
		frame_system: Some(SystemConfig {
			// Add Wasm runtime to storage.
			code: wasm_binary.to_vec(),
			changes_trie_config: Default::default(),
		}),
		pallet_balances: Some(BalancesConfig {
			// Configure endowed accounts with initial balance of 1 << 60.
			balances: endowed_accounts.iter().cloned().map(|k| (k, 1 << 60)).collect(),
		}),
		pallet_aura: Some(AuraConfig {
			authorities: initial_authorities.iter().map(|x| (x.0.clone())).collect(),
		}),
		pallet_grandpa: Some(GrandpaConfig {
			authorities: initial_authorities.iter().map(|x| (x.1.clone(), 1)).collect(),
		}),
		pallet_sudo: Some(SudoConfig {
			// Assign network admin rights.
			key: root_key.clone(),
		}),
		orml_tokens: Some(TokensConfig {
			endowed_accounts: endowed_accounts
				.iter()
				.flat_map(|x| {
					vec![
						(x.clone(), CurrencyId::DOT, INITIAL_BALANCE),
						(x.clone(), CurrencyId::ETH, INITIAL_BALANCE),
						(x.clone(), CurrencyId::KSM, INITIAL_BALANCE),
						(x.clone(), CurrencyId::BTC, INITIAL_BALANCE),
					]
				})
				.collect(),
		}),
		liquidity_pools: Some(LiquidityPoolsConfig {
			pools: vec![
				(
					CurrencyId::ETH,
					Pool {
						total_borrowed: Balance::zero(),
						borrow_index: FixedU128::one(),
						total_insurance: Balance::zero(),
					},
				),
				(
					CurrencyId::DOT,
					Pool {
						total_borrowed: Balance::zero(),
						borrow_index: FixedU128::one(),
						total_insurance: Balance::zero(),
					},
				),
				(
					CurrencyId::KSM,
					Pool {
						total_borrowed: Balance::zero(),
						borrow_index: FixedU128::one(),
						total_insurance: Balance::zero(),
					},
				),
				(
					CurrencyId::BTC,
					Pool {
						total_borrowed: Balance::zero(),
						borrow_index: FixedU128::one(),
						total_insurance: Balance::zero(),
					},
				),
			],
			pool_user_data: vec![],
		}),
		controller: Some(ControllerConfig {
			controller_dates: vec![
				(
					CurrencyId::ETH,
					ControllerData {
						timestamp: 0,
						insurance_factor: FixedU128::saturating_from_rational(1, 10),
						max_borrow_rate: FixedU128::saturating_from_rational(5, 1000),
						collateral_factor: FixedU128::saturating_from_rational(9, 10), // 90%
					},
				),
				(
					CurrencyId::DOT,
					ControllerData {
						timestamp: 0,
						insurance_factor: FixedU128::saturating_from_rational(1, 10),
						max_borrow_rate: FixedU128::saturating_from_rational(5, 1000),
						collateral_factor: FixedU128::saturating_from_rational(9, 10), // 90%
					},
				),
				(
					CurrencyId::KSM,
					ControllerData {
						timestamp: 0,
						insurance_factor: FixedU128::saturating_from_rational(1, 10),
						max_borrow_rate: FixedU128::saturating_from_rational(5, 1000),
						collateral_factor: FixedU128::saturating_from_rational(9, 10), // 90%
					},
				),
				(
					CurrencyId::BTC,
					ControllerData {
						timestamp: 0,
						insurance_factor: FixedU128::saturating_from_rational(1, 10),
						max_borrow_rate: FixedU128::saturating_from_rational(5, 1000),
						collateral_factor: FixedU128::saturating_from_rational(9, 10), // 90%
					},
				),
			],
			pause_keepers: vec![
				(
					CurrencyId::ETH,
					PauseKeeper {
						deposit_paused: false,
						redeem_paused: false,
						borrow_paused: false,
						repay_paused: false,
						transfer_paused: false,
					},
				),
				(
					CurrencyId::DOT,
					PauseKeeper {
						deposit_paused: false,
						redeem_paused: false,
						borrow_paused: false,
						repay_paused: false,
						transfer_paused: false,
					},
				),
				(
					CurrencyId::KSM,
					PauseKeeper {
						deposit_paused: false,
						redeem_paused: false,
						borrow_paused: false,
						repay_paused: false,
						transfer_paused: false,
					},
				),
				(
					CurrencyId::BTC,
					PauseKeeper {
						deposit_paused: false,
						redeem_paused: false,
						borrow_paused: false,
						repay_paused: false,
						transfer_paused: false,
					},
				),
			],
		}),
		accounts: Some(AccountsConfig {
			allowed_accounts: vec![(get_account_id_from_seed::<sr25519::Public>("Alice"), ())],
			member_count: u8::one(),
		}),
		minterest_model: Some(MinterestModelConfig {
			minterest_model_dates: vec![
				(
					CurrencyId::ETH,
					MinterestModelData {
						kink: FixedU128::saturating_from_rational(8, 10), // 0.8 = 80 %
						base_rate_per_block: FixedU128::zero(),
						multiplier_per_block: FixedU128::saturating_from_rational(9, 1_000_000_000), // 0.047304 PerYear
						jump_multiplier_per_block: FixedU128::saturating_from_rational(207, 1_000_000_000), // 1.09 PerYear
					},
				),
				(
					CurrencyId::DOT,
					MinterestModelData {
						kink: FixedU128::saturating_from_rational(8, 10), // 0.8 = 80 %
						base_rate_per_block: FixedU128::zero(),
						multiplier_per_block: FixedU128::saturating_from_rational(9, 1_000_000_000), // 0.047304 PerYear
						jump_multiplier_per_block: FixedU128::saturating_from_rational(207, 1_000_000_000), // 1.09 PerYear
					},
				),
				(
					CurrencyId::KSM,
					MinterestModelData {
						kink: FixedU128::saturating_from_rational(8, 10), // 0.8 = 80 %
						base_rate_per_block: FixedU128::zero(),
						multiplier_per_block: FixedU128::saturating_from_rational(9, 1_000_000_000), // 0.047304 PerYear
						jump_multiplier_per_block: FixedU128::saturating_from_rational(207, 1_000_000_000), // 1.09 PerYear
					},
				),
				(
					CurrencyId::BTC,
					MinterestModelData {
						kink: FixedU128::saturating_from_rational(8, 10), // 0.8 = 80 %
						base_rate_per_block: FixedU128::zero(),
						multiplier_per_block: FixedU128::saturating_from_rational(9, 1_000_000_000), // 0.047304 PerYear
						jump_multiplier_per_block: FixedU128::saturating_from_rational(207, 1_000_000_000), // 1.09 PerYear
					},
				),
			],
		}),
		risk_manager: Some(RiskManagerConfig {
			risk_manager_dates: vec![
				(
					CurrencyId::ETH,
					RiskManagerData {
						max_attempts: 2,
						min_sum: 200_000 * DOLLARS,                               // In USD. FIXME: temporary value.
						threshold: FixedU128::saturating_from_rational(103, 100), // 3%
						liquidation_incentive: FixedU128::saturating_from_rational(105, 100), // 5%
					},
				),
				(
					CurrencyId::DOT,
					RiskManagerData {
						max_attempts: 2,
						min_sum: 100_000 * DOLLARS,                               // In USD. FIXME: temporary value.
						threshold: FixedU128::saturating_from_rational(103, 100), // 3%
						liquidation_incentive: FixedU128::saturating_from_rational(105, 100), // 5%
					},
				),
				(
					CurrencyId::KSM,
					RiskManagerData {
						max_attempts: 2,
						min_sum: 200_000 * DOLLARS,                               // In USD. FIXME: temporary value.
						threshold: FixedU128::saturating_from_rational(103, 100), // 3%
						liquidation_incentive: FixedU128::saturating_from_rational(105, 100), // 5%
					},
				),
				(
					CurrencyId::BTC,
					RiskManagerData {
						max_attempts: 2,
						min_sum: 200_000 * DOLLARS,                               // In USD. FIXME: temporary value.
						threshold: FixedU128::saturating_from_rational(103, 100), // 3%
						liquidation_incentive: FixedU128::saturating_from_rational(105, 100), // 5%
					},
				),
			],
		}),
		liquidation_pools: Some(LiquidationPoolsConfig {
			liquidation_pool_params: (LiquidationPoolCommonData {
				timestamp: 1,
<<<<<<< HEAD
				balancing_period: 30, // Blocks per 3 minutes.
=======
				balancing_period: 600, // Blocks per 10 minutes.
>>>>>>> fc4fbff7
			}),
			liquidation_pools: vec![
				(
					CurrencyId::DOT,
					LiquidationPool {
						deviation_threshold: FixedU128::saturating_from_rational(1, 10),
						balance_ratio: FixedU128::saturating_from_rational(2, 10),
					},
				),
				(
					CurrencyId::ETH,
					LiquidationPool {
						deviation_threshold: FixedU128::saturating_from_rational(1, 10),
						balance_ratio: FixedU128::saturating_from_rational(2, 10),
					},
				),
				(
					CurrencyId::BTC,
					LiquidationPool {
						deviation_threshold: FixedU128::saturating_from_rational(1, 10),
						balance_ratio: FixedU128::saturating_from_rational(2, 10),
					},
				),
				(
					CurrencyId::KSM,
					LiquidationPool {
						deviation_threshold: FixedU128::saturating_from_rational(1, 10),
						balance_ratio: FixedU128::saturating_from_rational(2, 10),
					},
				),
			],
		}),
		pallet_collective_Instance1: Some(Default::default()),
		pallet_membership_Instance1: Some(MinterestCouncilMembershipConfig {
			members: vec![root_key],
			phantom: Default::default(),
		}),
		pallet_membership_Instance2: Some(OperatorMembershipMinterestConfig {
			members: endowed_accounts.clone(),
			phantom: Default::default(),
		}),
		orml_oracle_Instance1: Some(MinterestOracleConfig {
			members: Default::default(), // initialized by OperatorMembership
			phantom: Default::default(),
		}),
	}
}<|MERGE_RESOLUTION|>--- conflicted
+++ resolved
@@ -445,11 +445,7 @@
 		liquidation_pools: Some(LiquidationPoolsConfig {
 			liquidation_pool_params: (LiquidationPoolCommonData {
 				timestamp: 1,
-<<<<<<< HEAD
-				balancing_period: 30, // Blocks per 3 minutes.
-=======
 				balancing_period: 600, // Blocks per 10 minutes.
->>>>>>> fc4fbff7
 			}),
 			liquidation_pools: vec![
 				(
