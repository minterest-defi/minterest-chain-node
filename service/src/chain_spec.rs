use controller::{ControllerData, PauseKeeper};
use hex_literal::hex;
use liquidation_pools::LiquidationPoolData;
use liquidity_pools::Pool;
use minterest_model::MinterestModelData;
use minterest_primitives::currency::GetDecimals;
use minterest_primitives::{VestingBucket, VestingScheduleJson};
use node_minterest_runtime::{
	get_all_modules_accounts, AccountId, AuraConfig, Balance, BalancesConfig, ControllerConfig, ExistentialDeposit,
	GenesisConfig, GrandpaConfig, LiquidationPoolsConfig, LiquidityPoolsConfig, MinterestCouncilMembershipConfig,
	MinterestModelConfig, MntTokenConfig, MntTokenPalletId, OperatorMembershipMinterestConfig, PricesConfig,
	RiskManagerConfig, Signature, SudoConfig, SystemConfig, TokensConfig, VestingConfig,
	WhitelistCouncilMembershipConfig, BTC, DOLLARS, DOT, ETH, KSM, MNT, PROTOCOL_INTEREST_TRANSFER_THRESHOLD,
	TOTAL_ALLOCATION, WASM_BINARY,
};
use risk_manager::RiskManagerData;
use sc_service::ChainType;
use sc_telemetry::TelemetryEndpoints;
use serde_json::map::Map;
use sp_consensus_aura::sr25519::AuthorityId as AuraId;
use sp_core::{sr25519, Pair, Public};
use sp_finality_grandpa::AuthorityId as GrandpaId;
use sp_runtime::{
	traits::{AccountIdConversion, IdentifyAccount, One, Verify, Zero},
	FixedPointNumber, FixedU128,
};
use sp_std::collections::btree_map::BTreeMap;
use std::collections::{HashMap, HashSet};

// The URL for the telemetry server.
// const STAGING_TELEMETRY_URL: &str = "wss://telemetry.polkadot.io/submit/";

const INITIAL_BALANCE: u128 = 100_000 * DOLLARS;
const INITIAL_TREASURY: u128 = 5_000_000 * DOLLARS;

// The URL for the telemetry server.
const STAGING_TELEMETRY_URL: &str = "wss://telemetry.polkadot.io/submit/";

/// Specialized `ChainSpec`. This is a specialization of the general Substrate ChainSpec type.
pub type ChainSpec = sc_service::GenericChainSpec<GenesisConfig>;

/// Generate a crypto pair from seed.
pub fn get_from_seed<TPublic: Public>(seed: &str) -> <TPublic::Pair as Pair>::Public {
	TPublic::Pair::from_string(&format!("//{}", seed), None)
		.expect("static values are valid; qed")
		.public()
}

type AccountPublic = <Signature as Verify>::Signer;

/// Generate an account ID from seed.
pub fn get_account_id_from_seed<TPublic: Public>(seed: &str) -> AccountId
where
	AccountPublic: From<<TPublic::Pair as Pair>::Public>,
{
	AccountPublic::from(get_from_seed::<TPublic>(seed)).into_account()
}

/// Generate an Aura authority key.
pub fn authority_keys_from_seed(seed: &str) -> (AuraId, GrandpaId) {
	(get_from_seed::<AuraId>(seed), get_from_seed::<GrandpaId>(seed))
}

pub fn development_config() -> Result<ChainSpec, String> {
	let mut properties = Map::new();
	properties.insert("tokenDecimals".into(), 18.into());

	let wasm_binary = WASM_BINARY.ok_or_else(|| "Development wasm binary not available".to_string())?;

	Ok(ChainSpec::from_genesis(
		// Name
		"Development",
		// ID
		"dev",
		ChainType::Development,
		move || {
			testnet_genesis(
				wasm_binary,
				// Initial PoA authorities
				vec![authority_keys_from_seed("Alice")],
				// Sudo account
				get_account_id_from_seed::<sr25519::Public>("Alice"),
				// Pre-funded accounts
				vec![
					get_account_id_from_seed::<sr25519::Public>("Alice"),
					get_account_id_from_seed::<sr25519::Public>("Bob"),
					get_account_id_from_seed::<sr25519::Public>("Alice//stash"),
					get_account_id_from_seed::<sr25519::Public>("Bob//stash"),
					get_account_id_from_seed::<sr25519::Public>("Charlie"),
					get_account_id_from_seed::<sr25519::Public>("Dave"),
					get_account_id_from_seed::<sr25519::Public>("Eve"),
					get_account_id_from_seed::<sr25519::Public>("Ferdie"),
					// Eugene
					hex!["680ee3a95d0b19619d9483fdee34f5d0016fbadd7145d016464f6bfbb993b46b"].into(),
					// Marina
					hex!["ec1686827c6d2bf042501bccaebd8383c6a9ca892c8e63faaa620e549696eb01"].into(),
					// Julia
					hex!["cedd4c175ec803c5d3f5b2d3e9e63c8ec73aff05414acd0981f60ae24079bc44"].into(),
					// Polina
					hex!["2e314191e6f8a49b0fdd374dd243b20cc8b1f32a44ba512692ad5e8c5d251c7f"].into(),
					hex!["6ae90e9d3f0b4f1161a12024b46c7b44030bedbc4772260f1836262b37806d15"].into(),
					hex!["38099e3930713a1fdae1419be266ea78ff353752a83033acbe215e190cb0cf2b"].into(),
					hex!["267e9faef0221b88501b0b943222b3d9f052e8308de28bc86f10780e8f9c5b0a"].into(),
				],
				true,
			)
		},
		// Bootnodes
		vec![],
		// Telemetry
		None,
		// Protocol ID
		None,
		// Properties
		Some(properties),
		// Extensions
		None,
	))
}

pub fn local_testnet_config() -> Result<ChainSpec, String> {
	let mut properties = Map::new();
	properties.insert("tokenDecimals".into(), 18.into());

	let wasm_binary = WASM_BINARY.ok_or_else(|| "Development wasm binary not available".to_string())?;

	Ok(ChainSpec::from_genesis(
		// Name
		"Local Testnet",
		// ID
		"local_testnet",
		ChainType::Local,
		move || {
			minterest_genesis(
				wasm_binary,
				// Initial PoA authorities
				vec![authority_keys_from_seed("Alice"), authority_keys_from_seed("Bob")],
				// Sudo account
				get_account_id_from_seed::<sr25519::Public>("Alice"),
				// Pre-funded accounts
				vec![get_account_id_from_seed::<sr25519::Public>("Alice")],
				true,
			)
		},
		// Bootnodes
		vec![],
		// Telemetry
		None,
		// Protocol ID
		None,
		// Properties
		Some(properties),
		// Extensions
		None,
	))
}

pub fn minterest_turbo_testnet_config() -> Result<ChainSpec, String> {
	let mut properties = Map::new();
	properties.insert("tokenDecimals".into(), 18.into());

	let wasm_binary = WASM_BINARY.ok_or_else(|| "Development wasm binary not available".to_string())?;

	Ok(ChainSpec::from_genesis(
		"Minterest Turbo",
		"turbo-latest",
		ChainType::Live,
		move || {
			minterest_genesis(
				wasm_binary,
				// Initial PoA authorities
				vec![authority_keys_from_seed("Alice")],
				// Sudo account
				// 5ER9G3d2V4EEq8VjEbjkGbMdgprvtCntTYu9itCRJNHTkWYX
				hex!["680ee3a95d0b19619d9483fdee34f5d0016fbadd7145d016464f6bfbb993b46b"].into(),
				// Pre-funded accounts
				vec![
					hex!["680ee3a95d0b19619d9483fdee34f5d0016fbadd7145d016464f6bfbb993b46b"].into(),
					get_account_id_from_seed::<sr25519::Public>("Alice"),
					get_account_id_from_seed::<sr25519::Public>("Bob"),
					get_account_id_from_seed::<sr25519::Public>("Alice//stash"),
					get_account_id_from_seed::<sr25519::Public>("Bob//stash"),
				],
				true,
			)
		},
		// Bootnodes
		vec![],
		// Telemetry
		Some(
			TelemetryEndpoints::new(vec![(STAGING_TELEMETRY_URL.to_string(), 0)])
				.expect("Staging telemetry url is valid; qed"),
		),
		// Protocol ID
		Some("turbo-latest"),
		// Properties
		Some(properties),
		// Extensions
		Default::default(),
	))
}

fn minterest_genesis(
	wasm_binary: &[u8],
	initial_authorities: Vec<(AuraId, GrandpaId)>,
	root_key: AccountId,
	endowed_accounts: Vec<AccountId>,
	_enable_println: bool,
) -> GenesisConfig {
	// Reading the initial allocations from the file.
	let allocated_accounts_json = &include_bytes!("../../resources/dev-minterest-allocation-MNT.json")[..];
	let allocated_list_parsed: HashMap<VestingBucket, Vec<VestingScheduleJson<AccountId, Balance>>> =
		serde_json::from_slice(allocated_accounts_json).unwrap();

	let allocated_list = allocated_list_parsed
		.iter()
		.flat_map(|(_bucket, schedules)| {
			schedules
				.iter()
				.map(|schedule| (schedule.account.clone(), schedule.amount))
		})
		.collect::<Vec<(AccountId, Balance)>>();

	// Initial allocation calculation
	let initial_allocations = calculate_initial_allocations(endowed_accounts, allocated_list);
	// Vesting calculation
	let vesting_list = calculate_vesting_list(allocated_list_parsed);

	GenesisConfig {
		system: SystemConfig {
			// Add Wasm runtime to storage.
			code: wasm_binary.to_vec(),
			changes_trie_config: Default::default(),
		},
		balances: BalancesConfig {
			balances: initial_allocations,
		},
		aura: AuraConfig {
			authorities: initial_authorities.iter().map(|x| (x.0.clone())).collect(),
		},
		grandpa: GrandpaConfig {
			authorities: initial_authorities.iter().map(|x| (x.1.clone(), 1)).collect(),
		},
		sudo: SudoConfig {
			// Assign network admin rights.
			key: root_key.clone(),
		},
		tokens: TokensConfig { balances: vec![] },
		liquidity_pools: LiquidityPoolsConfig {
			pools: vec![
				(
					ETH,
					Pool {
						total_borrowed: Balance::zero(),
						borrow_index: FixedU128::one(),
						total_protocol_interest: Balance::zero(),
					},
				),
				(
					DOT,
					Pool {
						total_borrowed: Balance::zero(),
						borrow_index: FixedU128::one(),
						total_protocol_interest: Balance::zero(),
					},
				),
				(
					KSM,
					Pool {
						total_borrowed: Balance::zero(),
						borrow_index: FixedU128::one(),
						total_protocol_interest: Balance::zero(),
					},
				),
				(
					BTC,
					Pool {
						total_borrowed: Balance::zero(),
						borrow_index: FixedU128::one(),
						total_protocol_interest: Balance::zero(),
					},
				),
			],
			pool_user_data: vec![],
		},
		controller: ControllerConfig {
			controller_dates: vec![
				(
					ETH,
					ControllerData {
						last_interest_accrued_block: 0,
						protocol_interest_factor: FixedU128::saturating_from_rational(1, 10),
						max_borrow_rate: FixedU128::saturating_from_rational(5, 1000),
						collateral_factor: FixedU128::saturating_from_rational(9, 10), // 90%
						borrow_cap: None,
						protocol_interest_threshold: PROTOCOL_INTEREST_TRANSFER_THRESHOLD,
					},
				),
				(
					DOT,
					ControllerData {
						last_interest_accrued_block: 0,
						protocol_interest_factor: FixedU128::saturating_from_rational(1, 10),
						max_borrow_rate: FixedU128::saturating_from_rational(5, 1000),
						collateral_factor: FixedU128::saturating_from_rational(9, 10), // 90%
						borrow_cap: None,
						protocol_interest_threshold: PROTOCOL_INTEREST_TRANSFER_THRESHOLD,
					},
				),
				(
					KSM,
					ControllerData {
						last_interest_accrued_block: 0,
						protocol_interest_factor: FixedU128::saturating_from_rational(1, 10),
						max_borrow_rate: FixedU128::saturating_from_rational(5, 1000),
						collateral_factor: FixedU128::saturating_from_rational(9, 10), // 90%
						borrow_cap: None,
						protocol_interest_threshold: PROTOCOL_INTEREST_TRANSFER_THRESHOLD,
					},
				),
				(
					BTC,
					ControllerData {
						last_interest_accrued_block: 0,
						protocol_interest_factor: FixedU128::saturating_from_rational(1, 10),
						max_borrow_rate: FixedU128::saturating_from_rational(5, 1000),
						collateral_factor: FixedU128::saturating_from_rational(9, 10), // 90%
						borrow_cap: None,
						protocol_interest_threshold: PROTOCOL_INTEREST_TRANSFER_THRESHOLD,
					},
				),
			],
			pause_keepers: vec![
				(ETH, PauseKeeper::all_unpaused()),
				(DOT, PauseKeeper::all_unpaused()),
				(KSM, PauseKeeper::all_unpaused()),
				(BTC, PauseKeeper::all_unpaused()),
			],
			whitelist_mode: false,
		},
		minterest_model: MinterestModelConfig {
			minterest_model_params: vec![
				(
					ETH,
					MinterestModelData {
						kink: FixedU128::saturating_from_rational(8, 10), // 0.8 = 80 %
						base_rate_per_block: FixedU128::zero(),
						multiplier_per_block: FixedU128::saturating_from_rational(9, 1_000_000_000), // 0.047304 PerYear
						jump_multiplier_per_block: FixedU128::saturating_from_rational(207, 1_000_000_000), // 1.09 PerYear
					},
				),
				(
					DOT,
					MinterestModelData {
						kink: FixedU128::saturating_from_rational(8, 10), // 0.8 = 80 %
						base_rate_per_block: FixedU128::zero(),
						multiplier_per_block: FixedU128::saturating_from_rational(9, 1_000_000_000), // 0.047304 PerYear
						jump_multiplier_per_block: FixedU128::saturating_from_rational(207, 1_000_000_000), // 1.09 PerYear
					},
				),
				(
					KSM,
					MinterestModelData {
						kink: FixedU128::saturating_from_rational(8, 10), // 0.8 = 80 %
						base_rate_per_block: FixedU128::zero(),
						multiplier_per_block: FixedU128::saturating_from_rational(9, 1_000_000_000), // 0.047304 PerYear
						jump_multiplier_per_block: FixedU128::saturating_from_rational(207, 1_000_000_000), // 1.09 PerYear
					},
				),
				(
					BTC,
					MinterestModelData {
						kink: FixedU128::saturating_from_rational(8, 10), // 0.8 = 80 %
						base_rate_per_block: FixedU128::zero(),
						multiplier_per_block: FixedU128::saturating_from_rational(9, 1_000_000_000), // 0.047304 PerYear
						jump_multiplier_per_block: FixedU128::saturating_from_rational(207, 1_000_000_000), // 1.09 PerYear
					},
				),
			],
<<<<<<< HEAD
		},
		risk_manager: RiskManagerConfig {
			risk_manager_dates: vec![
=======
			_phantom: Default::default(),
		}),
		risk_manager: Some(RiskManagerConfig {
			risk_manager_params: vec![
>>>>>>> e645abcd
				(
					ETH,
					RiskManagerData {
						max_attempts: 2,
						min_partial_liquidation_sum: 200_000 * DOLLARS, // In USD. FIXME: temporary value.
						threshold: FixedU128::saturating_from_rational(103, 100), // 3%
						liquidation_fee: FixedU128::saturating_from_rational(105, 100), // 5%
					},
				),
				(
					DOT,
					RiskManagerData {
						max_attempts: 2,
						min_partial_liquidation_sum: 100_000 * DOLLARS, // In USD. FIXME: temporary value.
						threshold: FixedU128::saturating_from_rational(103, 100), // 3%
						liquidation_fee: FixedU128::saturating_from_rational(105, 100), // 5%
					},
				),
				(
					KSM,
					RiskManagerData {
						max_attempts: 2,
						min_partial_liquidation_sum: 200_000 * DOLLARS, // In USD. FIXME: temporary value.
						threshold: FixedU128::saturating_from_rational(103, 100), // 3%
						liquidation_fee: FixedU128::saturating_from_rational(105, 100), // 5%
					},
				),
				(
					BTC,
					RiskManagerData {
						max_attempts: 2,
						min_partial_liquidation_sum: 200_000 * DOLLARS, // In USD. FIXME: temporary value.
						threshold: FixedU128::saturating_from_rational(103, 100), // 3%
						liquidation_fee: FixedU128::saturating_from_rational(105, 100), // 5%
					},
				),
			],
<<<<<<< HEAD
		},
		liquidation_pools: LiquidationPoolsConfig {
=======
			_phantom: Default::default(),
		}),
		liquidation_pools: Some(LiquidationPoolsConfig {
>>>>>>> e645abcd
			phantom: Default::default(),
			liquidation_pools: vec![
				(
					DOT,
					LiquidationPoolData {
						deviation_threshold: FixedU128::saturating_from_rational(1, 10),
						balance_ratio: FixedU128::saturating_from_rational(2, 10),
						max_ideal_balance: None,
					},
				),
				(
					ETH,
					LiquidationPoolData {
						deviation_threshold: FixedU128::saturating_from_rational(1, 10),
						balance_ratio: FixedU128::saturating_from_rational(2, 10),
						max_ideal_balance: None,
					},
				),
				(
					BTC,
					LiquidationPoolData {
						deviation_threshold: FixedU128::saturating_from_rational(1, 10),
						balance_ratio: FixedU128::saturating_from_rational(2, 10),
						max_ideal_balance: None,
					},
				),
				(
					KSM,
					LiquidationPoolData {
						deviation_threshold: FixedU128::saturating_from_rational(1, 10),
						balance_ratio: FixedU128::saturating_from_rational(2, 10),
						max_ideal_balance: None,
					},
				),
			],
		},
		prices: PricesConfig {
			locked_price: vec![
				(DOT, FixedU128::saturating_from_integer(2)),
				(KSM, FixedU128::saturating_from_integer(2)),
				(ETH, FixedU128::saturating_from_integer(2)),
				(BTC, FixedU128::saturating_from_integer(2)),
				(MNT, FixedU128::saturating_from_integer(2)),
			],
			_phantom: Default::default(),
		},
		minterest_council: Default::default(),
		minterest_council_membership: MinterestCouncilMembershipConfig {
			members: vec![root_key.clone()],
			phantom: Default::default(),
		},
		whitelist_council: Default::default(),
		whitelist_council_membership: WhitelistCouncilMembershipConfig {
			members: vec![root_key.clone()],
			phantom: Default::default(),
		},
		operator_membership_minterest: OperatorMembershipMinterestConfig {
			members: vec![root_key],
			phantom: Default::default(),
		},
		mnt_token: MntTokenConfig {
			mnt_claim_threshold: 0, // disable by default
			minted_pools: vec![
				(DOT, (237977549 * DOLLARS) / 1_000_000_000),
				(ETH, (237977549 * DOLLARS) / 1_000_000_000),
				(KSM, (237977549 * DOLLARS) / 1_000_000_000),
				(BTC, (237977549 * DOLLARS) / 1_000_000_000),
			],
			_phantom: Default::default(),
		},
		vesting: VestingConfig { vesting: vesting_list },
	}
}

/// Configure initial storage state for FRAME pallets.
fn testnet_genesis(
	wasm_binary: &[u8],
	initial_authorities: Vec<(AuraId, GrandpaId)>,
	root_key: AccountId,
	endowed_accounts: Vec<AccountId>,
	_enable_println: bool,
) -> GenesisConfig {
	GenesisConfig {
		system: SystemConfig {
			// Add Wasm runtime to storage.
			code: wasm_binary.to_vec(),
			changes_trie_config: Default::default(),
		},
		balances: BalancesConfig {
			// Configure endowed accounts with initial balance of INITIAL_BALANCE.
			balances: endowed_accounts
				.iter()
				.cloned()
				.map(|k| (k, INITIAL_BALANCE))
				.chain(
					get_all_modules_accounts()
						.get(0) // mnt-token module
						.map(|x| (x.clone(), INITIAL_TREASURY)),
				)
				.collect(),
		},
		aura: AuraConfig {
			authorities: initial_authorities.iter().map(|x| (x.0.clone())).collect(),
		},
		grandpa: GrandpaConfig {
			authorities: initial_authorities.iter().map(|x| (x.1.clone(), 1)).collect(),
		},
		sudo: SudoConfig {
			// Assign network admin rights.
			key: root_key.clone(),
		},
		tokens: TokensConfig {
			balances: endowed_accounts
				.iter()
				.chain(get_all_modules_accounts()[1..3].iter()) // liquidation_pools + DEXes
				.flat_map(|x| {
					vec![
						(x.clone(), DOT, INITIAL_BALANCE),
						(x.clone(), ETH, INITIAL_BALANCE),
						(x.clone(), KSM, INITIAL_BALANCE),
						(x.clone(), BTC, INITIAL_BALANCE),
					]
				})
				.collect(),
		},
		liquidity_pools: LiquidityPoolsConfig {
			pools: vec![
				(
					ETH,
					Pool {
						total_borrowed: Balance::zero(),
						borrow_index: FixedU128::one(),
						total_protocol_interest: Balance::zero(),
					},
				),
				(
					DOT,
					Pool {
						total_borrowed: Balance::zero(),
						borrow_index: FixedU128::one(),
						total_protocol_interest: Balance::zero(),
					},
				),
				(
					KSM,
					Pool {
						total_borrowed: Balance::zero(),
						borrow_index: FixedU128::one(),
						total_protocol_interest: Balance::zero(),
					},
				),
				(
					BTC,
					Pool {
						total_borrowed: Balance::zero(),
						borrow_index: FixedU128::one(),
						total_protocol_interest: Balance::zero(),
					},
				),
			],
			pool_user_data: vec![],
		},
		controller: ControllerConfig {
			controller_dates: vec![
				(
					ETH,
					ControllerData {
						last_interest_accrued_block: 0,
						protocol_interest_factor: FixedU128::saturating_from_rational(1, 10),
						max_borrow_rate: FixedU128::saturating_from_rational(5, 1000),
						collateral_factor: FixedU128::saturating_from_rational(9, 10), // 90%
						borrow_cap: None,
						protocol_interest_threshold: PROTOCOL_INTEREST_TRANSFER_THRESHOLD,
					},
				),
				(
					DOT,
					ControllerData {
						last_interest_accrued_block: 0,
						protocol_interest_factor: FixedU128::saturating_from_rational(1, 10),
						max_borrow_rate: FixedU128::saturating_from_rational(5, 1000),
						collateral_factor: FixedU128::saturating_from_rational(9, 10), // 90%
						borrow_cap: None,
						protocol_interest_threshold: PROTOCOL_INTEREST_TRANSFER_THRESHOLD,
					},
				),
				(
					KSM,
					ControllerData {
						last_interest_accrued_block: 0,
						protocol_interest_factor: FixedU128::saturating_from_rational(1, 10),
						max_borrow_rate: FixedU128::saturating_from_rational(5, 1000),
						collateral_factor: FixedU128::saturating_from_rational(9, 10), // 90%
						borrow_cap: None,
						protocol_interest_threshold: PROTOCOL_INTEREST_TRANSFER_THRESHOLD,
					},
				),
				(
					BTC,
					ControllerData {
						last_interest_accrued_block: 0,
						protocol_interest_factor: FixedU128::saturating_from_rational(1, 10),
						max_borrow_rate: FixedU128::saturating_from_rational(5, 1000),
						collateral_factor: FixedU128::saturating_from_rational(9, 10), // 90%
						borrow_cap: None,
						protocol_interest_threshold: PROTOCOL_INTEREST_TRANSFER_THRESHOLD,
					},
				),
			],
			pause_keepers: vec![
				(ETH, PauseKeeper::all_unpaused()),
				(DOT, PauseKeeper::all_unpaused()),
				(KSM, PauseKeeper::all_unpaused()),
				(BTC, PauseKeeper::all_unpaused()),
			],
			whitelist_mode: false,
		},
		minterest_model: MinterestModelConfig {
			minterest_model_params: vec![
				(
					ETH,
					MinterestModelData {
						kink: FixedU128::saturating_from_rational(8, 10), // 0.8 = 80 %
						base_rate_per_block: FixedU128::zero(),
						multiplier_per_block: FixedU128::saturating_from_rational(9, 1_000_000_000), // 0.047304 PerYear
						jump_multiplier_per_block: FixedU128::saturating_from_rational(207, 1_000_000_000), // 1.09 PerYear
					},
				),
				(
					DOT,
					MinterestModelData {
						kink: FixedU128::saturating_from_rational(8, 10), // 0.8 = 80 %
						base_rate_per_block: FixedU128::zero(),
						multiplier_per_block: FixedU128::saturating_from_rational(9, 1_000_000_000), // 0.047304 PerYear
						jump_multiplier_per_block: FixedU128::saturating_from_rational(207, 1_000_000_000), // 1.09 PerYear
					},
				),
				(
					KSM,
					MinterestModelData {
						kink: FixedU128::saturating_from_rational(8, 10), // 0.8 = 80 %
						base_rate_per_block: FixedU128::zero(),
						multiplier_per_block: FixedU128::saturating_from_rational(9, 1_000_000_000), // 0.047304 PerYear
						jump_multiplier_per_block: FixedU128::saturating_from_rational(207, 1_000_000_000), // 1.09 PerYear
					},
				),
				(
					BTC,
					MinterestModelData {
						kink: FixedU128::saturating_from_rational(8, 10), // 0.8 = 80 %
						base_rate_per_block: FixedU128::zero(),
						multiplier_per_block: FixedU128::saturating_from_rational(9, 1_000_000_000), // 0.047304 PerYear
						jump_multiplier_per_block: FixedU128::saturating_from_rational(207, 1_000_000_000), // 1.09 PerYear
					},
				),
			],
<<<<<<< HEAD
		},
		risk_manager: RiskManagerConfig {
			risk_manager_dates: vec![
=======
			_phantom: Default::default(),
		}),
		risk_manager: Some(RiskManagerConfig {
			risk_manager_params: vec![
>>>>>>> e645abcd
				(
					ETH,
					RiskManagerData {
						max_attempts: 2,
						min_partial_liquidation_sum: 200_000 * DOLLARS, // In USD. FIXME: temporary value.
						threshold: FixedU128::saturating_from_rational(103, 100), // 3%
						liquidation_fee: FixedU128::saturating_from_rational(105, 100), // 5%
					},
				),
				(
					DOT,
					RiskManagerData {
						max_attempts: 2,
						min_partial_liquidation_sum: 100_000 * DOLLARS, // In USD. FIXME: temporary value.
						threshold: FixedU128::saturating_from_rational(103, 100), // 3%
						liquidation_fee: FixedU128::saturating_from_rational(105, 100), // 5%
					},
				),
				(
					KSM,
					RiskManagerData {
						max_attempts: 2,
						min_partial_liquidation_sum: 200_000 * DOLLARS, // In USD. FIXME: temporary value.
						threshold: FixedU128::saturating_from_rational(103, 100), // 3%
						liquidation_fee: FixedU128::saturating_from_rational(105, 100), // 5%
					},
				),
				(
					BTC,
					RiskManagerData {
						max_attempts: 2,
						min_partial_liquidation_sum: 200_000 * DOLLARS, // In USD. FIXME: temporary value.
						threshold: FixedU128::saturating_from_rational(103, 100), // 3%
						liquidation_fee: FixedU128::saturating_from_rational(105, 100), // 5%
					},
				),
			],
<<<<<<< HEAD
		},
		liquidation_pools: LiquidationPoolsConfig {
=======
			_phantom: Default::default(),
		}),
		liquidation_pools: Some(LiquidationPoolsConfig {
>>>>>>> e645abcd
			phantom: Default::default(),
			liquidation_pools: vec![
				(
					DOT,
					LiquidationPoolData {
						deviation_threshold: FixedU128::saturating_from_rational(1, 10),
						balance_ratio: FixedU128::saturating_from_rational(2, 10),
						max_ideal_balance: None,
					},
				),
				(
					ETH,
					LiquidationPoolData {
						deviation_threshold: FixedU128::saturating_from_rational(1, 10),
						balance_ratio: FixedU128::saturating_from_rational(2, 10),
						max_ideal_balance: None,
					},
				),
				(
					BTC,
					LiquidationPoolData {
						deviation_threshold: FixedU128::saturating_from_rational(1, 10),
						balance_ratio: FixedU128::saturating_from_rational(2, 10),
						max_ideal_balance: None,
					},
				),
				(
					KSM,
					LiquidationPoolData {
						deviation_threshold: FixedU128::saturating_from_rational(1, 10),
						balance_ratio: FixedU128::saturating_from_rational(2, 10),
						max_ideal_balance: None,
					},
				),
			],
		},
		prices: PricesConfig {
			locked_price: vec![
				(DOT, FixedU128::saturating_from_integer(2)),
				(KSM, FixedU128::saturating_from_integer(2)),
				(ETH, FixedU128::saturating_from_integer(2)),
				(BTC, FixedU128::saturating_from_integer(2)),
				(MNT, FixedU128::saturating_from_integer(2)),
			],
			_phantom: Default::default(),
		},
		minterest_council: Default::default(),
		minterest_council_membership: MinterestCouncilMembershipConfig {
			members: vec![root_key.clone()],
			phantom: Default::default(),
		},
		whitelist_council: Default::default(),
		whitelist_council_membership: WhitelistCouncilMembershipConfig {
			members: vec![root_key],
			phantom: Default::default(),
		},
		operator_membership_minterest: OperatorMembershipMinterestConfig {
			members: endowed_accounts.clone(),
			phantom: Default::default(),
		},
		mnt_token: MntTokenConfig {
			mnt_claim_threshold: 0, // disable by default
			minted_pools: vec![
				(DOT, 2 * DOLLARS),
				(ETH, 2 * DOLLARS),
				(KSM, 2 * DOLLARS),
				(BTC, 2 * DOLLARS),
			],
			_phantom: Default::default(),
		},
		vesting: VestingConfig { vesting: vec![] },
	}
}

/// Calculates the total allocation and generates a list of accounts with balance for allocation.
///
/// - `ed_accounts`: accounts to which the existential balance should be deposited
/// - `allocated_list`: vector of accounts with their initial allocations
///
/// Return:
/// `vec[(account_id, allocation)]` - vector of accounts with their initial allocations
pub(crate) fn calculate_initial_allocations(
	ed_accounts: Vec<AccountId>,
	allocated_list: Vec<(AccountId, Balance)>,
) -> Vec<(AccountId, Balance)> {
	// Initial allocation calculation
	let existential_deposit = ExistentialDeposit::get();
	let mut total_allocated = Balance::zero();

	// Calculation existential balance for the pallets accounts and sudo account.
	let existential_balances: Vec<(AccountId, Balance)> = ed_accounts
		.into_iter()
		.map(|account_id| (account_id, existential_deposit))
		.collect();
	let total_existential = existential_balances.iter().map(|(_, x)| x).sum::<u128>();

	// The mnt-token pallet balance: community_bucket_total_amount - total_existential
	let mnt_token_pallet_balance = VestingBucket::Community
		.total_amount()
		.checked_sub(total_existential)
		.expect("overflow in the calculation of the mnt-token pallet balance");

	let initial_allocations = existential_balances
		.into_iter()
		.chain(vec![(MntTokenPalletId::get().into_account(), mnt_token_pallet_balance)])
		.chain(allocated_list)
		.fold(
			BTreeMap::<AccountId, Balance>::new(),
			|mut acc, (account_id, amount)| {
				// merge duplicated accounts
				if let Some(balance) = acc.get_mut(&account_id) {
					*balance = balance
						.checked_add(amount)
						.expect("balance cannot overflow when building genesis");
				} else {
					acc.insert(account_id.clone(), amount);
				}

				total_allocated = total_allocated
					.checked_add(amount)
					.expect("total insurance cannot overflow when building genesis");
				acc
			},
		)
		.into_iter()
		.collect::<Vec<(AccountId, Balance)>>();

	// check total allocated
	assert_eq!(
		total_allocated,
		TOTAL_ALLOCATION,
		"Total allocation must be equal to 100,000,030 MNT tokens, but passed: {} MNT",
		total_allocated / 10_u128.pow(MNT.decimals())
	);
	initial_allocations
}

/// Checks vesting buckets and generates a list of vesting.
///
/// - `allocated_list_parsed`: a HashMap of the following type:
/// "PrivateSale": [
///     {
///       "account": "5GrwvaEF5zXb26Fz9rcQpDWS57CtERHpNehXCPcNoHGKutQY",
///       "amount": 10000000000000000000000000
///     }]
/// Return:
/// `vesting_list` - vector of accounts with their initial vesting.
pub(crate) fn calculate_vesting_list(
	allocated_list_parsed: HashMap<VestingBucket, Vec<VestingScheduleJson<AccountId, Balance>>>,
) -> Vec<(VestingBucket, AccountId, Balance)> {
	let mut vesting_list: Vec<(VestingBucket, AccountId, Balance)> = Vec::new();

	assert_eq!(
		allocated_list_parsed.len(),
		7_usize,
		"The total number of buckets in the allocation json file must be seven, but passed: {}",
		allocated_list_parsed.len()
	);

	for (bucket, schedules) in allocated_list_parsed.iter() {
		let total_bucket_amount: Balance = schedules.iter().map(|schedule| schedule.amount).sum();
		assert_eq!(
			total_bucket_amount,
			bucket.total_amount(),
			"The total amount of distributed tokens must be equal to the number of tokens in the bucket."
		);

		// Calculate vesting schedules.
		for schedule_json in schedules.iter() {
			vesting_list.push((*bucket, schedule_json.account.clone(), schedule_json.amount));
		}
	}

	// ensure no duplicates exist.
	let mut uniq = HashSet::new();
	assert!(
		vesting_list
			.iter()
			.map(|(_, account, _)| account)
			.cloned()
			.all(move |x| uniq.insert(x)),
		"duplicate vesting accounts in genesis."
	);

	vesting_list
}<|MERGE_RESOLUTION|>--- conflicted
+++ resolved
@@ -377,16 +377,10 @@
 					},
 				),
 			],
-<<<<<<< HEAD
+			_phantom: Default::default(),
 		},
 		risk_manager: RiskManagerConfig {
-			risk_manager_dates: vec![
-=======
-			_phantom: Default::default(),
-		}),
-		risk_manager: Some(RiskManagerConfig {
 			risk_manager_params: vec![
->>>>>>> e645abcd
 				(
 					ETH,
 					RiskManagerData {
@@ -424,14 +418,9 @@
 					},
 				),
 			],
-<<<<<<< HEAD
+			_phantom: Default::default(),
 		},
 		liquidation_pools: LiquidationPoolsConfig {
-=======
-			_phantom: Default::default(),
-		}),
-		liquidation_pools: Some(LiquidationPoolsConfig {
->>>>>>> e645abcd
 			phantom: Default::default(),
 			liquidation_pools: vec![
 				(
@@ -688,16 +677,10 @@
 					},
 				),
 			],
-<<<<<<< HEAD
+			_phantom: Default::default(),
 		},
 		risk_manager: RiskManagerConfig {
-			risk_manager_dates: vec![
-=======
-			_phantom: Default::default(),
-		}),
-		risk_manager: Some(RiskManagerConfig {
 			risk_manager_params: vec![
->>>>>>> e645abcd
 				(
 					ETH,
 					RiskManagerData {
@@ -735,14 +718,9 @@
 					},
 				),
 			],
-<<<<<<< HEAD
+			_phantom: Default::default(),
 		},
 		liquidation_pools: LiquidationPoolsConfig {
-=======
-			_phantom: Default::default(),
-		}),
-		liquidation_pools: Some(LiquidationPoolsConfig {
->>>>>>> e645abcd
 			phantom: Default::default(),
 			liquidation_pools: vec![
 				(
