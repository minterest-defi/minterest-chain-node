--- conflicted
+++ resolved
@@ -98,12 +98,8 @@
 
 #[cfg(test)]
 mod tests {
-<<<<<<< HEAD
+	use crate::constants::TOTAL_ALLOCATION;
 	use crate::{AccountId, VestingBucket};
-=======
-	use crate::constants::TOTAL_ALLOCATION;
-	use crate::VestingBucket;
->>>>>>> 3feb1f3c
 	use sp_runtime::traits::Zero;
 
 	#[test]
