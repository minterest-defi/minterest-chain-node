//! # Liquidation Pools Module
//!
//! ## Overview
//!
//! Liquidation Pools are responsible for holding funds for automatic liquidation.

#![cfg_attr(not(feature = "std"), no_std)]
#![allow(clippy::unused_unit)]
#![allow(clippy::upper_case_acronyms)]

use codec::{Decode, Encode};
use frame_support::{ensure, pallet_prelude::*, traits::Get, transactional};
use frame_system::offchain::{SendTransactionTypes, SubmitTransaction};
use frame_system::pallet_prelude::*;
use minterest_primitives::{Balance, CurrencyId, OffchainErr, Rate};
use orml_traits::MultiCurrency;
use pallet_traits::DEXManager;
use pallet_traits::{PoolsManager, PriceProvider};
#[cfg(feature = "std")]
use serde::{Deserialize, Serialize};
use sp_runtime::traits::{AccountIdConversion, CheckedDiv, CheckedMul, Zero};
use sp_runtime::{transaction_validity::TransactionPriority, FixedPointNumber, ModuleId, RuntimeDebug};
use sp_std::prelude::*;

use minterest_primitives::arithmetic::sum_with_mult_result;
pub use module::*;
use sp_std::cmp::Ordering;

#[cfg(test)]
mod mock;
#[cfg(test)]
mod tests;

pub mod weights;
use minterest_primitives::currency::CurrencyType::UnderlyingAsset;
pub use weights::WeightInfo;

/// Liquidation Pool metadata
#[cfg_attr(feature = "std", derive(Serialize, Deserialize))]
#[derive(Encode, Decode, Clone, RuntimeDebug, Eq, PartialEq, Default)]
pub struct LiquidationPoolData {
	/// Balance Deviation Threshold represents how much current value in a pool may differ from
	/// ideal value (defined by balance_ratio).
	pub deviation_threshold: Rate,
	/// Balance Ration represents the percentage of Working pool value to be covered by value in
	/// Liquidation Poll.
	pub balance_ratio: Rate,
	/// Maximum ideal balance during pool balancing
	pub max_ideal_balance: Option<Balance>,
}

type BalanceResult = sp_std::result::Result<Balance, DispatchError>;

#[frame_support::pallet]
pub mod module {
	use super::*;

	#[pallet::config]
	pub trait Config: frame_system::Config + SendTransactionTypes<Call<Self>> {
		/// The overarching event type.
		type Event: From<Event<Self>> + IsType<<Self as frame_system::Config>::Event>;

		/// The `MultiCurrency` implementation.
		type MultiCurrency: MultiCurrency<Self::AccountId, Balance = Balance, CurrencyId = CurrencyId>;

		/// A configuration for base priority of unsigned transactions.
		///
		/// This is exposed so that it can be tuned for particular runtime, when
		/// multiple pallets send unsigned transactions.
		type UnsignedPriority: Get<TransactionPriority>;

		#[pallet::constant]
		/// The Liquidation Pool's module id, keep all assets in Pools.
		type LiquidationPoolsModuleId: Get<ModuleId>;

		#[pallet::constant]
		/// The Liquidation Pool's account id, keep all assets in Pools.
		type LiquidationPoolAccountId: Get<Self::AccountId>;

		/// The price source of currencies
		type PriceSource: PriceProvider<CurrencyId>;

		/// The basic liquidity pools manager.
		type LiquidityPoolsManager: PoolsManager<Self::AccountId>;

		/// The origin which may update liquidation pools parameters. Root can
		/// always do this.
		type UpdateOrigin: EnsureOrigin<Self::Origin>;

		/// The DEX participating in balancing
		type Dex: DEXManager<Self::AccountId, CurrencyId, Balance>;

		/// Weight information for the extrinsics.
		type LiquidationPoolsWeightInfo: WeightInfo;
	}

	#[pallet::error]
	pub enum Error<T> {
		/// Number overflow in calculation.
		NumOverflow,
		/// Balance exceeds maximum value.
		BalanceOverflow,
		/// The currency is not enabled in protocol.
		NotValidUnderlyingAssetId,
		/// Value must be in range [0..1]
		NotValidDeviationThresholdValue,
		/// Value must be in range [0..1]
		NotValidBalanceRatioValue,
		/// Feed price is invalid
		InvalidFeedPrice,
		/// Could not find a pool with required parameters
		PoolNotFound,
		/// Not enough liquidation pool balance.
		NotEnoughBalance,
	}

	#[pallet::event]
	#[pallet::generate_deposit(pub(crate) fn deposit_event)]
	pub enum Event<T: Config> {
		/// Liquidation pools are balanced
		LiquidationPoolsBalanced,
		///  Balancing period has been successfully changed: \[new_period\]
		BalancingPeriodChanged(T::BlockNumber),
		///  Deviation Threshold has been successfully changed: \[pool_id, new_threshold_value\]
		DeviationThresholdChanged(CurrencyId, Rate),
		///  Balance ratio has been successfully changed: \[pool_id, new_threshold_value\]
		BalanceRatioChanged(CurrencyId, Rate),
		///  Maximum ideal balance has been successfully changed: \[pool_id, new_threshold_value\]
		MaxIdealBalanceChanged(CurrencyId, Option<Balance>),
	}

	/// Balancing pool frequency.
	#[pallet::storage]
	#[pallet::getter(fn balancing_period)]
	pub(crate) type BalancingPeriod<T: Config> = StorageValue<_, T::BlockNumber, ValueQuery>;

	#[pallet::storage]
	#[pallet::getter(fn liquidation_pools_data)]
	pub(crate) type LiquidationPoolsData<T: Config> =
		StorageMap<_, Twox64Concat, CurrencyId, LiquidationPoolData, ValueQuery>;

	#[pallet::genesis_config]
	pub struct GenesisConfig<T: Config> {
		pub balancing_period: T::BlockNumber,
		#[allow(clippy::type_complexity)]
		pub liquidation_pools: Vec<(CurrencyId, LiquidationPoolData)>,
	}

	#[cfg(feature = "std")]
	impl<T: Config> Default for GenesisConfig<T> {
		fn default() -> Self {
			GenesisConfig {
				balancing_period: Default::default(),
				liquidation_pools: vec![],
			}
		}
	}

	#[pallet::genesis_build]
	impl<T: Config> GenesisBuild<T> for GenesisConfig<T> {
		fn build(&self) {
			BalancingPeriod::<T>::put(self.balancing_period);
			self.liquidation_pools.iter().for_each(|(currency_id, pool_data)| {
				LiquidationPoolsData::<T>::insert(currency_id, LiquidationPoolData { ..*pool_data })
			});
		}
	}

	#[pallet::pallet]
	pub struct Pallet<T>(PhantomData<T>);

	#[pallet::hooks]
	impl<T: Config> Hooks<T::BlockNumber> for Pallet<T> {
		/// Runs balancing liquidation pools every 'balancing_period' blocks.
		fn offchain_worker(now: T::BlockNumber) {
			if let Err(error) = Self::_offchain_worker(now) {
				debug::info!(
					target: "LiquidationPool offchain worker",
					"cannot run offchain worker at {:?}: {:?}",
					now,
					error,
				);
			} else {
				debug::debug!(
					target: "LiquidationPool offchain worker",
					" LiquidationPool offchain worker start at block: {:?} already done!",
					now,
				);
			}
		}
	}

	#[pallet::call]
	impl<T: Config> Pallet<T> {
		/// Set new value of balancing period.
		/// - `pool_id`: PoolID for which the parameter value is being set.
		/// - `period`: New value of balancing period in blocks.
		///
		/// The dispatch origin of this call must be 'UpdateOrigin'.
		#[pallet::weight(T::LiquidationPoolsWeightInfo::set_balancing_period())]
		#[transactional]
		pub fn set_balancing_period(origin: OriginFor<T>, period: T::BlockNumber) -> DispatchResultWithPostInfo {
			T::UpdateOrigin::ensure_origin(origin)?;
			// Write new value into storage.
			BalancingPeriod::<T>::put(period);
			Self::deposit_event(Event::BalancingPeriodChanged(period));
			Ok(().into())
		}

		/// Set new value of deviation threshold.
		/// - `pool_id`: PoolID for which the parameter value is being set.
		/// - `threshold`: New value of deviation threshold.
		///
		/// The dispatch origin of this call must be 'UpdateOrigin'.
		#[pallet::weight(T::LiquidationPoolsWeightInfo::set_deviation_threshold())]
		#[transactional]
		pub fn set_deviation_threshold(
			origin: OriginFor<T>,
			pool_id: CurrencyId,
			threshold: u128,
		) -> DispatchResultWithPostInfo {
			T::UpdateOrigin::ensure_origin(origin)?;

			ensure!(
				pool_id.is_supported_underlying_asset(),
				Error::<T>::NotValidUnderlyingAssetId
			);

			let new_deviation_threshold = Rate::from_inner(threshold);

			ensure!(
				(Rate::zero() <= new_deviation_threshold && new_deviation_threshold <= Rate::one()),
				Error::<T>::NotValidDeviationThresholdValue
			);

			// Write new value into storage.
			LiquidationPoolsData::<T>::mutate(pool_id, |x| x.deviation_threshold = new_deviation_threshold);

			Self::deposit_event(Event::DeviationThresholdChanged(pool_id, new_deviation_threshold));

			Ok(().into())
		}

		/// Set new value of balance ratio.
		/// - `pool_id`: PoolID for which the parameter value is being set.
		/// - `balance_ratio`: New value of balance ratio.
		///
		/// The dispatch origin of this call must be 'UpdateOrigin'.
		#[pallet::weight(T::LiquidationPoolsWeightInfo::set_balance_ratio())]
		#[transactional]
		pub fn set_balance_ratio(
			origin: OriginFor<T>,
			pool_id: CurrencyId,
			balance_ratio: u128,
		) -> DispatchResultWithPostInfo {
			T::UpdateOrigin::ensure_origin(origin)?;

			ensure!(
				pool_id.is_supported_underlying_asset(),
				Error::<T>::NotValidUnderlyingAssetId
			);

			let new_balance_ratio = Rate::from_inner(balance_ratio);

			ensure!(
				(Rate::zero() <= new_balance_ratio && new_balance_ratio <= Rate::one()),
				Error::<T>::NotValidBalanceRatioValue
			);

			// Write new value into storage.
			LiquidationPoolsData::<T>::mutate(pool_id, |x| x.balance_ratio = new_balance_ratio);

			Self::deposit_event(Event::BalanceRatioChanged(pool_id, new_balance_ratio));

			Ok(().into())
		}

		/// Set new value of maximum ideal balance.
		/// - `pool_id`: PoolID for which the parameter value is being set.
		/// - `max_ideal_balance`: New value of maximum ideal balance.
		///
		/// The dispatch origin of this call must be 'UpdateOrigin'.
		#[pallet::weight(T::LiquidationPoolsWeightInfo::set_max_ideal_balance())]
		#[transactional]
		pub fn set_max_ideal_balance(
			origin: OriginFor<T>,
			pool_id: CurrencyId,
			max_ideal_balance: Option<Balance>,
		) -> DispatchResultWithPostInfo {
			T::UpdateOrigin::ensure_origin(origin)?;

			ensure!(
				pool_id.is_supported_underlying_asset(),
				Error::<T>::NotValidUnderlyingAssetId
			);

			// Write new value into storage.
			LiquidationPoolsData::<T>::mutate(pool_id, |x| x.max_ideal_balance = max_ideal_balance);

			Self::deposit_event(Event::MaxIdealBalanceChanged(pool_id, max_ideal_balance));

			Ok(().into())
		}

		/// Make balance the liquidation pools.
		///
		/// The dispatch origin of this call must be _None_.
		#[pallet::weight(T::LiquidationPoolsWeightInfo::balance_liquidation_pools())]
		#[transactional]
		pub fn balance_liquidation_pools(
			origin: OriginFor<T>,
			supply_pool_id: CurrencyId,
			target_pool_id: CurrencyId,
			max_supply_amount: Balance,
			target_amount: Balance,
		) -> DispatchResultWithPostInfo {
			let _ = ensure_none(origin)?;
			let module_id = Self::pools_account_id();
			T::Dex::swap_with_exact_target(
				&module_id,
				supply_pool_id,
				target_pool_id,
				max_supply_amount,
				target_amount,
			)?;
			Self::deposit_event(Event::LiquidationPoolsBalanced);
			Ok(().into())
		}
	}
}

/// Used in the liquidation pools balancing algorithm.
#[derive(Debug, Clone)]
struct LiquidationInformation {
	/// CurrencyId
	pool_id: CurrencyId,
	/// Pool current balance in USD.
	balance: Balance,
	/// Pool balance above ideal value (USD).
	oversupply: Balance,
	/// Pool balance below ideal value (USD).
	shortfall: Balance,
}

/// Information about the operations required for balancing Liquidation Pools.
#[derive(Debug, Clone, Eq, PartialEq)]
pub struct Sales {
	/// Liquidation pool CurrencyId with oversupply.
	pub supply_pool_id: CurrencyId,
	/// Liquidation pool CurrencyId with shortfall.
	pub target_pool_id: CurrencyId,
	/// The amount of underlying asset to transfer from the oversupply pool to the shortfall pool.
	pub amount: Balance,
}

impl<T: Config> Pallet<T> {
	fn submit_unsigned_tx(
		supply_pool_id: CurrencyId,
		target_pool_id: CurrencyId,
		max_supply_amount: Balance,
		target_amount: Balance,
	) {
		let call =
			Call::<T>::balance_liquidation_pools(supply_pool_id, target_pool_id, max_supply_amount, target_amount);
		if SubmitTransaction::<T, Call<T>>::submit_unsigned_transaction(call.into()).is_err() {
			debug::info!(
				target: "liquidation-pools offchain worker",
				"submit unsigned balancing tx for \n CurrencyId {:?} and CurrencyId {:?} \nfailed!",
				supply_pool_id, target_pool_id,
			);
		}
	}

	fn _offchain_worker(now: T::BlockNumber) -> Result<(), OffchainErr> {
		// Call a offchain_worker every `balancing_period` blocks
		if now % Self::balancing_period() == T::BlockNumber::zero() {
			// Check if we are a potential validator
			if !sp_io::offchain::is_validator() {
				return Err(OffchainErr::NotValidator);
			}
			// Sending transactions to DEX.
			let _ = Self::collects_sales_list()
				.map_err(|_| OffchainErr::CheckFail)?
				.iter()
				.try_for_each(|sale: &Sales| -> Result<(), OffchainErr> {
					let (max_supply_amount, target_amount) =
						Self::get_amounts(sale.supply_pool_id, sale.target_pool_id, sale.amount)
							.map_err(|_| OffchainErr::CheckFail)?;
					Self::submit_unsigned_tx(
						sale.supply_pool_id,
						sale.target_pool_id,
						max_supply_amount,
						target_amount,
					);
					Ok(())
				});
		}
		Ok(())
	}

	/// Collects information about required transactions on DEX.
	pub fn collects_sales_list() -> sp_std::result::Result<Vec<Sales>, DispatchError> {
		// Collecting information about the current state of liquidation pools.
		let (mut information_vec, mut sum_oversupply, mut sum_shortfall) =
<<<<<<< HEAD
			CurrencyId::get_enabled_tokens_in_protocol(UnderlyingAsset)
				.iter()
				.try_fold(
					(Vec::<LiquidationInformation>::new(), Balance::zero(), Balance::zero()),
					|(mut current_vec, mut current_sum_oversupply, mut current_sum_shortfall),
					 pool_id|
					 -> sp_std::result::Result<(Vec<LiquidationInformation>, Balance, Balance), DispatchError> {
						let oracle_price =
							T::PriceSource::get_underlying_price(*pool_id).ok_or(Error::<T>::InvalidFeedPrice)?;
						// Liquidation pool balance in USD: liquidation_pool_balance * oracle_price
						let liquidation_pool_balance = Rate::from_inner(Self::get_pool_available_liquidity(*pool_id))
							.checked_mul(&oracle_price)
							.map(|x| x.into_inner())
=======
			T::EnabledUnderlyingAssetsIds::get().iter().try_fold(
				(Vec::<LiquidationInformation>::new(), Balance::zero(), Balance::zero()),
				|(mut current_vec, mut current_sum_oversupply, mut current_sum_shortfall),
				 pool_id|
				 -> sp_std::result::Result<(Vec<LiquidationInformation>, Balance, Balance), DispatchError> {
					let oracle_price =
						T::PriceSource::get_underlying_price(*pool_id).ok_or(Error::<T>::InvalidFeedPrice)?;
					// Liquidation pool balance in USD: liquidation_pool_balance * oracle_price
					let liquidation_pool_balance = Rate::from_inner(Self::get_pool_available_liquidity(*pool_id))
						.checked_mul(&oracle_price)
						.map(|x| x.into_inner())
						.ok_or(Error::<T>::BalanceOverflow)?;
					let ideal_balance = Self::calculate_ideal_balance(*pool_id)?;

					// If the pool is not balanced:
					// oversupply = liquidation_pool_balance - ideal_balance
					// shortfall = ideal_balance - liquidation_pool_balance
					let (oversupply, shortfall) = match liquidation_pool_balance.cmp(&ideal_balance) {
						Ordering::Greater => (liquidation_pool_balance - ideal_balance, Balance::zero()),
						Ordering::Less => (Balance::zero(), ideal_balance - liquidation_pool_balance),
						Ordering::Equal => (Balance::zero(), Balance::zero()),
					};

					current_vec.push(LiquidationInformation {
						pool_id: *pool_id,
						balance: liquidation_pool_balance,
						oversupply,
						shortfall,
					});

					// Calculate sum_extra and sum_shortfall for all pools.
					let deviation_threshold = Self::liquidation_pools_data(*pool_id).deviation_threshold;
					// right_border = ideal_balance + ideal_balance * deviation_threshold
					let right_border = sum_with_mult_result(ideal_balance, ideal_balance, deviation_threshold)
						.map_err(|_| Error::<T>::BalanceOverflow)?;

					// left_border = ideal_balance - ideal_balance * deviation_threshold
					let left_border = ideal_balance
						.checked_sub(
							Rate::from_inner(ideal_balance)
								.checked_mul(&deviation_threshold)
								.map(|x| x.into_inner())
								.ok_or(Error::<T>::NumOverflow)?,
						)
						.ok_or(Error::<T>::NumOverflow)?;

					if liquidation_pool_balance > right_border {
						current_sum_oversupply = current_sum_oversupply
							.checked_add(oversupply)
							.ok_or(Error::<T>::BalanceOverflow)?;
					}
					if liquidation_pool_balance < left_border {
						current_sum_shortfall = current_sum_shortfall
							.checked_add(shortfall)
>>>>>>> c94ee35f
							.ok_or(Error::<T>::BalanceOverflow)?;
						let ideal_balance = Self::calculate_ideal_balance(*pool_id)?;

						// If the pool is not balanced:
						// oversupply = liquidation_pool_balance - ideal_balance
						// shortfall = ideal_balance - liquidation_pool_balance
						let (oversupply, shortfall) = match liquidation_pool_balance.cmp(&ideal_balance) {
							Ordering::Greater => (liquidation_pool_balance - ideal_balance, Balance::zero()),
							Ordering::Less => (Balance::zero(), ideal_balance - liquidation_pool_balance),
							Ordering::Equal => (Balance::zero(), Balance::zero()),
						};

						current_vec.push(LiquidationInformation {
							pool_id: *pool_id,
							balance: liquidation_pool_balance,
							oversupply,
							shortfall,
						});

						// Calculate sum_extra and sum_shortfall for all pools.
						let deviation_threshold = Self::liquidation_pools_data(*pool_id).deviation_threshold;
						// right_border = ideal_balance + ideal_balance * deviation_threshold
						let right_border = checked_acc_and_add_mul(ideal_balance, ideal_balance, deviation_threshold)
							.map_err(|_| Error::<T>::BalanceOverflow)?;

						// left_border = ideal_balance - ideal_balance * deviation_threshold
						let left_border = ideal_balance
							.checked_sub(
								Rate::from_inner(ideal_balance)
									.checked_mul(&deviation_threshold)
									.map(|x| x.into_inner())
									.ok_or(Error::<T>::NumOverflow)?,
							)
							.ok_or(Error::<T>::NumOverflow)?;

						if liquidation_pool_balance > right_border {
							current_sum_oversupply = current_sum_oversupply
								.checked_add(oversupply)
								.ok_or(Error::<T>::BalanceOverflow)?;
						}
						if liquidation_pool_balance < left_border {
							current_sum_shortfall = current_sum_shortfall
								.checked_add(shortfall)
								.ok_or(Error::<T>::BalanceOverflow)?;
						}

						Ok((current_vec, current_sum_oversupply, current_sum_shortfall))
					},
				)?;

		// Contains information about the necessary transactions on the DEX.
		let mut to_sell_list: Vec<Sales> = Vec::new();

		while sum_shortfall > Balance::zero() && sum_oversupply > Balance::zero() {
			// Find the pool with the maximum oversupply and the pool with the maximum shortfall.
			let (max_oversupply_index, max_oversupply_pool_id, max_oversupply) = information_vec
				.iter()
				.enumerate()
				.max_by(|(_, a), (_, b)| a.oversupply.cmp(&b.oversupply))
				.map(|(index, pool)| (index, pool.pool_id, pool.oversupply))
				.ok_or(Error::<T>::PoolNotFound)?;

			let (max_shortfall_index, max_shortfall_pool_id, max_shortfall) = information_vec
				.iter()
				.enumerate()
				.max_by(|(_, a), (_, b)| a.shortfall.cmp(&b.shortfall))
				.map(|(index, pool)| (index, pool.pool_id, pool.shortfall))
				.ok_or(Error::<T>::PoolNotFound)?;

			// The number USD equivalent to be sent to the DEX will be equal to
			// the minimum value between (max_shortfall, max_oversupply).
			let bite_in_usd = max_oversupply.min(max_shortfall);

			// Add "sale" to the sales list.
			to_sell_list.push(Sales {
				supply_pool_id: max_oversupply_pool_id,
				target_pool_id: max_shortfall_pool_id,
				amount: bite_in_usd,
			});

			// Updating the information vector.
			let pool_with_max_oversupply = &mut information_vec[max_oversupply_index];
			pool_with_max_oversupply.balance = pool_with_max_oversupply
				.balance
				.checked_sub(bite_in_usd)
				.ok_or(Error::<T>::NotEnoughBalance)?;
			pool_with_max_oversupply.oversupply = pool_with_max_oversupply
				.oversupply
				.checked_sub(bite_in_usd)
				.ok_or(Error::<T>::NotEnoughBalance)?;

			let pool_with_max_shortfall = &mut information_vec[max_shortfall_index];
			pool_with_max_shortfall.balance = pool_with_max_shortfall
				.balance
				.checked_add(bite_in_usd)
				.ok_or(Error::<T>::NotEnoughBalance)?;
			pool_with_max_shortfall.shortfall = pool_with_max_shortfall
				.shortfall
				.checked_sub(bite_in_usd)
				.ok_or(Error::<T>::NotEnoughBalance)?;

			sum_oversupply = sum_oversupply.checked_sub(bite_in_usd).ok_or(Error::<T>::NumOverflow)?;
			sum_shortfall = sum_shortfall.checked_sub(bite_in_usd).ok_or(Error::<T>::NumOverflow)?;
		}

		Ok(to_sell_list)
	}

	/// Temporary function
	pub fn get_amounts(
		supply_pool_id: CurrencyId,
		target_pool_id: CurrencyId,
		amount: Balance,
	) -> sp_std::result::Result<(Balance, Balance), DispatchError> {
		let supply_oracle_price =
			T::PriceSource::get_underlying_price(supply_pool_id).ok_or(Error::<T>::InvalidFeedPrice)?;
		let target_oracle_price =
			T::PriceSource::get_underlying_price(target_pool_id).ok_or(Error::<T>::InvalidFeedPrice)?;
		let max_supply_amount = Rate::from_inner(amount)
			.checked_div(&supply_oracle_price)
			.map(|x| x.into_inner())
			.ok_or(Error::<T>::NumOverflow)?;
		let target_amount = Rate::from_inner(amount)
			.checked_div(&target_oracle_price)
			.map(|x| x.into_inner())
			.ok_or(Error::<T>::NumOverflow)?;
		Ok((max_supply_amount, target_amount))
	}

	/// Calculates ideal balance for pool balancing
	/// - `pool_id`: PoolID for which the ideal balance is calculated.
	///
	/// Returns minimum of (liquidity_pool_balance * balance_ratio * oracle_price) and
	/// max_ideal_balance
	pub fn calculate_ideal_balance(pool_id: CurrencyId) -> BalanceResult {
		let oracle_price = T::PriceSource::get_underlying_price(pool_id).ok_or(Error::<T>::InvalidFeedPrice)?;
		let balance_ratio = Self::liquidation_pools_data(pool_id).balance_ratio;

		// Liquidation pool ideal balance in USD: liquidity_pool_balance * balance_ratio * oracle_price
		let ideal_balance = Rate::from_inner(T::LiquidityPoolsManager::get_pool_available_liquidity(pool_id))
			.checked_mul(&balance_ratio)
			.and_then(|v| v.checked_mul(&oracle_price))
			.map(|x| x.into_inner())
			.ok_or(Error::<T>::BalanceOverflow)?;

		match Self::liquidation_pools_data(pool_id).max_ideal_balance {
			Some(max_ideal_balance) => Ok(ideal_balance.min(max_ideal_balance)),
			None => Ok(ideal_balance),
		}
	}
}

impl<T: Config> PoolsManager<T::AccountId> for Pallet<T> {
	/// Gets module account id.
	fn pools_account_id() -> T::AccountId {
		T::LiquidationPoolsModuleId::get().into_account()
	}

	/// Gets current the total amount of cash the liquidation pool has.
	fn get_pool_available_liquidity(pool_id: CurrencyId) -> Balance {
		let module_account_id = Self::pools_account_id();
		T::MultiCurrency::free_balance(pool_id, &module_account_id)
	}

	/// Check if pool exists
	fn pool_exists(underlying_asset: &CurrencyId) -> bool {
		LiquidationPoolsData::<T>::contains_key(underlying_asset)
	}
}

impl<T: Config> ValidateUnsigned for Pallet<T> {
	type Call = Call<T>;

	fn validate_unsigned(_source: TransactionSource, call: &Self::Call) -> TransactionValidity {
		match call {
			Call::balance_liquidation_pools(_supply_pool_id, _target_pool_id, _max_supply_amount, _target_amount) => {
				ValidTransaction::with_tag_prefix("LiquidationPoolsOffchainWorker")
					.priority(T::UnsignedPriority::get())
					.and_provides(<frame_system::Module<T>>::block_number())
					.longevity(64_u64)
					.propagate(true)
					.build()
			}
			_ => InvalidTransaction::Call.into(),
		}
	}
}<|MERGE_RESOLUTION|>--- conflicted
+++ resolved
@@ -402,7 +402,6 @@
 	pub fn collects_sales_list() -> sp_std::result::Result<Vec<Sales>, DispatchError> {
 		// Collecting information about the current state of liquidation pools.
 		let (mut information_vec, mut sum_oversupply, mut sum_shortfall) =
-<<<<<<< HEAD
 			CurrencyId::get_enabled_tokens_in_protocol(UnderlyingAsset)
 				.iter()
 				.try_fold(
@@ -416,62 +415,6 @@
 						let liquidation_pool_balance = Rate::from_inner(Self::get_pool_available_liquidity(*pool_id))
 							.checked_mul(&oracle_price)
 							.map(|x| x.into_inner())
-=======
-			T::EnabledUnderlyingAssetsIds::get().iter().try_fold(
-				(Vec::<LiquidationInformation>::new(), Balance::zero(), Balance::zero()),
-				|(mut current_vec, mut current_sum_oversupply, mut current_sum_shortfall),
-				 pool_id|
-				 -> sp_std::result::Result<(Vec<LiquidationInformation>, Balance, Balance), DispatchError> {
-					let oracle_price =
-						T::PriceSource::get_underlying_price(*pool_id).ok_or(Error::<T>::InvalidFeedPrice)?;
-					// Liquidation pool balance in USD: liquidation_pool_balance * oracle_price
-					let liquidation_pool_balance = Rate::from_inner(Self::get_pool_available_liquidity(*pool_id))
-						.checked_mul(&oracle_price)
-						.map(|x| x.into_inner())
-						.ok_or(Error::<T>::BalanceOverflow)?;
-					let ideal_balance = Self::calculate_ideal_balance(*pool_id)?;
-
-					// If the pool is not balanced:
-					// oversupply = liquidation_pool_balance - ideal_balance
-					// shortfall = ideal_balance - liquidation_pool_balance
-					let (oversupply, shortfall) = match liquidation_pool_balance.cmp(&ideal_balance) {
-						Ordering::Greater => (liquidation_pool_balance - ideal_balance, Balance::zero()),
-						Ordering::Less => (Balance::zero(), ideal_balance - liquidation_pool_balance),
-						Ordering::Equal => (Balance::zero(), Balance::zero()),
-					};
-
-					current_vec.push(LiquidationInformation {
-						pool_id: *pool_id,
-						balance: liquidation_pool_balance,
-						oversupply,
-						shortfall,
-					});
-
-					// Calculate sum_extra and sum_shortfall for all pools.
-					let deviation_threshold = Self::liquidation_pools_data(*pool_id).deviation_threshold;
-					// right_border = ideal_balance + ideal_balance * deviation_threshold
-					let right_border = sum_with_mult_result(ideal_balance, ideal_balance, deviation_threshold)
-						.map_err(|_| Error::<T>::BalanceOverflow)?;
-
-					// left_border = ideal_balance - ideal_balance * deviation_threshold
-					let left_border = ideal_balance
-						.checked_sub(
-							Rate::from_inner(ideal_balance)
-								.checked_mul(&deviation_threshold)
-								.map(|x| x.into_inner())
-								.ok_or(Error::<T>::NumOverflow)?,
-						)
-						.ok_or(Error::<T>::NumOverflow)?;
-
-					if liquidation_pool_balance > right_border {
-						current_sum_oversupply = current_sum_oversupply
-							.checked_add(oversupply)
-							.ok_or(Error::<T>::BalanceOverflow)?;
-					}
-					if liquidation_pool_balance < left_border {
-						current_sum_shortfall = current_sum_shortfall
-							.checked_add(shortfall)
->>>>>>> c94ee35f
 							.ok_or(Error::<T>::BalanceOverflow)?;
 						let ideal_balance = Self::calculate_ideal_balance(*pool_id)?;
 
@@ -494,7 +437,7 @@
 						// Calculate sum_extra and sum_shortfall for all pools.
 						let deviation_threshold = Self::liquidation_pools_data(*pool_id).deviation_threshold;
 						// right_border = ideal_balance + ideal_balance * deviation_threshold
-						let right_border = checked_acc_and_add_mul(ideal_balance, ideal_balance, deviation_threshold)
+						let right_border = sum_with_mult_result(ideal_balance, ideal_balance, deviation_threshold)
 							.map_err(|_| Error::<T>::BalanceOverflow)?;
 
 						// left_border = ideal_balance - ideal_balance * deviation_threshold
