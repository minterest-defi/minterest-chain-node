--- conflicted
+++ resolved
@@ -111,19 +111,12 @@
 	#[pallet::event]
 	#[pallet::generate_deposit(pub(crate) fn deposit_event)]
 	pub enum Event<T: Config> {
-<<<<<<< HEAD
 		///  Balancing period has been successfully changed: \[new_period\]
 		BalancingPeriodChanged(u32),
 		///  Deviation Threshold has been successfully changed: \[new_threshold_value\]
 		DeviationThresholdChanged(Rate),
-=======
-		///  Balancing period has been successfully changed: \[who, new_period\]
-		BalancingPeriodChanged(T::AccountId, u32),
-		///  Deviation Threshold has been successfully changed: \[who, new_threshold_value\]
-		DeviationThresholdChanged(T::AccountId, Rate),
-		///  Balance ratio has been successfully changed: \[who, new_threshold_value\]
-		BalanceRatioChanged(T::AccountId, Rate),
->>>>>>> fc4fbff7
+		///  Balance ratio has been successfully changed: \[new_threshold_value\]
+		BalanceRatioChanged(Rate),
 	}
 
 	#[pallet::storage]
@@ -263,8 +256,7 @@
 			pool_id: CurrencyId,
 			new_balance_ratio: u128,
 		) -> DispatchResultWithPostInfo {
-			let sender = ensure_signed(origin)?;
-			ensure!(<Accounts<T>>::is_admin_internal(&sender), Error::<T>::RequireAdmin);
+			T::UpdateOrigin::ensure_origin(origin)?;
 
 			ensure!(
 				<LiquidityPools<T>>::is_enabled_underlying_asset_id(pool_id),
@@ -281,7 +273,7 @@
 			// Write new value into storage.
 			LiquidationPools::<T>::mutate(pool_id, |x| x.balance_ratio = new_balance_ratio);
 
-			Self::deposit_event(Event::BalanceRatioChanged(sender, new_balance_ratio));
+			Self::deposit_event(Event::BalanceRatioChanged(new_balance_ratio));
 
 			Ok(().into())
 		}
