--- conflicted
+++ resolved
@@ -307,19 +307,11 @@
 }
 
 impl<T: Config> Pallet<T> {
-<<<<<<< HEAD
-	pub fn is_valid_kink(kink: Rate) -> bool {
-		kink <= Rate::one()
-	}
-
-	pub fn is_valid_base_rate_and_multiplier(base_rate_per_block: Rate, multiplier_per_block: Rate) -> bool {
-=======
 	fn is_valid_kink(kink: Rate) -> bool {
 		kink <= Rate::one()
 	}
 
 	fn is_valid_base_rate_and_multiplier(base_rate_per_block: Rate, multiplier_per_block: Rate) -> bool {
->>>>>>> e645abcd
 		!(base_rate_per_block.is_zero() && multiplier_per_block.is_zero())
 	}
 }
