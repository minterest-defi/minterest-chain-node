/// Mocks for the minterest-model pallet.
use super::*;
use crate as minterest_model;
use frame_support::{ord_parameter_types, parameter_types};
use frame_system as system;
use frame_system::EnsureSignedBy;
use minterest_primitives::{Balance, CurrencyId, CurrencyPair, Price, Rate};
use orml_traits::parameter_type_with_key;
use pallet_traits::PriceProvider;
use sp_core::H256;
use sp_runtime::traits::AccountIdConversion;
use sp_runtime::{
	testing::Header,
	traits::{BlakeTwo256, IdentityLookup},
	ModuleId,
};
use test_helper::*;

pub type AccountId = u64;

type UncheckedExtrinsic = frame_system::mocking::MockUncheckedExtrinsic<Test>;
type Block = frame_system::mocking::MockBlock<Test>;

// Configure a mock runtime to test the pallet.
frame_support::construct_runtime!(
	pub enum Test where
		Block = Block,
		NodeBlock = Block,
		UncheckedExtrinsic = UncheckedExtrinsic,
	{
		System: frame_system::{Module, Call, Config, Storage, Event<T>},
		Tokens: orml_tokens::{Module, Storage, Call, Event<T>, Config<T>},
		TestMinterestModel: minterest_model::{Module, Storage, Call, Event, Config},
		TestPools: liquidity_pools::{Module, Storage, Call, Config<T>},
	}
);

ord_parameter_types! {
	pub const OneAlice: AccountId = 1;
}

mock_impl_system_config!(Test);
mock_impl_orml_tokens_config!(Test);
mock_impl_liquidity_pools_config!(Test);
mock_impl_minterest_model_config!(Test, OneAlice);

parameter_types! {
	pub const LiquidityPoolsModuleId: ModuleId = ModuleId(*b"min/lqdy");
	pub LiquidityPoolAccountId: AccountId = LiquidityPoolsModuleId::get().into_account();
	pub InitialExchangeRate: Rate = Rate::one();
	pub EnabledCurrencyPair: Vec<CurrencyPair> = vec![
		CurrencyPair::new(CurrencyId::DOT, CurrencyId::MDOT),
		CurrencyPair::new(CurrencyId::KSM, CurrencyId::MKSM),
		CurrencyPair::new(CurrencyId::BTC, CurrencyId::MBTC),
		CurrencyPair::new(CurrencyId::ETH, CurrencyId::METH),
	];
	pub EnabledUnderlyingAssetsIds: Vec<CurrencyId> = EnabledCurrencyPair::get().iter()
			.map(|currency_pair| currency_pair.underlying_id)
			.collect();
	pub EnabledWrappedTokensId: Vec<CurrencyId> = EnabledCurrencyPair::get().iter()
			.map(|currency_pair| currency_pair.wrapped_id)
			.collect();
}

pub struct MockPriceSource;

impl PriceProvider<CurrencyId> for MockPriceSource {
	fn get_underlying_price(_currency_id: CurrencyId) -> Option<Price> {
		Some(Price::one())
	}

	fn lock_price(_currency_id: CurrencyId) {}

	fn unlock_price(_currency_id: CurrencyId) {}
}

<<<<<<< HEAD
=======
impl liquidity_pools::Config for Test {
	type MultiCurrency = orml_tokens::Module<Test>;
	type PriceSource = MockPriceSource;
	type ModuleId = LiquidityPoolsModuleId;
	type LiquidityPoolAccountId = LiquidityPoolAccountId;
	type InitialExchangeRate = InitialExchangeRate;
	type EnabledCurrencyPair = EnabledCurrencyPair;
	type EnabledUnderlyingAssetsIds = EnabledUnderlyingAssetsIds;
	type EnabledWrappedTokensId = EnabledWrappedTokensId;
}

parameter_types! {
	pub const BlocksPerYear: u128 = BLOCKS_PER_YEAR;
}

ord_parameter_types! {
	pub const OneAlice: AccountId = 1;
}

impl minterest_model::Config for Test {
	type Event = Event;
	type BlocksPerYear = BlocksPerYear;
	type ModelUpdateOrigin = EnsureSignedBy<OneAlice, AccountId>;
	type WeightInfo = ();
}

pub const BLOCKS_PER_YEAR: u128 = 5_256_000;
>>>>>>> fc4440cb
pub const ALICE: AccountId = 1;
pub fn alice() -> Origin {
	Origin::signed(ALICE)
}
pub const BOB: AccountId = 2;
pub fn bob() -> Origin {
	Origin::signed(BOB)
}

pub fn new_test_ext() -> sp_io::TestExternalities {
	let mut t = frame_system::GenesisConfig::default().build_storage::<Test>().unwrap();

	minterest_model::GenesisConfig {
		minterest_model_dates: vec![
			(
				CurrencyId::DOT,
				MinterestModelData {
					kink: Rate::saturating_from_rational(8, 10),
					base_rate_per_block: Rate::zero(),
					multiplier_per_block: Rate::saturating_from_rational(9, 1_000_000_000), // 0.047304 PerYear
					jump_multiplier_per_block: Rate::saturating_from_rational(207, 1_000_000_000), // 1.09 PerYear
				},
			),
			(
				CurrencyId::KSM,
				MinterestModelData {
					kink: Rate::saturating_from_rational(8, 10),
					base_rate_per_block: Rate::zero(),
					multiplier_per_block: Rate::saturating_from_rational(9, 1_000_000_000), // 0.047304 PerYear
					jump_multiplier_per_block: Rate::saturating_from_rational(207, 1_000_000_000), // 1.09 PerYear
				},
			),
			(
				CurrencyId::BTC,
				MinterestModelData {
					kink: Rate::saturating_from_rational(8, 10),
					base_rate_per_block: Rate::zero(),
					multiplier_per_block: Rate::saturating_from_rational(9, 1_000_000_000), // 0.047304 PerYear
					jump_multiplier_per_block: Rate::saturating_from_rational(207, 1_000_000_000), // 1.09 PerYear
				},
			),
		],
	}
	.assimilate_storage::<Test>(&mut t)
	.unwrap();

	let mut ext: sp_io::TestExternalities = t.into();
	ext.execute_with(|| System::set_block_number(1));
	ext
}<|MERGE_RESOLUTION|>--- conflicted
+++ resolved
@@ -74,36 +74,6 @@
 	fn unlock_price(_currency_id: CurrencyId) {}
 }
 
-<<<<<<< HEAD
-=======
-impl liquidity_pools::Config for Test {
-	type MultiCurrency = orml_tokens::Module<Test>;
-	type PriceSource = MockPriceSource;
-	type ModuleId = LiquidityPoolsModuleId;
-	type LiquidityPoolAccountId = LiquidityPoolAccountId;
-	type InitialExchangeRate = InitialExchangeRate;
-	type EnabledCurrencyPair = EnabledCurrencyPair;
-	type EnabledUnderlyingAssetsIds = EnabledUnderlyingAssetsIds;
-	type EnabledWrappedTokensId = EnabledWrappedTokensId;
-}
-
-parameter_types! {
-	pub const BlocksPerYear: u128 = BLOCKS_PER_YEAR;
-}
-
-ord_parameter_types! {
-	pub const OneAlice: AccountId = 1;
-}
-
-impl minterest_model::Config for Test {
-	type Event = Event;
-	type BlocksPerYear = BlocksPerYear;
-	type ModelUpdateOrigin = EnsureSignedBy<OneAlice, AccountId>;
-	type WeightInfo = ();
-}
-
-pub const BLOCKS_PER_YEAR: u128 = 5_256_000;
->>>>>>> fc4440cb
 pub const ALICE: AccountId = 1;
 pub fn alice() -> Origin {
 	Origin::signed(ALICE)
