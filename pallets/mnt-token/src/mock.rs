#![cfg(test)]

use crate as mnt_token;
use frame_support::{construct_runtime, ord_parameter_types, pallet_prelude::*, parameter_types};
use frame_system as system;
use frame_system::EnsureSignedBy;
use liquidity_pools::{Pool, PoolUserData};
use minterest_primitives::{Balance, CurrencyId, CurrencyPair, Price, Rate};
use orml_currencies::Currency;
use orml_traits::parameter_type_with_key;
use pallet_traits::PriceProvider;
use sp_core::H256;
use sp_runtime::{
	testing::Header,
	traits::{AccountIdConversion, BlakeTwo256, IdentityLookup, Zero},
	FixedPointNumber, ModuleId,
};
<<<<<<< HEAD
parameter_type_with_key! {
	pub ExistentialDeposits: |_currency_id: CurrencyId| -> Balance {
		Default::default()
	};
}
=======
use test_helper::*;
>>>>>>> 91d11ef2

pub const MAX_BORROW_CAP: Balance = 1_000_000_000_000_000_000_000_000;
pub const BLOCKS_PER_YEAR: u128 = 5_256_000;

parameter_types! {
<<<<<<< HEAD
	pub const BlocksPerYear: u128 = BLOCKS_PER_YEAR;
	pub const MaxBorrowCap: Balance = MAX_BORROW_CAP;
	pub const GetNativeCurrencyId: CurrencyId = CurrencyId::MNT;
	pub const BlockHashCount: u64 = 250;
=======
>>>>>>> 91d11ef2
	pub const LiquidityPoolsModuleId: ModuleId = ModuleId(*b"min/lqdy");
	pub LiquidityPoolAccountId: AccountId = LiquidityPoolsModuleId::get().into_account();
	pub InitialExchangeRate: Rate = Rate::one();
	pub EnabledCurrencyPair: Vec<CurrencyPair> = vec![
		CurrencyPair::new(CurrencyId::DOT, CurrencyId::MDOT),
		CurrencyPair::new(CurrencyId::KSM, CurrencyId::MKSM),
		CurrencyPair::new(CurrencyId::BTC, CurrencyId::MBTC),
		CurrencyPair::new(CurrencyId::ETH, CurrencyId::METH),
	];
	pub EnabledUnderlyingAssetsIds: Vec<CurrencyId> = EnabledCurrencyPair::get().iter()
			.map(|currency_pair| currency_pair.underlying_id)
			.collect();
	pub EnabledWrappedTokensId: Vec<CurrencyId> = EnabledCurrencyPair::get().iter()
			.map(|currency_pair| currency_pair.wrapped_id)
			.collect();
}

pub type AccountId = u64;

pub const ADMIN: AccountId = 0;
pub fn admin() -> Origin {
	Origin::signed(ADMIN)
}

<<<<<<< HEAD
impl frame_system::Config for Runtime {
	type BaseCallFilter = ();
	type Origin = Origin;
	type Index = u64;
	type BlockNumber = u64;
	type Call = Call;
	type Hash = sp_runtime::testing::H256;
	type Hashing = sp_runtime::traits::BlakeTwo256;
	type AccountId = u64;
	type Lookup = sp_runtime::traits::IdentityLookup<Self::AccountId>;
	type Header = sp_runtime::testing::Header;
	type Event = Event;
	type BlockHashCount = BlockHashCount;
	type BlockWeights = ();
	type BlockLength = ();
	type DbWeight = ();
	type Version = ();
	type PalletInfo = PalletInfo;
	type AccountData = ();
	type OnNewAccount = ();
	type OnKilledAccount = ();
	type SystemWeightInfo = ();
	type SS58Prefix = ();
}

type Amount = i128;
impl orml_tokens::Config for Runtime {
	type Event = Event;
	type Balance = Balance;
	type Amount = Amount;
	type CurrencyId = CurrencyId;
	type WeightInfo = ();
	type ExistentialDeposits = ExistentialDeposits;
	type OnDust = ();
}

type NativeCurrency = Currency<Runtime, GetNativeCurrencyId>;
impl orml_currencies::Config for Runtime {
	type Event = Event;
	type MultiCurrency = orml_tokens::Module<Runtime>;
	type NativeCurrency = NativeCurrency;
	type GetNativeCurrencyId = GetNativeCurrencyId;
	type WeightInfo = ();
}

=======
>>>>>>> 91d11ef2
pub struct MockPriceSource;

mock_impl_system_config!(Runtime);
mock_impl_orml_tokens_config!(Runtime);
mock_impl_liquidity_pools_config!(Runtime);

impl minterest_model::Config for Runtime {
	type Event = Event;
	type BlocksPerYear = BlocksPerYear;
	type ModelUpdateOrigin = EnsureSignedBy<ZeroAdmin, AccountId>;
	type WeightInfo = ();
}

impl controller::Config for Runtime {
	type Event = Event;
	type LiquidityPoolsManager = liquidity_pools::Module<Runtime>;
	type MaxBorrowCap = MaxBorrowCap;
	type UpdateOrigin = EnsureSignedBy<ZeroAdmin, AccountId>;
	type ControllerWeightInfo = ();
}

impl PriceProvider<CurrencyId> for MockPriceSource {
	fn get_underlying_price(currency_id: CurrencyId) -> Option<Price> {
		match currency_id {
			CurrencyId::DOT => return Some(Price::saturating_from_rational(5, 10)), // 0.5 USD
			CurrencyId::ETH => return Some(Price::saturating_from_rational(15, 10)), // 1.5 USD
			CurrencyId::KSM => return Some(Price::saturating_from_integer(2)),      // 2 USD
			CurrencyId::BTC => return Some(Price::saturating_from_integer(3)),      // 3 USD
			_ => return None,
		}
	}

	fn lock_price(_currency_id: CurrencyId) {}

	fn unlock_price(_currency_id: CurrencyId) {}
}

ord_parameter_types! {
	pub const ZeroAdmin: AccountId = 0;
}

construct_runtime!(
	pub enum Runtime where
		Block = Block,
		NodeBlock = Block,
		UncheckedExtrinsic = UncheckedExtrinsic
	{
		System: frame_system::{Module, Call, Event<T>},
		Tokens: orml_tokens::{Module, Storage, Call, Event<T>, Config<T>},
		Currencies: orml_currencies::{Module, Call, Event<T>},
		MntToken: mnt_token::{Module, Storage, Call, Event<T>, Config<T>},
		TestPools: liquidity_pools::{Module, Storage, Call, Config<T>},
		MinterestModel: minterest_model::{Module, Storage, Call, Event, Config},
		Controller: controller::{Module, Storage, Call, Event, Config<T>},
	}
);

impl mnt_token::Config for Runtime {
	type Event = Event;
	type PriceSource = MockPriceSource;
	type UpdateOrigin = EnsureSignedBy<ZeroAdmin, AccountId>;
	type LiquidityPoolsManager = liquidity_pools::Module<Runtime>;
	type EnabledCurrencyPair = EnabledCurrencyPair;
	type EnabledUnderlyingAssetsIds = EnabledUnderlyingAssetsIds;
	type MultiCurrency = Currencies;
	type ControllerAPI = Controller;
}

type UncheckedExtrinsic = frame_system::mocking::MockUncheckedExtrinsic<Runtime>;
type Block = frame_system::mocking::MockBlock<Runtime>;

pub struct ExtBuilder {
	pools: Vec<(CurrencyId, Pool)>,
	pool_user_data: Vec<(CurrencyId, AccountId, PoolUserData)>,
	minted_pools: Vec<CurrencyId>,
	endowed_accounts: Vec<(AccountId, CurrencyId, Balance)>,
	mnt_rate: Balance,
}

pub const ALICE: AccountId = 1;
pub const BOB: AccountId = 2;
pub const DOLLARS: Balance = 1_000_000_000_000_000_000;
// pub const ONE_HUNDRED_DOLLARS: Balance = 100 * DOLLARS;

impl Default for ExtBuilder {
	fn default() -> Self {
		Self {
			pools: vec![],
			minted_pools: vec![],
			pool_user_data: vec![],
			endowed_accounts: vec![],
			mnt_rate: Balance::zero(),
		}
	}
}

impl ExtBuilder {
	pub fn enable_minting_for_all_pools(mut self) -> Self {
		self.minted_pools = vec![CurrencyId::KSM, CurrencyId::DOT, CurrencyId::ETH, CurrencyId::BTC];
		self
	}

	pub fn set_mnt_rate(mut self, rate: u128) -> Self {
		self.mnt_rate = rate * DOLLARS;
		self
	}

	pub fn pool_total_borrowed(mut self, pool_id: CurrencyId, total_borrowed: Balance) -> Self {
		self.pools.push((
			pool_id,
			Pool {
				total_borrowed,
				borrow_index: Rate::saturating_from_rational(15, 10),
				total_protocol_interest: Balance::zero(),
			},
		));
		self
	}

	pub fn pool_user_data(
		mut self,
		pool_id: CurrencyId,
		user: AccountId,
		total_borrowed: Balance,
		interest_index: Rate,
		is_collateral: bool,
		liquidation_attempts: u8,
	) -> Self {
		self.pool_user_data.push((
			pool_id,
			user,
			PoolUserData {
				total_borrowed,
				interest_index,
				is_collateral,
				liquidation_attempts,
			},
		));
		self
	}

	pub fn build(self) -> sp_io::TestExternalities {
		let mut t = frame_system::GenesisConfig::default()
			.build_storage::<Runtime>()
			.unwrap();

		liquidity_pools::GenesisConfig::<Runtime> {
			pools: self.pools,
			pool_user_data: self.pool_user_data,
		}
		.assimilate_storage(&mut t)
		.unwrap();

		orml_tokens::GenesisConfig::<Runtime> {
			endowed_accounts: self.endowed_accounts,
		}
		.assimilate_storage(&mut t)
		.unwrap();

		mnt_token::GenesisConfig::<Runtime> {
			mnt_rate: self.mnt_rate,
			minted_pools: self.minted_pools,
			phantom: PhantomData,
		}
		.assimilate_storage(&mut t)
		.unwrap();

		let mut ext = sp_io::TestExternalities::new(t);
		ext.execute_with(|| System::set_block_number(1));
		ext
	}
}<|MERGE_RESOLUTION|>--- conflicted
+++ resolved
@@ -15,27 +15,9 @@
 	traits::{AccountIdConversion, BlakeTwo256, IdentityLookup, Zero},
 	FixedPointNumber, ModuleId,
 };
-<<<<<<< HEAD
-parameter_type_with_key! {
-	pub ExistentialDeposits: |_currency_id: CurrencyId| -> Balance {
-		Default::default()
-	};
-}
-=======
 use test_helper::*;
->>>>>>> 91d11ef2
-
-pub const MAX_BORROW_CAP: Balance = 1_000_000_000_000_000_000_000_000;
-pub const BLOCKS_PER_YEAR: u128 = 5_256_000;
 
 parameter_types! {
-<<<<<<< HEAD
-	pub const BlocksPerYear: u128 = BLOCKS_PER_YEAR;
-	pub const MaxBorrowCap: Balance = MAX_BORROW_CAP;
-	pub const GetNativeCurrencyId: CurrencyId = CurrencyId::MNT;
-	pub const BlockHashCount: u64 = 250;
-=======
->>>>>>> 91d11ef2
 	pub const LiquidityPoolsModuleId: ModuleId = ModuleId(*b"min/lqdy");
 	pub LiquidityPoolAccountId: AccountId = LiquidityPoolsModuleId::get().into_account();
 	pub InitialExchangeRate: Rate = Rate::one();
@@ -59,75 +41,19 @@
 pub fn admin() -> Origin {
 	Origin::signed(ADMIN)
 }
-
-<<<<<<< HEAD
-impl frame_system::Config for Runtime {
-	type BaseCallFilter = ();
-	type Origin = Origin;
-	type Index = u64;
-	type BlockNumber = u64;
-	type Call = Call;
-	type Hash = sp_runtime::testing::H256;
-	type Hashing = sp_runtime::traits::BlakeTwo256;
-	type AccountId = u64;
-	type Lookup = sp_runtime::traits::IdentityLookup<Self::AccountId>;
-	type Header = sp_runtime::testing::Header;
-	type Event = Event;
-	type BlockHashCount = BlockHashCount;
-	type BlockWeights = ();
-	type BlockLength = ();
-	type DbWeight = ();
-	type Version = ();
-	type PalletInfo = PalletInfo;
-	type AccountData = ();
-	type OnNewAccount = ();
-	type OnKilledAccount = ();
-	type SystemWeightInfo = ();
-	type SS58Prefix = ();
-}
-
-type Amount = i128;
-impl orml_tokens::Config for Runtime {
-	type Event = Event;
-	type Balance = Balance;
-	type Amount = Amount;
-	type CurrencyId = CurrencyId;
-	type WeightInfo = ();
-	type ExistentialDeposits = ExistentialDeposits;
-	type OnDust = ();
-}
-
-type NativeCurrency = Currency<Runtime, GetNativeCurrencyId>;
-impl orml_currencies::Config for Runtime {
-	type Event = Event;
-	type MultiCurrency = orml_tokens::Module<Runtime>;
-	type NativeCurrency = NativeCurrency;
-	type GetNativeCurrencyId = GetNativeCurrencyId;
-	type WeightInfo = ();
-}
-
-=======
->>>>>>> 91d11ef2
+ord_parameter_types! {
+	pub const ZeroAdmin: AccountId = 0;
+}
+
 pub struct MockPriceSource;
 
 mock_impl_system_config!(Runtime);
 mock_impl_orml_tokens_config!(Runtime);
+mock_impl_orml_currencies_config!(Runtime, CurrencyId::MNT);
 mock_impl_liquidity_pools_config!(Runtime);
-
-impl minterest_model::Config for Runtime {
-	type Event = Event;
-	type BlocksPerYear = BlocksPerYear;
-	type ModelUpdateOrigin = EnsureSignedBy<ZeroAdmin, AccountId>;
-	type WeightInfo = ();
-}
-
-impl controller::Config for Runtime {
-	type Event = Event;
-	type LiquidityPoolsManager = liquidity_pools::Module<Runtime>;
-	type MaxBorrowCap = MaxBorrowCap;
-	type UpdateOrigin = EnsureSignedBy<ZeroAdmin, AccountId>;
-	type ControllerWeightInfo = ();
-}
+mock_impl_minterest_model_config!(Runtime, ZeroAdmin);
+mock_impl_controller_config!(Runtime, ZeroAdmin); 
+
 
 impl PriceProvider<CurrencyId> for MockPriceSource {
 	fn get_underlying_price(currency_id: CurrencyId) -> Option<Price> {
@@ -145,9 +71,6 @@
 	fn unlock_price(_currency_id: CurrencyId) {}
 }
 
-ord_parameter_types! {
-	pub const ZeroAdmin: AccountId = 0;
-}
 
 construct_runtime!(
 	pub enum Runtime where
