#![cfg(test)]

use crate as mnt_token;
use frame_support::{construct_runtime, ord_parameter_types, pallet_prelude::*, parameter_types};
use frame_system::EnsureSignedBy;
use liquidity_pools::{Pool, PoolUserData};
use minterest_primitives::{Balance, CurrencyId, CurrencyPair, Price, Rate};
use orml_currencies::Currency;
use orml_traits::parameter_type_with_key;
use pallet_traits::PriceProvider;
use sp_runtime::{
	traits::{AccountIdConversion, Zero},
	FixedPointNumber, ModuleId,
};
parameter_type_with_key! {
	pub ExistentialDeposits: |_currency_id: CurrencyId| -> Balance {
		Default::default()
	};
}

pub const MAX_BORROW_CAP: Balance = 1_000_000_000_000_000_000_000_000;
pub const BLOCKS_PER_YEAR: u128 = 5_256_000;

parameter_types! {
	pub const BlocksPerYear: u128 = BLOCKS_PER_YEAR;
	pub const MaxBorrowCap: Balance = MAX_BORROW_CAP;
	pub const GetNativeCurrencyId: CurrencyId = CurrencyId::MNT;
	pub const BlockHashCount: u64 = 250;
	pub const LiquidityPoolsModuleId: ModuleId = ModuleId(*b"min/lqdy");
	pub LiquidityPoolAccountId: AccountId = LiquidityPoolsModuleId::get().into_account();
	pub InitialExchangeRate: Rate = Rate::one();
	pub EnabledCurrencyPair: Vec<CurrencyPair> = vec![
		CurrencyPair::new(CurrencyId::DOT, CurrencyId::MDOT),
		CurrencyPair::new(CurrencyId::KSM, CurrencyId::MKSM),
		CurrencyPair::new(CurrencyId::BTC, CurrencyId::MBTC),
		CurrencyPair::new(CurrencyId::ETH, CurrencyId::METH),
	];
	pub EnabledUnderlyingAssetsIds: Vec<CurrencyId> = EnabledCurrencyPair::get().iter()
			.map(|currency_pair| currency_pair.underlying_id)
			.collect();
	pub EnabledWrappedTokensId: Vec<CurrencyId> = EnabledCurrencyPair::get().iter()
			.map(|currency_pair| currency_pair.wrapped_id)
			.collect();
}

pub type AccountId = u64;

pub const ADMIN: AccountId = 0;
pub fn admin() -> Origin {
	Origin::signed(ADMIN)
}

impl frame_system::Config for Runtime {
	type BaseCallFilter = ();
	type Origin = Origin;
	type Index = u64;
	type BlockNumber = u64;
	type Call = Call;
	type Hash = sp_runtime::testing::H256;
	type Hashing = sp_runtime::traits::BlakeTwo256;
	type AccountId = u64;
	type Lookup = sp_runtime::traits::IdentityLookup<Self::AccountId>;
	type Header = sp_runtime::testing::Header;
	type Event = Event;
	type BlockHashCount = BlockHashCount;
	type BlockWeights = ();
	type BlockLength = ();
	type DbWeight = ();
	type Version = ();
	type PalletInfo = PalletInfo;
	type AccountData = ();
	type OnNewAccount = ();
	type OnKilledAccount = ();
	type SystemWeightInfo = ();
	type SS58Prefix = ();
}

type Amount = i128;
impl orml_tokens::Config for Runtime {
	type Event = Event;
	type Balance = Balance;
	type Amount = Amount;
	type CurrencyId = CurrencyId;
	type WeightInfo = ();
	type ExistentialDeposits = ExistentialDeposits;
	type OnDust = ();
}

type NativeCurrency = Currency<Runtime, GetNativeCurrencyId>;
impl orml_currencies::Config for Runtime {
	type Event = Event;
	type MultiCurrency = orml_tokens::Module<Runtime>;
	type NativeCurrency = NativeCurrency;
	type GetNativeCurrencyId = GetNativeCurrencyId;
	type WeightInfo = ();
}

pub struct MockPriceSource;

impl liquidity_pools::Config for Runtime {
	type MultiCurrency = orml_tokens::Module<Runtime>;
	type PriceSource = MockPriceSource;
	type ModuleId = LiquidityPoolsModuleId;
	type LiquidityPoolAccountId = LiquidityPoolAccountId;
	type InitialExchangeRate = InitialExchangeRate;
	type EnabledCurrencyPair = EnabledCurrencyPair;
	type EnabledUnderlyingAssetsIds = EnabledUnderlyingAssetsIds;
	type EnabledWrappedTokensId = EnabledWrappedTokensId;
}

impl minterest_model::Config for Runtime {
	type Event = Event;
	type BlocksPerYear = BlocksPerYear;
	type ModelUpdateOrigin = EnsureSignedBy<ZeroAdmin, AccountId>;
	type WeightInfo = ();
}

impl controller::Config for Runtime {
	type Event = Event;
	type LiquidityPoolsManager = liquidity_pools::Module<Runtime>;
	type MaxBorrowCap = MaxBorrowCap;
	type UpdateOrigin = EnsureSignedBy<ZeroAdmin, AccountId>;
	type ControllerWeightInfo = ();
}

impl PriceProvider<CurrencyId> for MockPriceSource {
	fn get_underlying_price(currency_id: CurrencyId) -> Option<Price> {
		match currency_id {
			CurrencyId::DOT => return Some(Price::saturating_from_rational(5, 10)), // 0.5 USD
			CurrencyId::ETH => return Some(Price::saturating_from_rational(15, 10)), // 1.5 USD
			CurrencyId::KSM => return Some(Price::saturating_from_integer(2)),      // 2 USD
			CurrencyId::BTC => return Some(Price::saturating_from_integer(3)),      // 3 USD
			_ => return None,
		}
	}

	fn lock_price(_currency_id: CurrencyId) {}

	fn unlock_price(_currency_id: CurrencyId) {}
}

ord_parameter_types! {
	pub const ZeroAdmin: AccountId = 0;
}

<<<<<<< HEAD
=======
impl mnt_token::Config for Runtime {
	type Event = Event;
	type PriceSource = MockPriceSource;
	type UpdateOrigin = EnsureSignedBy<ZeroAdmin, AccountId>;
	type LiquidityPoolsManager = liquidity_pools::Module<Runtime>;
	type EnabledUnderlyingAssetsIds = EnabledUnderlyingAssetsIds;
}

type UncheckedExtrinsic = frame_system::mocking::MockUncheckedExtrinsic<Runtime>;
type Block = frame_system::mocking::MockBlock<Runtime>;

>>>>>>> fc4440cb
construct_runtime!(
	pub enum Runtime where
		Block = Block,
		NodeBlock = Block,
		UncheckedExtrinsic = UncheckedExtrinsic
	{
		System: frame_system::{Module, Call, Event<T>},
		Tokens: orml_tokens::{Module, Storage, Call, Event<T>, Config<T>},
		Currencies: orml_currencies::{Module, Call, Event<T>},
		MntToken: mnt_token::{Module, Storage, Call, Event<T>, Config<T>},
		TestPools: liquidity_pools::{Module, Storage, Call, Config<T>},
		MinterestModel: minterest_model::{Module, Storage, Call, Event, Config},
		Controller: controller::{Module, Storage, Call, Event, Config<T>},
	}
);

impl mnt_token::Config for Runtime {
	type Event = Event;
	type PriceSource = MockPriceSource;
	type UpdateOrigin = EnsureSignedBy<ZeroAdmin, AccountId>;
	type LiquidityPoolsManager = liquidity_pools::Module<Runtime>;
	type EnabledCurrencyPair = EnabledCurrencyPair;
	type EnabledUnderlyingAssetId = EnabledUnderlyingAssetId;
	type MultiCurrency = Currencies;
	type ControllerAPI = Controller;
}

type UncheckedExtrinsic = frame_system::mocking::MockUncheckedExtrinsic<Runtime>;
type Block = frame_system::mocking::MockBlock<Runtime>;

pub struct ExtBuilder {
	pools: Vec<(CurrencyId, Pool)>,
	pool_user_data: Vec<(CurrencyId, AccountId, PoolUserData)>,
	minted_pools: Vec<CurrencyId>,
	endowed_accounts: Vec<(AccountId, CurrencyId, Balance)>,
	mnt_rate: Rate,
}

pub const ALICE: AccountId = 1;
pub const BOB: AccountId = 2;
pub const DOLLARS: Balance = 1_000_000_000_000_000_000;
// pub const ONE_HUNDRED_DOLLARS: Balance = 100 * DOLLARS;

impl Default for ExtBuilder {
	fn default() -> Self {
		Self {
			pools: vec![],
			minted_pools: vec![],
			pool_user_data: vec![],
			endowed_accounts: vec![],
			mnt_rate: Rate::zero(),
		}
	}
}

impl ExtBuilder {
	pub fn enable_minting_for_all_pools(mut self) -> Self {
		self.minted_pools = vec![CurrencyId::KSM, CurrencyId::DOT, CurrencyId::ETH, CurrencyId::BTC];
		self
	}

	pub fn set_mnt_rate(mut self, rate: u32) -> Self {
		self.mnt_rate = Rate::saturating_from_integer(rate);
		self
	}

	pub fn pool_total_borrowed(mut self, pool_id: CurrencyId, total_borrowed: Balance) -> Self {
		self.pools.push((
			pool_id,
			Pool {
				total_borrowed,
				borrow_index: Rate::saturating_from_rational(15, 10),
				total_protocol_interest: Balance::zero(),
			},
		));
		self
	}

	pub fn pool_user_data(
		mut self,
		pool_id: CurrencyId,
		user: AccountId,
		total_borrowed: Balance,
		interest_index: Rate,
		collateral: bool,
		liquidation_attempts: u8,
	) -> Self {
		self.pool_user_data.push((
			pool_id,
			user,
			PoolUserData {
				total_borrowed,
				interest_index,
				collateral,
				liquidation_attempts,
			},
		));
		self
	}

	pub fn build(self) -> sp_io::TestExternalities {
		let mut t = frame_system::GenesisConfig::default()
			.build_storage::<Runtime>()
			.unwrap();

		liquidity_pools::GenesisConfig::<Runtime> {
			pools: self.pools,
			pool_user_data: self.pool_user_data,
		}
		.assimilate_storage(&mut t)
		.unwrap();

		orml_tokens::GenesisConfig::<Runtime> {
			endowed_accounts: self.endowed_accounts,
		}
		.assimilate_storage(&mut t)
		.unwrap();

		mnt_token::GenesisConfig::<Runtime> {
			mnt_rate: self.mnt_rate,
			minted_pools: self.minted_pools,
			_marker: PhantomData,
		}
		.assimilate_storage(&mut t)
		.unwrap();

		let mut ext = sp_io::TestExternalities::new(t);
		ext.execute_with(|| System::set_block_number(1));
		ext
	}
}<|MERGE_RESOLUTION|>--- conflicted
+++ resolved
@@ -143,20 +143,6 @@
 	pub const ZeroAdmin: AccountId = 0;
 }
 
-<<<<<<< HEAD
-=======
-impl mnt_token::Config for Runtime {
-	type Event = Event;
-	type PriceSource = MockPriceSource;
-	type UpdateOrigin = EnsureSignedBy<ZeroAdmin, AccountId>;
-	type LiquidityPoolsManager = liquidity_pools::Module<Runtime>;
-	type EnabledUnderlyingAssetsIds = EnabledUnderlyingAssetsIds;
-}
-
-type UncheckedExtrinsic = frame_system::mocking::MockUncheckedExtrinsic<Runtime>;
-type Block = frame_system::mocking::MockBlock<Runtime>;
-
->>>>>>> fc4440cb
 construct_runtime!(
 	pub enum Runtime where
 		Block = Block,
@@ -179,7 +165,7 @@
 	type UpdateOrigin = EnsureSignedBy<ZeroAdmin, AccountId>;
 	type LiquidityPoolsManager = liquidity_pools::Module<Runtime>;
 	type EnabledCurrencyPair = EnabledCurrencyPair;
-	type EnabledUnderlyingAssetId = EnabledUnderlyingAssetId;
+	type EnabledUnderlyingAssetsIds = EnabledUnderlyingAssetsIds;
 	type MultiCurrency = Currencies;
 	type ControllerAPI = Controller;
 }
@@ -241,7 +227,7 @@
 		user: AccountId,
 		total_borrowed: Balance,
 		interest_index: Rate,
-		collateral: bool,
+		is_collateral: bool,
 		liquidation_attempts: u8,
 	) -> Self {
 		self.pool_user_data.push((
@@ -250,7 +236,7 @@
 			PoolUserData {
 				total_borrowed,
 				interest_index,
-				collateral,
+				is_collateral,
 				liquidation_attempts,
 			},
 		));
