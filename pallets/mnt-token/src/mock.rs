--- conflicted
+++ resolved
@@ -4,16 +4,12 @@
 use frame_support::{construct_runtime, ord_parameter_types, pallet_prelude::*, parameter_types};
 use frame_system::EnsureSignedBy;
 use liquidity_pools::{Pool, PoolUserData};
-<<<<<<< HEAD
-use minterest_primitives::{Amount, Balance, BlockNumber, CurrencyId, CurrencyPair, Price, Rate};
-use orml_currencies::BasicCurrencyAdapter;
-=======
 pub use minterest_primitives::currency::{
 	CurrencyType::{UnderlyingAsset, WrappedToken},
 	BTC, DOT, ETH, KSM, MBTC, MDOT, METH, MKSM, MNT,
 };
-use minterest_primitives::{Balance, CurrencyId, Price, Rate};
->>>>>>> b94d10c3
+use minterest_primitives::{Amount, Balance, BlockNumber, CurrencyId, Price, Rate};
+use orml_currencies::BasicCurrencyAdapter;
 use orml_traits::parameter_type_with_key;
 use pallet_traits::PriceProvider;
 use sp_runtime::{
@@ -106,15 +102,10 @@
 	type PriceSource = MockPriceSource;
 	type UpdateOrigin = EnsureSignedBy<ZeroAdmin, AccountId>;
 	type LiquidityPoolsManager = liquidity_pools::Module<Runtime>;
-<<<<<<< HEAD
-	type EnabledCurrencyPair = EnabledCurrencyPair;
-	type EnabledUnderlyingAssetsIds = EnabledUnderlyingAssetsIds;
 	type MultiCurrency = Currencies;
 	type ControllerAPI = Controller;
 	type MntTokenAccountId = MntTokenAccountId;
 	type ProtocolWeightInfo = ();
-=======
->>>>>>> b94d10c3
 }
 
 type UncheckedExtrinsic = frame_system::mocking::MockUncheckedExtrinsic<Runtime>;
@@ -175,8 +166,7 @@
 	}
 
 	pub fn mnt_account_balance(mut self, balance: Balance) -> Self {
-		self.endowed_accounts
-			.push((MntToken::get_account_id(), CurrencyId::MNT, balance));
+		self.endowed_accounts.push((MntToken::get_account_id(), MNT, balance));
 		self
 	}
 
@@ -219,7 +209,7 @@
 				.endowed_accounts
 				.clone()
 				.into_iter()
-				.filter(|(_, currency_id, _)| *currency_id == CurrencyId::MNT)
+				.filter(|(_, currency_id, _)| *currency_id == MNT)
 				.map(|(account_id, _, initial_balance)| (account_id, initial_balance))
 				.collect::<Vec<_>>(),
 		}
@@ -230,7 +220,7 @@
 			endowed_accounts: self
 				.endowed_accounts
 				.into_iter()
-				.filter(|(_, currency_id, _)| *currency_id != CurrencyId::MNT)
+				.filter(|(_, currency_id, _)| *currency_id != MNT)
 				.collect::<Vec<_>>(),
 		}
 		.assimilate_storage(&mut t)
