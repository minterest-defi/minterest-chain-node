//! # MNT token Module
//!
//! Provides functionality for minting MNT tokens.

#![cfg_attr(not(feature = "std"), no_std)]
#![allow(clippy::unused_unit)]

use frame_support::{pallet_prelude::*, sp_std::cmp::Ordering, transactional};
use frame_system::pallet_prelude::*;
use minterest_primitives::{currency::MNT, Balance, CurrencyId, Price, Rate};
pub use module::*;
use orml_traits::MultiCurrency;
use pallet_traits::{ControllerAPI, LiquidityPoolsManager, MntManager, PoolsManager, PriceProvider};
use sp_runtime::{
	traits::{CheckedAdd, CheckedDiv, CheckedMul, CheckedSub, Zero},
	DispatchResult, FixedPointNumber, FixedU128,
};
use sp_std::{convert::TryInto, result, vec::Vec};
pub mod weights;
pub use weights::WeightInfo;

#[cfg(feature = "std")]
use serde::{Deserialize, Serialize};

#[cfg(test)]
mod mock;
#[cfg(test)]
mod tests;

/// Representation of supply/borrow pool state
#[cfg_attr(feature = "std", derive(Serialize, Deserialize))]
#[derive(Encode, Decode, Clone, RuntimeDebug, Eq, PartialEq, Default)]
pub struct MntState<T: Config> {
	/// Index that represents MNT tokens distribution for the whole pool.
	/// User MNT tokens distribution is based on this index.
	pub mnt_distribution_index: Rate,
	/// The block number the index was last updated at
	pub index_updated_at_block: T::BlockNumber,
}

impl<T: Config> MntState<T> {
	fn new() -> MntState<T> {
		MntState {
			mnt_distribution_index: Rate::one(), // initial index
			index_updated_at_block: frame_system::Module::<T>::block_number(),
		}
	}
}

/// Each pool state contains supply and borrow part
#[cfg_attr(feature = "std", derive(Serialize, Deserialize))]
#[derive(Encode, Decode, Clone, RuntimeDebug, Eq, PartialEq)]
pub struct MntPoolState<T: Config> {
	pub supply_state: MntState<T>,
	pub borrow_state: MntState<T>,
}

impl<T: Config> MntPoolState<T> {
	fn new() -> MntPoolState<T> {
		MntPoolState {
			supply_state: MntState::new(),
			borrow_state: MntState::new(),
		}
	}
}

impl<T: Config> Default for MntPoolState<T> {
	fn default() -> Self {
		Self::new()
	}
}

type BalanceResult = result::Result<Balance, DispatchError>;

#[frame_support::pallet]
pub mod module {
	use super::*;

	#[pallet::config]
	pub trait Config: frame_system::Config {
		type Event: From<Event<Self>> + IsType<<Self as frame_system::Config>::Event>;

		/// Provides Liquidity Pool functionality
		type LiquidityPoolsManager: LiquidityPoolsManager;

		/// The origin which may update MNT token parameters. Root can
		/// always do this.
		type UpdateOrigin: EnsureOrigin<Self::Origin>;

		/// The price source of currencies
		type PriceSource: PriceProvider<CurrencyId>;

		/// The `MultiCurrency` implementation for wrapped.
		type MultiCurrency: MultiCurrency<Self::AccountId, Balance = Balance, CurrencyId = CurrencyId>;

		/// Public API of controller pallet
		type ControllerAPI: ControllerAPI<Self::AccountId>;

		#[pallet::constant]
		/// The Mnt-token's account id, keep assets that should be distributed to users
		type MntTokenAccountId: Get<Self::AccountId>;

		#[pallet::constant]
		// The MntSpeed update period.
		type SpeedRefreshPeriod: Get<Self::BlockNumber>;

		/// Weight information for the extrinsics.
		type MntTokenWeightInfo: WeightInfo;

		type PoolsManager: PoolsManager<Self::AccountId>;
	}

	#[pallet::error]
	pub enum Error<T> {
		/// Trying to enable already enabled minting for pool
		MntMintingAlreadyEnabled,
		/// Trying to disable MNT minting that wasn't enabled
		MntMintingNotEnabled,
		/// Arithmetic calculation overflow
		NumOverflow,
		/// Get underlying currency price is failed
		GetUnderlyingPriceFail,
		/// The currency is not enabled in protocol.
		NotValidUnderlyingAssetId,
		/// Error that never should happen
		InternalError,
	}

	#[pallet::event]
	#[pallet::generate_deposit(pub(crate) fn deposit_event)]
	pub enum Event<T: Config> {
		/// Change rate event (old rate, new rate)
		NewMntRate(Balance, Balance),

		/// MNT minting enabled for pool
		MntMintingEnabled(CurrencyId),

		/// MNT minting disabled for pool
		MntMintingDisabled(CurrencyId),

		/// Emitted when MNT is distributed to a supplier
		/// (pool id, receiver, amount of distributed tokens, supply index)
		MntDistributedToSupplier(CurrencyId, T::AccountId, Balance, Rate),

		/// Emitted when MNT is distributed to a borrower
		/// (pool id, receiver, amount of distributed tokens, index)
		MntDistributedToBorrower(CurrencyId, T::AccountId, Balance, Rate),
	}

	/// The rate at which the flywheel distributes MNT, per block.
	/// Doubling this number shows how much MNT goes to all suppliers and borrowers from all pools.
	#[pallet::storage]
	#[pallet::getter(fn mnt_rate)]
	type MntRate<T: Config> = StorageValue<_, Balance, ValueQuery>;

	/// The threshold above which the flywheel transfers MNT
	#[pallet::storage]
	#[pallet::getter(fn mnt_claim_threshold)]
	pub(crate) type MntClaimThreshold<T: Config> = StorageValue<_, Balance, ValueQuery>;

	/// MNT minting speed for each pool
	/// Doubling this number shows how much MNT goes to all suppliers and borrowers of a particular
	/// pool.
	#[pallet::storage]
	#[pallet::getter(fn mnt_speeds)]
	pub(crate) type MntSpeeds<T: Config> = StorageMap<_, Twox64Concat, CurrencyId, Balance, ValueQuery>;

	/// Index + block_number need for generating and distributing new MNT tokens for pool
	#[pallet::storage]
	#[pallet::getter(fn mnt_pools_state)]
	pub(crate) type MntPoolsState<T: Config> = StorageMap<_, Twox64Concat, CurrencyId, MntPoolState<T>, ValueQuery>;

	/// Use for accruing MNT tokens for supplier
	#[pallet::storage]
	#[pallet::getter(fn mnt_supplier_index)]
	pub(crate) type MntSupplierIndex<T: Config> =
		StorageDoubleMap<_, Twox64Concat, CurrencyId, Twox64Concat, T::AccountId, Rate, OptionQuery>;

	/// Use for accruing MNT tokens for borrower
	#[pallet::storage]
	#[pallet::getter(fn mnt_borrower_index)]
	pub(crate) type MntBorrowerIndex<T: Config> =
		StorageDoubleMap<_, Twox64Concat, CurrencyId, Twox64Concat, T::AccountId, Rate, ValueQuery>;

	/// Place where accrued MNT tokens are kept for each user
	#[pallet::storage]
	#[pallet::getter(fn mnt_accrued)]
	pub(crate) type MntAccrued<T: Config> = StorageMap<_, Twox64Concat, T::AccountId, Balance, ValueQuery>;

	#[pallet::genesis_config]
	pub struct GenesisConfig<T: Config> {
		pub mnt_rate: Balance,
		pub mnt_claim_threshold: Balance,
		pub minted_pools: Vec<CurrencyId>,
		pub _phantom: PhantomData<T>,
	}

	#[cfg(feature = "std")]
	impl<T: Config> Default for GenesisConfig<T> {
		fn default() -> Self {
			GenesisConfig {
				mnt_rate: Balance::zero(),
				mnt_claim_threshold: Balance::zero(),
				minted_pools: vec![],
				_phantom: PhantomData,
			}
		}
	}

	#[pallet::genesis_build]
	impl<T: Config> GenesisBuild<T> for GenesisConfig<T> {
		fn build(&self) {
			MntRate::<T>::put(&self.mnt_rate);
			MntClaimThreshold::<T>::put(&self.mnt_claim_threshold);
			for currency_id in &self.minted_pools {
				MntSpeeds::<T>::insert(currency_id, Balance::zero());
				MntPoolsState::<T>::insert(currency_id, MntPoolState::new());
			}
		}
	}

	#[pallet::pallet]
	pub struct Pallet<T>(PhantomData<T>);

	#[pallet::hooks]
	impl<T: Config> Hooks<T::BlockNumber> for Pallet<T> {
		fn on_finalize(block: T::BlockNumber) {
			if block % T::SpeedRefreshPeriod::get() == T::BlockNumber::zero() {
				if let Err(msg) = Pallet::<T>::refresh_mnt_speeds() {
					debug::error!(
						"MntToken module: Cannot run refresh_mnt_speed() at {:?}: {:?}",
						block,
						msg
					)
				}
			}
		}
	}

	#[pallet::call]
	impl<T: Config> Pallet<T> {
		#[pallet::weight(T::MntTokenWeightInfo::enable_mnt_minting())]
		#[transactional]
		/// Enable MNT minting for pool and recalculate MntSpeeds
		pub fn enable_mnt_minting(origin: OriginFor<T>, currency_id: CurrencyId) -> DispatchResultWithPostInfo {
			T::UpdateOrigin::ensure_origin(origin)?;
			ensure!(
				currency_id.is_supported_underlying_asset(),
				Error::<T>::NotValidUnderlyingAssetId
			);
			ensure!(
				!MntSpeeds::<T>::contains_key(currency_id),
				Error::<T>::MntMintingAlreadyEnabled
			);
			MntSpeeds::<T>::insert(currency_id, Balance::zero());
			MntPoolsState::<T>::insert(currency_id, MntPoolState::new());
			Self::refresh_mnt_speeds()?;
			Self::deposit_event(Event::MntMintingEnabled(currency_id));
			Ok(().into())
		}

		#[pallet::weight(T::MntTokenWeightInfo::disable_mnt_minting())]
		#[transactional]
		/// Disable MNT minting for pool and recalculate MntSpeeds
		pub fn disable_mnt_minting(origin: OriginFor<T>, currency_id: CurrencyId) -> DispatchResultWithPostInfo {
			T::UpdateOrigin::ensure_origin(origin)?;
			ensure!(
				currency_id.is_supported_underlying_asset(),
				Error::<T>::NotValidUnderlyingAssetId
			);
			ensure!(
				MntSpeeds::<T>::contains_key(currency_id),
				Error::<T>::MntMintingNotEnabled
			);
			MntSpeeds::<T>::remove(currency_id);
			MntPoolsState::<T>::remove(currency_id);
			Self::refresh_mnt_speeds()?;
			Self::deposit_event(Event::MntMintingDisabled(currency_id));
			Ok(().into())
		}

		#[pallet::weight(T::MntTokenWeightInfo::set_mnt_rate())]
		#[transactional]
		/// Set MNT rate and recalculate MntSpeeds distribution
		pub fn set_mnt_rate(origin: OriginFor<T>, rate: Balance) -> DispatchResultWithPostInfo {
			T::UpdateOrigin::ensure_origin(origin)?;
			let old_rate = MntRate::<T>::get();
			MntRate::<T>::put(rate);
			Self::refresh_mnt_speeds()?;
			Self::deposit_event(Event::NewMntRate(old_rate, rate));
			Ok(().into())
		}
	}
}

impl<T: Config> Pallet<T> {
	/// Gets module account id.
	pub fn get_account_id() -> T::AccountId {
		T::MntTokenAccountId::get()
	}

	/// Calculate utilities for enabled pools and sum of all pools utilities
	///
	/// returns (Vector<CurrencyId, pool_utility>, sum_of_all_pools_utilities)
	fn calculate_enabled_pools_utilities() -> result::Result<(Vec<(CurrencyId, Balance)>, Balance), DispatchError> {
		let minted_pools = MntSpeeds::<T>::iter();
		let mut result: Vec<(CurrencyId, Balance)> = Vec::new();
		let mut total_utility: Balance = Balance::zero();
		for (currency_id, _) in minted_pools {
			let underlying_price =
				T::PriceSource::get_underlying_price(currency_id).ok_or(Error::<T>::GetUnderlyingPriceFail)?;
			let total_borrow = T::LiquidityPoolsManager::get_pool_total_borrowed(currency_id);

			// utility = m_tokens_total_borrows * asset_price
			let utility = Price::from_inner(total_borrow)
				.checked_mul(&underlying_price)
				.map(|x| x.into_inner())
				.ok_or(Error::<T>::NumOverflow)?;

			total_utility = total_utility.checked_add(utility).ok_or(Error::<T>::NumOverflow)?;

			result.push((currency_id, utility));
		}
		Ok((result, total_utility))
	}

	/// Recalculate MNT speeds
	pub fn refresh_mnt_speeds() -> DispatchResult {
		MntSpeeds::<T>::iter().try_for_each(|(pool_id, _)| -> DispatchResult {
			Self::update_mnt_supply_index(pool_id)?;
			Self::update_mnt_borrow_index(pool_id)?;
			Ok(())
		})?;

		let (pool_utilities, sum_of_all_utilities) = Self::calculate_enabled_pools_utilities()?;
		if sum_of_all_utilities.is_zero() {
			// There is nothing to calculate.
			return Ok(());
		}

		let mnt_rate = Self::mnt_rate();
		for (currency_id, utility) in pool_utilities {
			let utility_fraction = Rate::saturating_from_rational(utility, sum_of_all_utilities);
			let pool_mnt_speed = Rate::from_inner(mnt_rate)
				.checked_mul(&utility_fraction)
				.ok_or(Error::<T>::NumOverflow)?;
			MntSpeeds::<T>::insert(currency_id, pool_mnt_speed.into_inner());
		}
		Ok(())
	}

	/// Transfer MNT tokens to user balance if they are above the threshold.
	/// Otherwise, put them into internal storage.
	///
	/// - `user`: MNT tokens recipient.
	/// - `user_accrued`: The total amount of accrued tokens.
	/// - `distribute_all`: boolean, distribute all or part of accrued MNT tokens.
	fn transfer_mnt(user: &T::AccountId, user_accrued: Balance, distribute_all: bool) -> DispatchResult {
		//TODO: Need to discuss what we should do.
		// Erorr/Event/save money to MntAccrued/stop producing mnt tokens

		let threshold = match distribute_all {
			true => Balance::zero(),
			false => MntClaimThreshold::<T>::get(),
		};

		if user_accrued >= threshold && user_accrued > 0 {
			let mnt_treasury_balance = T::MultiCurrency::free_balance(MNT, &Self::get_account_id());
			if user_accrued <= mnt_treasury_balance {
				T::MultiCurrency::transfer(MNT, &Self::get_account_id(), &user, user_accrued)?;
				MntAccrued::<T>::remove(user); // set to 0
			}
		} else {
			MntAccrued::<T>::insert(user, user_accrued);
		}
		Ok(())
	}
}

// RPC methods
impl<T: Config> Pallet<T> {
	/// Gets MNT accrued but not yet transferred to user.
	pub fn get_unclaimed_mnt_balance(account_id: &T::AccountId) -> BalanceResult {
		let accrued_mnt =
			MntSpeeds::<T>::iter().try_fold(Balance::zero(), |current_accrued, (pool_id, _)| -> BalanceResult {
				Self::update_mnt_borrow_index(pool_id)?;
				let accrued_borrow_mnt = Self::distribute_borrower_mnt(pool_id, account_id, true)?;
				Self::update_mnt_supply_index(pool_id)?;
				let accrued_supply_mnt = Self::distribute_supplier_mnt(pool_id, account_id, true)?;
				Ok(current_accrued + accrued_borrow_mnt + accrued_supply_mnt)
			})?;
		Ok(accrued_mnt)
	}
}

impl<T: Config> MntManager<T::AccountId> for Pallet<T> {
	/// Update mnt supply index for pool
	fn update_mnt_supply_index(underlying_id: CurrencyId) -> DispatchResult {
		// block_delta = current_block_number - supply_state.index_updated_at_block
		// mnt_accrued = block_delta * mnt_speed
		// ratio = mnt_accrued / mtoken.total_supply()
		// supply_state.mnt_distribution_index += ratio
		// supply_state.index_updated_at_block = current_block_number

		let current_block = frame_system::Module::<T>::block_number();
		let mut pool_state = MntPoolsState::<T>::get(underlying_id);
		let block_delta = current_block
			.checked_sub(&pool_state.supply_state.index_updated_at_block)
			.ok_or(Error::<T>::NumOverflow)?;

		if block_delta.is_zero() {
			// Index for current block was already calculated
			return Ok(());
		}

		let mnt_speed = MntSpeeds::<T>::get(underlying_id);
		if !mnt_speed.is_zero() {
			let wrapped_asset_id = underlying_id
				.wrapped_asset()
				.ok_or(Error::<T>::NotValidUnderlyingAssetId)?;

			let block_delta_as_u128 = TryInto::<u128>::try_into(block_delta).or(Err(Error::<T>::InternalError))?;

			let mnt_accrued = mnt_speed
				.checked_mul(block_delta_as_u128)
				.ok_or(Error::<T>::NumOverflow)?;

			let total_tokens_supply = T::MultiCurrency::total_issuance(wrapped_asset_id);

			let ratio = match total_tokens_supply.cmp(&Balance::zero()) {
				Ordering::Greater => {
					Rate::checked_from_rational(mnt_accrued, total_tokens_supply).ok_or(Error::<T>::NumOverflow)?
				}
				_ => Rate::zero(),
			};

			pool_state.supply_state.mnt_distribution_index = pool_state
				.supply_state
				.mnt_distribution_index
				.checked_add(&ratio)
				.ok_or(Error::<T>::NumOverflow)?;
		}
		pool_state.supply_state.index_updated_at_block = current_block;

		MntPoolsState::<T>::insert(underlying_id, pool_state);
		Ok(())
	}

	/// Update mnt borrow index for pool
	fn update_mnt_borrow_index(underlying_id: CurrencyId) -> DispatchResult {
		// block_delta = current_block_number - borrow_state.index_updated_at_block
		// mnt_accrued = delta_blocks * mnt_speed
		// borrow_amount - mtoken.total_borrows() / liquidity_pool_borrow_index
		// ratio = mnt_accrued / borrow_amount
		// borrow_state.mnt_distribution_index(for current pool) += ratio
		// borrow_state.index_updated_at_block = current_block_number

		let current_block = frame_system::Module::<T>::block_number();
		let mut pool_state = MntPoolsState::<T>::get(underlying_id);
		let block_delta = current_block
			.checked_sub(&pool_state.borrow_state.index_updated_at_block)
			.ok_or(Error::<T>::NumOverflow)?;

		if block_delta.is_zero() {
			// Index for current block was already calculated
			return Ok(());
		}

		let mnt_speed = MntSpeeds::<T>::get(underlying_id);
		if !mnt_speed.is_zero() {
			let block_delta_as_u128 = TryInto::<u128>::try_into(block_delta).or(Err(Error::<T>::InternalError))?;

			let mnt_accrued = mnt_speed
				.checked_mul(block_delta_as_u128)
				.ok_or(Error::<T>::NumOverflow)?;

			let total_borrowed_as_rate =
				Rate::from_inner(T::LiquidityPoolsManager::get_pool_total_borrowed(underlying_id));

			let borrow_amount = total_borrowed_as_rate
				.checked_div(&T::LiquidityPoolsManager::get_pool_borrow_index(underlying_id))
				.ok_or(Error::<T>::NumOverflow)?;

			let ratio = match borrow_amount.cmp(&Rate::zero()) {
				Ordering::Greater => Rate::from_inner(mnt_accrued)
					.checked_div(&borrow_amount)
					.ok_or(Error::<T>::NumOverflow)?,
				_ => Rate::zero(),
			};

			pool_state.borrow_state.mnt_distribution_index = pool_state
				.borrow_state
				.mnt_distribution_index
				.checked_add(&ratio)
				.ok_or(Error::<T>::NumOverflow)?;
		}

		pool_state.borrow_state.index_updated_at_block = current_block;
		MntPoolsState::<T>::insert(underlying_id, pool_state);
		Ok(())
	}

	/// Distribute mnt token to supplier. It should be called after update_mnt_supply_index
	fn distribute_supplier_mnt(
		underlying_id: CurrencyId,
		supplier: &T::AccountId,
		distribute_all: bool,
	) -> BalanceResult {
		// delta_index = mnt_distribution_index - mnt_supplier_index
		// supplier_delta = supplier_mtoken_balance * delta_index
		// supplier_mnt_balance += supplier_delta
		// mnt_supplier_index = mnt_distribution_index
		let supply_index = MntPoolsState::<T>::get(underlying_id)
			.supply_state
			.mnt_distribution_index;

		let supplier_index = MntSupplierIndex::<T>::get(underlying_id, supplier).unwrap_or_else(Rate::one);

		let delta_index = supply_index
			.checked_sub(&supplier_index)
			.ok_or(Error::<T>::NumOverflow)?;

		let wrapped_asset_id = underlying_id
			.wrapped_asset()
			.ok_or(Error::<T>::NotValidUnderlyingAssetId)?;

		// We use total_balance (not free balance). Because sum of balances should be equal to
		// total_issuance. Otherwise, mnt_rate calculation will not be correct.
		// (see total_tokens_supply in update_mnt_supply_index)
		let supplier_balance = Rate::from_inner(T::MultiCurrency::total_balance(wrapped_asset_id, supplier));

		let supplier_delta = delta_index
			.checked_mul(&supplier_balance)
			.ok_or(Error::<T>::NumOverflow)?;

		let mut supplier_mnt_accrued = MntAccrued::<T>::get(supplier);

		supplier_mnt_accrued = supplier_mnt_accrued
			.checked_add(supplier_delta.into_inner())
			.ok_or(Error::<T>::NumOverflow)?;

		MntSupplierIndex::<T>::insert(underlying_id, supplier, supply_index);
		Self::transfer_mnt(supplier, supplier_mnt_accrued, distribute_all)?;

		Self::deposit_event(Event::MntDistributedToSupplier(
			underlying_id,
			supplier.clone(),
			supplier_delta.into_inner(),
			supply_index,
		));

		Ok(supplier_mnt_accrued)
	}

	/// Distribute MNT token to borrower. It should be called after update_mnt_borrow_index.
	/// Borrowers will not begin to accrue tokens till the first interaction with the protocol.
	///
	/// - `underlying_id`: The pool in which the borrower is acting;
	/// - `borrower`: The AccountId of the borrower to distribute MNT to.
	fn distribute_borrower_mnt(
		underlying_id: CurrencyId,
		borrower: &T::AccountId,
		distribute_all: bool,
	) -> BalanceResult {
		// borrower_amount = account_borrow_balance / liquidity_pool_borrow_index
		// delta_index = mnt_distribution_index(for current pool) - borrower_index
		// borrower_delta = borrower_amount * delta_index
		// borrower_accrued += borrower_delta
		// borrower_index = mnt_distribution_index(for current pool)

		let borrower_index = MntBorrowerIndex::<T>::get(underlying_id, borrower);
		let pool_borrow_state = MntPoolsState::<T>::get(underlying_id).borrow_state;
		// Update borrower index
		MntBorrowerIndex::<T>::insert(underlying_id, borrower, pool_borrow_state.mnt_distribution_index);
		if borrower_index.is_zero() {
			// This is first interaction with protocol
			return Ok(Balance::zero());
		}

		let borrow_balance = T::ControllerAPI::borrow_balance_stored(&borrower, underlying_id)?;
		let pool_borrow_index = T::LiquidityPoolsManager::get_pool_borrow_index(underlying_id);
		let borrower_amount = Price::from_inner(borrow_balance)
			.checked_div(&pool_borrow_index)
			.ok_or(Error::<T>::NumOverflow)?;

		let delta_index = pool_borrow_state
			.mnt_distribution_index
			.checked_sub(&borrower_index)
			.ok_or(Error::<T>::NumOverflow)?;

		if delta_index == Rate::zero() {
			return Ok(Balance::zero());
		}

		let borrower_delta = borrower_amount
			.checked_mul(&delta_index)
			.ok_or(Error::<T>::NumOverflow)?;

		let mut borrower_mnt_accrued = MntAccrued::<T>::get(borrower);
		borrower_mnt_accrued = borrower_mnt_accrued
			.checked_add(borrower_delta.into_inner())
			.ok_or(Error::<T>::NumOverflow)?;

		Self::transfer_mnt(borrower, borrower_mnt_accrued, distribute_all)?;

		Self::deposit_event(Event::MntDistributedToBorrower(
			underlying_id,
			borrower.clone(),
			borrower_delta.into_inner(),
			pool_borrow_state.mnt_distribution_index,
		));
		Ok(borrower_mnt_accrued)
	}

<<<<<<< HEAD
	fn get_mnt_borrow_supply_apy(pool_id: CurrencyId) -> Result<(Price, Price), DispatchError> {
		let total_borrow = T::LiquidityPoolsManager::get_pool_total_borrowed(pool_id);

		if total_borrow == 0 {
			return Ok((Price::zero(), Price::zero()));
=======
	fn get_mnt_borrow_supply_apy(pool_id: CurrencyId) -> Result<(Option<Price>, Option<Price>), DispatchError> {
		let total_borrow = T::LiquidityPoolsManager::get_pool_total_borrowed(pool_id);

		if total_borrow == 0 {
			return Ok((Some(Price::zero()), Some(Price::zero())));
>>>>>>> 27e0218a
		}

		Self::refresh_mnt_speeds()?;
		let mnt_speed = MntSpeeds::<T>::get(pool_id);
		let mnt_price = T::PriceSource::get_underlying_price(MNT).ok_or(Error::<T>::GetUnderlyingPriceFail)?;

		let oracle_price = T::PriceSource::get_underlying_price(pool_id).ok_or(Error::<T>::GetUnderlyingPriceFail)?;

<<<<<<< HEAD

=======
		let borrow_apy = FixedU128::from_inner(mnt_speed) * mnt_price / FixedU128::from_inner(total_borrow)
			* oracle_price
			* FixedU128::from_inner(100); //todo: refactor
>>>>>>> 27e0218a

		let total_cash = T::PoolsManager::get_pool_available_liquidity(pool_id);
		let total_protocol_interest = T::LiquidityPoolsManager::get_pool_total_protocol_interest(pool_id);
		let total_supply = FixedU128::from_inner(total_cash - total_protocol_interest + total_borrow);

		let borrow_apy = FixedU128::from_inner(mnt_speed) * mnt_price 
						/ (FixedU128::from_inner(total_borrow) * oracle_price);

<<<<<<< HEAD
		let supply_apy = FixedU128::from_inner(mnt_speed) * mnt_price / (total_supply * oracle_price);
=======
		let total_supply = FixedU128::from_inner(total_cash - total_protocol_interest + total_borrow) * oracle_price;
		let supply_apy = FixedU128::from_inner(mnt_speed) * mnt_price / total_supply;
>>>>>>> 27e0218a

		Ok((borrow_apy, supply_apy))
	}
}<|MERGE_RESOLUTION|>--- conflicted
+++ resolved
@@ -612,34 +612,21 @@
 		Ok(borrower_mnt_accrued)
 	}
 
-<<<<<<< HEAD
 	fn get_mnt_borrow_supply_apy(pool_id: CurrencyId) -> Result<(Price, Price), DispatchError> {
 		let total_borrow = T::LiquidityPoolsManager::get_pool_total_borrowed(pool_id);
 
 		if total_borrow == 0 {
 			return Ok((Price::zero(), Price::zero()));
-=======
-	fn get_mnt_borrow_supply_apy(pool_id: CurrencyId) -> Result<(Option<Price>, Option<Price>), DispatchError> {
-		let total_borrow = T::LiquidityPoolsManager::get_pool_total_borrowed(pool_id);
-
-		if total_borrow == 0 {
-			return Ok((Some(Price::zero()), Some(Price::zero())));
->>>>>>> 27e0218a
 		}
 
 		Self::refresh_mnt_speeds()?;
 		let mnt_speed = MntSpeeds::<T>::get(pool_id);
 		let mnt_price = T::PriceSource::get_underlying_price(MNT).ok_or(Error::<T>::GetUnderlyingPriceFail)?;
 
+		let total_borrow = T::LiquidityPoolsManager::get_pool_total_borrowed(pool_id);
 		let oracle_price = T::PriceSource::get_underlying_price(pool_id).ok_or(Error::<T>::GetUnderlyingPriceFail)?;
 
-<<<<<<< HEAD
-
-=======
-		let borrow_apy = FixedU128::from_inner(mnt_speed) * mnt_price / FixedU128::from_inner(total_borrow)
-			* oracle_price
-			* FixedU128::from_inner(100); //todo: refactor
->>>>>>> 27e0218a
+
 
 		let total_cash = T::PoolsManager::get_pool_available_liquidity(pool_id);
 		let total_protocol_interest = T::LiquidityPoolsManager::get_pool_total_protocol_interest(pool_id);
@@ -648,12 +635,7 @@
 		let borrow_apy = FixedU128::from_inner(mnt_speed) * mnt_price 
 						/ (FixedU128::from_inner(total_borrow) * oracle_price);
 
-<<<<<<< HEAD
 		let supply_apy = FixedU128::from_inner(mnt_speed) * mnt_price / (total_supply * oracle_price);
-=======
-		let total_supply = FixedU128::from_inner(total_cash - total_protocol_interest + total_borrow) * oracle_price;
-		let supply_apy = FixedU128::from_inner(mnt_speed) * mnt_price / total_supply;
->>>>>>> 27e0218a
 
 		Ok((borrow_apy, supply_apy))
 	}
