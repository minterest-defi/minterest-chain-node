--- conflicted
+++ resolved
@@ -63,53 +63,6 @@
 	fn unlock_price(_currency_id: CurrencyId) {}
 }
 
-<<<<<<< HEAD
-=======
-impl liquidity_pools::Config for Runtime {
-	type MultiCurrency = orml_tokens::Module<Runtime>;
-	type PriceSource = MockPriceSource;
-	type ModuleId = LiquidityPoolsModuleId;
-	type LiquidityPoolAccountId = LiquidityPoolAccountId;
-	type InitialExchangeRate = InitialExchangeRate;
-	type EnabledCurrencyPair = EnabledCurrencyPair;
-	type EnabledUnderlyingAssetsIds = EnabledUnderlyingAssetsIds;
-	type EnabledWrappedTokensId = EnabledWrappedTokensId;
-}
-
-ord_parameter_types! {
-	pub const ZeroAdmin: AccountId = 0;
-}
-
-parameter_types! {
-	pub const LiquidationPoolsModuleId: ModuleId = ModuleId(*b"min/lqdn");
-	pub LiquidationPoolAccountId: AccountId = LiquidationPoolsModuleId::get().into_account();
-	pub const LiquidityPoolsPriority: TransactionPriority = TransactionPriority::max_value() - 1;
-}
-
-impl liquidation_pools::Config for Runtime {
-	type Event = Event;
-	type UnsignedPriority = LiquidityPoolsPriority;
-	type LiquidationPoolsModuleId = LiquidationPoolsModuleId;
-	type LiquidationPoolAccountId = LiquidationPoolAccountId;
-	type LiquidityPoolsManager = liquidity_pools::Module<Runtime>;
-	type UpdateOrigin = EnsureSignedBy<ZeroAdmin, AccountId>;
-	type Dex = dex::Module<Runtime>;
-	type LiquidationPoolsWeightInfo = ();
-}
-
-parameter_types! {
-	pub const DexModuleId: ModuleId = ModuleId(*b"min/dexs");
-	pub DexAccountId: AccountId = DexModuleId::get().into_account();
-}
-
-impl dex::Config for Runtime {
-	type Event = Event;
-	type MultiCurrency = orml_tokens::Module<Runtime>;
-	type DexModuleId = DexModuleId;
-	type DexAccountId = DexAccountId;
-}
-
->>>>>>> fc4440cb
 type UncheckedExtrinsic = frame_system::mocking::MockUncheckedExtrinsic<Runtime>;
 type Block = frame_system::mocking::MockBlock<Runtime>;
 
