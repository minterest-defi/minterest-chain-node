--- conflicted
+++ resolved
@@ -13,16 +13,11 @@
 fn vesting_from_chain_spec_works() {
 	ExtBuilder::build().execute_with(|| {
 		assert_ok!(PalletBalances::ensure_can_withdraw(
-<<<<<<< HEAD
 			&CHARLIE::get(),
-=======
-			&CHARLIE,
->>>>>>> 93b2762a
 			10 * DOLLARS,
 			WithdrawReasons::TRANSFER,
 			20 * DOLLARS
 		));
-<<<<<<< HEAD
 		assert!(PalletBalances::ensure_can_withdraw(
 			&CHARLIE::get(),
 			11 * DOLLARS,
@@ -31,13 +26,6 @@
 		)
 		.is_err());
 		assert_eq!(PalletBalances::usable_balance(CHARLIE::get()), 10 * DOLLARS);
-=======
-		assert!(
-			PalletBalances::ensure_can_withdraw(&CHARLIE, 11 * DOLLARS, WithdrawReasons::TRANSFER, 19 * DOLLARS)
-				.is_err()
-		);
-		assert_eq!(PalletBalances::usable_balance(CHARLIE), 10 * DOLLARS);
->>>>>>> 93b2762a
 
 		assert_eq!(
 			Vesting::vesting_schedules(&CHARLIE::get()),
@@ -46,18 +34,12 @@
 				start: 2620800u64,
 				period: 1u64,
 				period_count: 26280000u32,
-<<<<<<< HEAD
 				per_period: Rate::from_inner(761035007610_350076103500761035),
-=======
-				per_period: 761035007610,
->>>>>>> 93b2762a
 			}]
 		);
 
-		// Half vesting duration for Team's vesting bucket
-		System::set_block_number(15760800);
-
-<<<<<<< HEAD
+		System::set_block_number(13);
+
 		assert_ok!(Vesting::claim(Origin::signed(CHARLIE::get())));
 		// 10 MNT. (-1 written due to math problems)
 		let expected_event = Event::vesting(crate::Event::Claimed(CHARLIE::get(), 10 * DOLLARS - 1));
@@ -78,45 +60,18 @@
 		.is_err());
 		// 20 MNT. (+1 written due to math problems)
 		assert_eq!(PalletBalances::usable_balance(CHARLIE::get()), 20 * DOLLARS + 1);
-=======
-		assert_ok!(Vesting::claim(Origin::signed(CHARLIE)));
-		// ~ 10 MNT
-		let expected_event = Event::vesting(crate::Event::Claimed(CHARLIE, 9_999_999_999_995_400_000));
-		assert!(System::events().iter().any(|record| record.event == expected_event));
-
-		assert_ok!(PalletBalances::ensure_can_withdraw(
-			&CHARLIE,
-			20_000_000_000_004_600_000,
-			WithdrawReasons::TRANSFER,
-			9_999_999_999_995_400_000
-		));
-		assert!(
-			PalletBalances::ensure_can_withdraw(&CHARLIE, 21 * DOLLARS, WithdrawReasons::TRANSFER, 9 * DOLLARS)
-				.is_err()
-		);
-		assert_eq!(PalletBalances::usable_balance(CHARLIE), 20_000_000_000_004_600_000);
->>>>>>> 93b2762a
-
-		// The entire period of vesting from the team bucket has passed
-		System::set_block_number(28900800);
+
+		System::set_block_number(14);
 
 		assert_ok!(Vesting::claim(Origin::signed(CHARLIE::get())));
 
 		assert_eq!(PalletBalances::usable_balance(CHARLIE::get()), 30 * DOLLARS);
 		assert_ok!(PalletBalances::ensure_can_withdraw(
-<<<<<<< HEAD
 			&CHARLIE::get(),
-=======
-			&CHARLIE,
->>>>>>> 93b2762a
 			30 * DOLLARS,
 			WithdrawReasons::TRANSFER,
 			Balance::zero()
 		));
-<<<<<<< HEAD
-=======
-		assert_eq!(PalletBalances::usable_balance(CHARLIE), 30 * DOLLARS);
->>>>>>> 93b2762a
 	});
 }
 
@@ -126,9 +81,7 @@
 		System::set_block_number(1);
 
 		let schedule = VestingSchedule {
-			bucket: VestingBucket::Team,
 			start: 0u64,
-<<<<<<< HEAD
 			period: 1u64,
 			period_count: 26280000u32,
 			per_period: Rate::from_inner(388127853881_278538812785388127),
@@ -142,30 +95,10 @@
 			10_200_000_000_000_000_000 // 10.2 MNT
 		));
 		assert_eq!(Vesting::vesting_schedules(&BOB::get()), vec![schedule.clone()]);
-=======
-			period: 10u64,
-			period_count: 1u32,
-			per_period: 100 * DOLLARS,
-		};
-		assert_ok!(Vesting::vested_transfer(Origin::signed(ALICE), BOB, schedule.clone()));
-		assert_eq!(Vesting::vesting_schedules(&BOB), vec![schedule.clone()]);
-
-		let vested_event = Event::vesting(crate::Event::VestingScheduleAdded(ALICE, BOB, schedule));
-		assert!(System::events().iter().any(|record| record.event == vested_event));
-
-		assert_eq!(PalletBalances::free_balance(ALICE), Balance::zero());
-		assert_eq!(PalletBalances::free_balance(BOB), 100 * DOLLARS);
-		assert_eq!(PalletBalances::usable_balance(BOB), Balance::zero());
-
-		assert_ok!(Vesting::claim(Origin::signed(BOB)));
-		assert_eq!(PalletBalances::free_balance(BOB), 100 * DOLLARS);
-		assert_eq!(PalletBalances::usable_balance(BOB), Balance::zero());
->>>>>>> 93b2762a
 
 		let vested_event = Event::vesting(crate::Event::VestingScheduleAdded(BOB::get(), schedule));
 		assert!(System::events().iter().any(|record| record.event == vested_event));
 
-<<<<<<< HEAD
 		// 989.8 MNT. (+1 written due to math problems)
 		assert_eq!(
 			PalletBalances::free_balance(BucketTeam::get()),
@@ -174,18 +107,12 @@
 		// 10.2 MNT. (-1 written due to math problems)
 		assert_eq!(PalletBalances::free_balance(BOB::get()), 10_200_000_000_000_000_000 - 1);
 		assert_eq!(PalletBalances::usable_balance(BOB::get()), Balance::zero());
-=======
-		assert_ok!(Vesting::claim(Origin::signed(BOB)));
-		assert_eq!(PalletBalances::free_balance(BOB), 100 * DOLLARS);
-		assert_eq!(PalletBalances::usable_balance(BOB), 100 * DOLLARS);
->>>>>>> 93b2762a
 	});
 }
 
 #[test]
 fn add_new_vesting_schedule_merges_with_current_locked_balance_and_until() {
 	ExtBuilder::build().execute_with(|| {
-<<<<<<< HEAD
 		let first_schedule = VestingSchedule {
 			bucket: VestingBucket::Team,
 			start: 0u64,
@@ -202,38 +129,16 @@
 		));
 		// Check vesting schedules for BOB::get()
 		assert_eq!(Vesting::vesting_schedules(&BOB::get()), vec![first_schedule.clone()]);
-=======
-		let schedule = VestingSchedule {
-			bucket: VestingBucket::Team,
-			start: 0u64,
-			period: 10u64,
-			period_count: 2u32,
-			per_period: 10 * DOLLARS,
-		};
-		assert_ok!(Vesting::vested_transfer(Origin::signed(ALICE), BOB, schedule));
-
-		assert_eq!(PalletBalances::free_balance(BOB), 20 * DOLLARS);
-		assert_eq!(PalletBalances::usable_balance(BOB), Balance::zero());
->>>>>>> 93b2762a
 
 		// Half of the vesting period for the bucket Team
 		System::set_block_number(13_140_000);
 
-<<<<<<< HEAD
 		let second_schedule = VestingSchedule {
 			bucket: VestingBucket::Team,
 			start: 13_140_000_u64,
 			period: 1u64,
 			period_count: 26280000u32,
 			per_period: Rate::from_inner(266362252663_622526636225266362),
-=======
-		let another_schedule = VestingSchedule {
-			bucket: VestingBucket::Team,
-			start: 10u64,
-			period: 13u64,
-			period_count: 1u32,
-			per_period: 7 * DOLLARS,
->>>>>>> 93b2762a
 		};
 		assert_ok!(Vesting::vested_transfer(
 			Origin::signed(ADMIN::get()),
@@ -252,38 +157,16 @@
 			PalletBalances::locks(&BOB::get()).pop(),
 			Some(BalanceLock {
 				id: VESTING_LOCK_ID,
-<<<<<<< HEAD
 				amount: 17 * DOLLARS - 2, // 17.0 MNT. (-2 written due to math problems)
 				reasons: Reasons::All,
 			})
 		);
-=======
-				amount: 17 * DOLLARS,
-				reasons: Reasons::All,
-			})
-		);
-
-		assert_noop!(
-			Vesting::vested_transfer(Origin::signed(ALICE), BOB, another_schedule),
-			Error::<Runtime>::TooManyVestingSchedules
-		);
-
-		assert_ok!(Vesting::claim(Origin::signed(BOB)));
-		assert_eq!(PalletBalances::free_balance(BOB), 27 * DOLLARS);
-		assert_eq!(PalletBalances::usable_balance(BOB), 10 * DOLLARS);
-
-		System::set_block_number(23);
-
-		assert_ok!(Vesting::claim(Origin::signed(BOB)));
-		assert_eq!(PalletBalances::usable_balance(BOB), 27 * DOLLARS);
->>>>>>> 93b2762a
 	});
 }
 
 #[test]
 fn cannot_use_fund_if_not_claimed() {
 	ExtBuilder::build().execute_with(|| {
-<<<<<<< HEAD
 		assert_ok!(Vesting::vested_transfer(
 			Origin::signed(ADMIN::get()),
 			BOB::get(),
@@ -298,62 +181,12 @@
 			40 * DOLLARS
 		)
 		.is_err());
-=======
-		let schedule = VestingSchedule {
-			bucket: VestingBucket::Team,
-			start: 10u64,
-			period: 10u64,
-			period_count: 1u32,
-			per_period: 50 * DOLLARS,
-		};
-		assert_ok!(Vesting::vested_transfer(Origin::signed(ALICE), BOB, schedule.clone()));
-		assert!(PalletBalances::ensure_can_withdraw(&BOB, 1, WithdrawReasons::TRANSFER, 49).is_err());
-	});
-}
-
-#[test]
-fn vested_transfer_fails_if_zero_period_or_count() {
-	ExtBuilder::build().execute_with(|| {
-		let schedule = VestingSchedule {
-			bucket: VestingBucket::Team,
-			start: 1u64,
-			period: 0u64,
-			period_count: 1u32,
-			per_period: 100 * DOLLARS,
-		};
-		assert_noop!(
-			Vesting::vested_transfer(Origin::signed(ALICE), BOB, schedule.clone()),
-			Error::<Runtime>::ZeroVestingPeriod
-		);
-
-		let schedule = VestingSchedule {
-			bucket: VestingBucket::Team,
-			start: 1u64,
-			period: 1u64,
-			period_count: 0u32,
-			per_period: 100 * DOLLARS,
-		};
-		assert_noop!(
-			Vesting::vested_transfer(Origin::signed(ALICE), BOB, schedule.clone()),
-			Error::<Runtime>::ZeroVestingPeriodCount
-		);
->>>>>>> 93b2762a
 	});
 }
 
 #[test]
 fn vested_transfer_fails_if_transfer_err() {
 	ExtBuilder::build().execute_with(|| {
-<<<<<<< HEAD
-=======
-		let schedule = VestingSchedule {
-			bucket: VestingBucket::Team,
-			start: 1u64,
-			period: 1u64,
-			period_count: 1u32,
-			per_period: 100 * DOLLARS,
-		};
->>>>>>> 93b2762a
 		assert_noop!(
 			Vesting::vested_transfer(
 				Origin::signed(ADMIN::get()),
@@ -370,16 +203,6 @@
 #[test]
 fn vested_transfer_fails_if_overflow() {
 	ExtBuilder::build().execute_with(|| {
-<<<<<<< HEAD
-=======
-		let schedule = VestingSchedule {
-			bucket: VestingBucket::Team,
-			start: 1u64,
-			period: 1u64,
-			period_count: 2u32,
-			per_period: u128::max_value(),
-		};
->>>>>>> 93b2762a
 		assert_noop!(
 			Vesting::vested_transfer(
 				Origin::signed(ADMIN::get()),
@@ -393,19 +216,9 @@
 	});
 }
 
-<<<<<<< HEAD
 #[test]
 fn vested_transfer_fails_if_bad_origin() {
 	ExtBuilder::build().execute_with(|| {
-=======
-		let another_schedule = VestingSchedule {
-			bucket: VestingBucket::Team,
-			start: u64::max_value(),
-			period: 1u64,
-			period_count: 2u32,
-			per_period: 1 * DOLLARS,
-		};
->>>>>>> 93b2762a
 		assert_noop!(
 			Vesting::vested_transfer(
 				Origin::signed(ALICE::get()),
@@ -422,16 +235,6 @@
 #[test]
 fn vested_transfer_fails_if_incorrect_bucket_type() {
 	ExtBuilder::build().execute_with(|| {
-<<<<<<< HEAD
-=======
-		let schedule = VestingSchedule {
-			bucket: VestingBucket::Team,
-			start: 0u64,
-			period: 10u64,
-			period_count: 1u32,
-			per_period: 100 * DOLLARS,
-		};
->>>>>>> 93b2762a
 		assert_noop!(
 			Vesting::vested_transfer(
 				Origin::signed(ADMIN::get()),
@@ -448,7 +251,6 @@
 #[test]
 fn claim_works() {
 	ExtBuilder::build().execute_with(|| {
-<<<<<<< HEAD
 		assert_ok!(Vesting::vested_transfer(
 			Origin::signed(ADMIN::get()),
 			BOB::get(),
@@ -459,21 +261,10 @@
 
 		// 20.0 MNT. (-1 written due to math problems)
 		assert_eq!(PalletBalances::free_balance(BOB::get()), 20 * DOLLARS - 1);
-=======
-		let schedule = VestingSchedule {
-			bucket: VestingBucket::Team,
-			start: 0u64,
-			period: 10u64,
-			period_count: 2u32,
-			per_period: 10 * DOLLARS,
-		};
-		assert_ok!(Vesting::vested_transfer(Origin::signed(ALICE), BOB, schedule.clone()));
->>>>>>> 93b2762a
 
 		// Half of the vesting period for the bucket Marketing
 		System::set_block_number(2_628_000);
 		// remain locked if not claimed
-<<<<<<< HEAD
 		assert!(PalletBalances::transfer(Origin::signed(BOB::get()), ALICE::get(), 10 * DOLLARS).is_err());
 		// unlocked after claiming
 		assert_ok!(Vesting::claim(Origin::signed(BOB::get())));
@@ -484,18 +275,9 @@
 		));
 		// more are still locked
 		assert!(PalletBalances::transfer(Origin::signed(BOB::get()), ALICE::get(), 1 * DOLLARS).is_err());
-=======
-		assert!(PalletBalances::transfer(Origin::signed(BOB), ALICE, 10 * DOLLARS).is_err());
-		// unlocked after claiming
-		assert_ok!(Vesting::claim(Origin::signed(BOB)));
-		assert_ok!(PalletBalances::transfer(Origin::signed(BOB), ALICE, 10 * DOLLARS));
-		// more are still locked
-		assert!(PalletBalances::transfer(Origin::signed(BOB), ALICE, 1 * DOLLARS).is_err());
->>>>>>> 93b2762a
 
 		System::set_block_number(5256000);
 		// claim more
-<<<<<<< HEAD
 		assert_ok!(Vesting::claim(Origin::signed(BOB::get())));
 		assert_ok!(PalletBalances::transfer(
 			Origin::signed(BOB::get()),
@@ -507,75 +289,12 @@
 
 		// no locks anymore
 		assert_eq!(PalletBalances::locks(&BOB::get()), vec![]);
-=======
-		assert_ok!(Vesting::claim(Origin::signed(BOB)));
-		assert_ok!(PalletBalances::transfer(Origin::signed(BOB), ALICE, 10 * DOLLARS));
-		// all used up
-		assert_eq!(PalletBalances::free_balance(BOB), Balance::zero());
-
-		// no locks anymore
-		assert_eq!(PalletBalances::locks(&BOB), vec![]);
-	});
-}
-
-#[test]
-fn update_vesting_schedules_works() {
-	ExtBuilder::build().execute_with(|| {
-		let schedule = VestingSchedule {
-			bucket: VestingBucket::Team,
-			start: 0u64,
-			period: 10u64,
-			period_count: 2u32,
-			per_period: 10 * DOLLARS,
-		};
-		assert_ok!(Vesting::vested_transfer(Origin::signed(ALICE), BOB, schedule.clone()));
-
-		let updated_schedule = VestingSchedule {
-			bucket: VestingBucket::Team,
-			start: 0u64,
-			period: 20u64,
-			period_count: 2u32,
-			per_period: 10 * DOLLARS,
-		};
-		assert_ok!(Vesting::update_vesting_schedules(
-			Origin::root(),
-			BOB,
-			vec![updated_schedule]
-		));
-
-		System::set_block_number(11);
-		assert_ok!(Vesting::claim(Origin::signed(BOB)));
-		assert!(PalletBalances::transfer(Origin::signed(BOB), ALICE, 1 * DOLLARS).is_err());
-		assert_eq!(PalletBalances::usable_balance(BOB), Balance::zero());
-
-		System::set_block_number(21);
-		assert_ok!(Vesting::claim(Origin::signed(BOB)));
-		assert_eq!(PalletBalances::usable_balance(BOB), 10 * DOLLARS);
-		assert_eq!(
-			PalletBalances::locks(&BOB).pop(),
-			Some(BalanceLock {
-				id: VESTING_LOCK_ID,
-				amount: 10 * DOLLARS,
-				reasons: Reasons::All,
-			})
-		);
->>>>>>> 93b2762a
 	});
 }
 
 #[test]
 fn vested_transfer_check_for_min() {
 	ExtBuilder::build().execute_with(|| {
-<<<<<<< HEAD
-=======
-		let schedule = VestingSchedule {
-			bucket: VestingBucket::Team,
-			start: 1u64,
-			period: 1u64,
-			period_count: 1u32,
-			per_period: 3 * DOLLARS,
-		};
->>>>>>> 93b2762a
 		assert_noop!(
 			Vesting::vested_transfer(
 				Origin::signed(ADMIN::get()),
@@ -607,7 +326,6 @@
 	};
 
 	ExtBuilder::build().execute_with(|| {
-<<<<<<< HEAD
 		assert_ok!(Vesting::vested_transfer(
 			Origin::signed(ADMIN::get()),
 			BOB::get(),
@@ -622,24 +340,6 @@
 			0u64,
 			30 * DOLLARS
 		));
-=======
-		let schedule = VestingSchedule {
-			bucket: VestingBucket::Team,
-			start: 0u64,
-			period: 10u64,
-			period_count: 2u32,
-			per_period: 10 * DOLLARS,
-		};
-		assert_ok!(Vesting::vested_transfer(Origin::signed(ALICE), BOB, schedule.clone()));
-		let schedule2 = VestingSchedule {
-			bucket: VestingBucket::Team,
-			start: 0u64,
-			period: 10u64,
-			period_count: 3u32,
-			per_period: 10 * DOLLARS,
-		};
-		assert_ok!(Vesting::vested_transfer(Origin::signed(ALICE), BOB, schedule2.clone()));
->>>>>>> 93b2762a
 
 		// There are 2 active vesting schedules for BOB::get()
 		assert_eq!(
@@ -647,7 +347,6 @@
 			vec![marketing_schedule.clone(), strategic_partners_schedule.clone()]
 		);
 
-<<<<<<< HEAD
 		// BOB should receive 50 tokens at the end of all schedules
 		// (-2 written due to math problems)
 		assert_eq!(PalletBalances::free_balance(BOB::get()), 50 * DOLLARS - 2);
@@ -661,17 +360,6 @@
 		// (-2 written due to math problems)
 		assert_eq!(PalletBalances::free_balance(BOB::get()), 50 * DOLLARS - 2);
 		assert_eq!(PalletBalances::usable_balance(BOB::get()), 17_500_000_000_000_000_000);
-=======
-		// Bob should receive 50 tokens at the end of all schedules
-		assert_eq!(PalletBalances::free_balance(BOB), 50 * DOLLARS);
-		assert_eq!(PalletBalances::usable_balance(BOB), Balance::zero());
-
-		// Should be usable first 20 tokens. 10 from each schedule
-		System::set_block_number(11);
-		assert_ok!(Vesting::claim(Origin::signed(BOB)));
-		assert_eq!(PalletBalances::free_balance(BOB), 50 * DOLLARS);
-		assert_eq!(PalletBalances::usable_balance(BOB), 20 * DOLLARS);
->>>>>>> 93b2762a
 
 		// There are 2 active vesting schedules
 		assert_eq!(
@@ -689,66 +377,39 @@
 			vec![strategic_partners_schedule]
 		);
 
-<<<<<<< HEAD
 		// Should be usable 20 MNT from Marketing bucket and 15 MNT from Strategic Partners bucket.
 		// (-2 and -1 written due to math problems)
 		assert_eq!(PalletBalances::free_balance(BOB::get()), 50 * DOLLARS - 2);
 		assert_eq!(PalletBalances::usable_balance(BOB::get()), 35 * DOLLARS - 1);
-=======
-		// First schedule is over. Plus 20 tokens. ( 10 from each schedule )
-		assert_ok!(Vesting::claim(Origin::signed(BOB)));
-		assert_eq!(Vesting::vesting_schedules(&BOB), vec![schedule2]);
-		assert_eq!(PalletBalances::free_balance(BOB), 50 * DOLLARS);
-		assert_eq!(PalletBalances::usable_balance(BOB), 40 * DOLLARS);
->>>>>>> 93b2762a
 
 		// Set the block number equal to two years.
 		System::set_block_number(10_512_000);
 
 		// All schedules are finished. All tokens are usable
-<<<<<<< HEAD
 		assert_ok!(Vesting::claim(Origin::signed(BOB::get())));
 		// (-2 and written due to math problems)
 		assert_eq!(PalletBalances::free_balance(BOB::get()), 50 * DOLLARS - 2);
 		assert_eq!(PalletBalances::usable_balance(BOB::get()), 50 * DOLLARS - 2);
 		assert_eq!(VestingSchedules::<Runtime>::contains_key(&BOB::get()), false);
 		assert_eq!(PalletBalances::locks(&BOB::get()), vec![]);
-=======
-		assert_ok!(Vesting::claim(Origin::signed(BOB)));
-		assert_eq!(PalletBalances::free_balance(BOB), 50 * DOLLARS);
-		assert_eq!(PalletBalances::usable_balance(BOB), 50 * DOLLARS);
-		assert_eq!(VestingSchedules::<Runtime>::contains_key(&BOB), false);
-		assert_eq!(PalletBalances::locks(&BOB), vec![]);
->>>>>>> 93b2762a
 	});
 }
 
 #[test]
 fn vesting_schedule_constructors_should_work() {
-<<<<<<< HEAD
 	let schedule1: VestingSchedule<BlockNumber> = VestingSchedule::new(VestingBucket::Ecosystem, DOLLARS);
-=======
-	let schedule1: VestingSchedule<BlockNumber, Balance> = VestingSchedule::new(VestingBucket::Ecosystem, DOLLARS);
->>>>>>> 93b2762a
 	assert_eq!(schedule1.bucket, VestingBucket::Ecosystem);
 	assert_eq!(schedule1.start, BlockNumber::zero());
 	assert_eq!(schedule1.period_count as u128, 4 * BLOCKS_PER_YEAR);
 	assert_eq!(schedule1.period, 1_u32);
-<<<<<<< HEAD
 	// 1 MNT / 21_024_000 blocks ~ 0,0000000476
 	assert_eq!(schedule1.per_period, Rate::from_inner(47564687975_646879756468797564));
 
 	let schedule2: VestingSchedule<BlockNumber> = VestingSchedule::new(VestingBucket::Team, 100_000 * DOLLARS);
-=======
-	assert_eq!(schedule1.per_period, 47_564_687_975); // 1 MNT / 21_024_000 blocks ~ 0,0000000476
-
-	let schedule2: VestingSchedule<BlockNumber, Balance> = VestingSchedule::new(VestingBucket::Team, 100_000 * DOLLARS);
->>>>>>> 93b2762a
 	assert_eq!(schedule2.bucket, VestingBucket::Team);
 	assert_eq!(schedule2.start, 2_620_800);
 	assert_eq!(schedule2.period_count as u128, 5 * BLOCKS_PER_YEAR);
 	assert_eq!(schedule2.period, 1_u32);
-<<<<<<< HEAD
 	// 100_000 MNT / 26_280_000 blocks ~ 0,0038
 	assert_eq!(
 		schedule2.per_period,
@@ -756,35 +417,20 @@
 	);
 
 	let schedule3: VestingSchedule<BlockNumber> =
-=======
-	assert_eq!(schedule2.per_period, 3_805_175_038_051_750); // 100_000 MNT / 26_280_000 blocks ~ 0,0038
-
-	let schedule3: VestingSchedule<BlockNumber, Balance> =
->>>>>>> 93b2762a
 		VestingSchedule::new_beginning_from(VestingBucket::Marketing, 1234, 10 * DOLLARS);
 	assert_eq!(schedule3.bucket, VestingBucket::Marketing);
 	assert_eq!(schedule3.start, 1234);
 	assert_eq!(schedule3.period_count as u128, BLOCKS_PER_YEAR);
 	assert_eq!(schedule3.period, 1_u32);
-<<<<<<< HEAD
 	// 1 MNT / 5256000 blocks ~ 0,00000019
 	assert_eq!(schedule3.per_period, Rate::from_inner(1902587519025_875190258751902587));
 
 	let schedule4: VestingSchedule<BlockNumber> =
-=======
-	assert_eq!(schedule3.per_period, 1_902_587_519_025); // 1 MNT / 5256000 blocks ~ 0,00000019
-
-	let schedule4: VestingSchedule<BlockNumber, Balance> =
->>>>>>> 93b2762a
 		VestingSchedule::new_beginning_from(VestingBucket::StrategicPartners, 5000, 20 * DOLLARS);
 	assert_eq!(schedule4.bucket, VestingBucket::StrategicPartners);
 	assert_eq!(schedule4.start, 5000);
 	assert_eq!(schedule4.period_count as u128, 2 * BLOCKS_PER_YEAR);
 	assert_eq!(schedule4.period, 1_u32);
-<<<<<<< HEAD
 	// 20 MNT / 10512000 blocks ~ 0,0000019
 	assert_eq!(schedule4.per_period, Rate::from_inner(1902587519025_875190258751902587));
-=======
-	assert_eq!(schedule4.per_period, 1_902_587_519_025); // 20 MNT / 10512000 blocks ~ 0,0000019
->>>>>>> 93b2762a
 }