--- conflicted
+++ resolved
@@ -71,141 +71,6 @@
 }
 
 #[test]
-<<<<<<< HEAD
-fn convert_to_wrapped_should_work() {
-	ExtBuilder::default()
-		.user_balance(ALICE, CurrencyId::DOT, ONE_HUNDRED)
-		.user_balance(ALICE, CurrencyId::MDOT, ONE_HUNDRED)
-		.pool_total_borrowed(CurrencyId::DOT, 40)
-		.build()
-		.execute_with(|| {
-			// exchange_rate = 40 / 100 = 0.4
-			assert_eq!(Controller::convert_to_wrapped(CurrencyId::DOT, 10), Ok(25));
-
-			// Overflow in calculation: wrapped_amount = max_value() / exchange_rate,
-			// when exchange_rate < 1
-			assert_err!(
-				Controller::convert_to_wrapped(CurrencyId::DOT, Balance::max_value()),
-				Error::<Runtime>::NumOverflow
-			);
-		});
-}
-
-#[test]
-fn convert_from_wrapped_should_work() {
-	ExtBuilder::default()
-		.user_balance(ALICE, CurrencyId::DOT, ONE_HUNDRED)
-		.user_balance(ALICE, CurrencyId::MDOT, ONE_HUNDRED)
-		.user_balance(ALICE, CurrencyId::MBTC, 1)
-		.pool_balance(CurrencyId::BTC, 100)
-		.pool_total_borrowed(CurrencyId::DOT, 40)
-		.build()
-		.execute_with(|| {
-			// underlying_amount = 10 * 0.4 = 4
-			assert_eq!(Controller::convert_from_wrapped(CurrencyId::MDOT, 10), Ok(4));
-
-			// Overflow in calculation: underlying_amount = max_value() * exchange_rate
-			assert_err!(
-				Controller::convert_from_wrapped(CurrencyId::MBTC, Balance::max_value()),
-				Error::<Runtime>::NumOverflow
-			);
-		});
-}
-
-#[test]
-fn calculate_exchange_rate_should_work() {
-	ExtBuilder::default().build().execute_with(|| {
-		// exchange_rate = (102 - 2 + 20) / 100 = 1.2
-		assert_eq!(
-			Controller::calculate_exchange_rate(102, 100, 2, 20),
-			Ok(Rate::saturating_from_rational(12, 10))
-		);
-		// If there are no tokens minted: exchangeRate = InitialExchangeRate = 1.0
-		assert_eq!(
-			Controller::calculate_exchange_rate(102, 0, 2, 0),
-			Ok(Rate::saturating_from_rational(1, 1))
-		);
-
-		// Overflow in calculation: total_cash + total_borrowed
-		assert_noop!(
-			Controller::calculate_exchange_rate(Balance::max_value(), 100, 100, 100),
-			Error::<Runtime>::NumOverflow
-		);
-
-		// Overflow in calculation: cash_plus_borrows - total_insurance
-		assert_noop!(
-			Controller::calculate_exchange_rate(100, 100, Balance::max_value(), 100),
-=======
-fn calculate_borrow_interest_rate_should_work() {
-	ExtBuilder::default().build().execute_with(|| {
-		// Utilization rate less or equal than kink:
-		// utilization_rate = 0.42
-		// borrow_interest_rate = 0,42 * multiplier_per_block + base_rate_per_block
-		assert_eq!(
-			Controller::calculate_borrow_interest_rate(CurrencyId::DOT, Rate::saturating_from_rational(42, 100)),
-			Ok(Rate::from_inner(3_780_000_000))
-		);
-
-		// Utilization rate larger than kink:
-		// utilization_rate = 0.9
-		// borrow_interest_rate = 0.9 * 0.8 * jump_multiplier_per_block +
-		// + (0.8 * multiplier_per_block) + base_rate_per_block
-		assert_eq!(
-			Controller::calculate_borrow_interest_rate(CurrencyId::DOT, Rate::saturating_from_rational(9, 10)),
-			Ok(Rate::from_inner(156_240_000_000))
-		);
-	});
-}
-
-#[test]
-fn calculate_borrow_interest_rate_fails_if_overflow_kink_mul_multiplier() {
-	ExtBuilder::default().build().execute_with(|| {
-		let controller_data = multiplier_per_block_equal_max_value();
-		<ControllerDates<Runtime>>::insert(CurrencyId::KSM, controller_data.clone());
-		// utilization_rate > kink.
-		// Overflow in calculation: kink * multiplier_per_block = 1.01 * max_value()
-		assert_noop!(
-			Controller::calculate_borrow_interest_rate(CurrencyId::KSM, Rate::saturating_from_rational(101, 100)),
-			Error::<Runtime>::NumOverflow
-		);
-	});
-}
-
-#[test]
-fn calculate_borrow_interest_rate_fails_if_overflow_add_base_rate_per_block() {
-	ExtBuilder::default().build().execute_with(|| {
-		let controller_data = base_rate_per_block_equal_max_value();
-		<ControllerDates<Runtime>>::insert(CurrencyId::KSM, controller_data.clone());
-		// utilization_rate > kink.
-		// Overflow in calculation: kink_mul_multiplier + base_rate_per_block = ... + max_value()
-		assert_noop!(
-			Controller::calculate_borrow_interest_rate(CurrencyId::KSM, Rate::saturating_from_rational(9, 10)),
->>>>>>> f215a86d
-			Error::<Runtime>::NumOverflow
-		);
-	});
-}
-
-#[test]
-<<<<<<< HEAD
-fn get_exchange_rate_should_work() {
-	ExtBuilder::default()
-		.pool_balance(CurrencyId::DOT, dollars(100_u128))
-		.user_balance(ALICE, CurrencyId::MDOT, dollars(125_u128))
-		.pool_total_borrowed(CurrencyId::DOT, dollars(300_u128))
-		.build()
-		.execute_with(|| {
-			// exchange_rate = (100 - 0 + 300) / 125 = 3.2
-			assert_eq!(
-				Controller::get_exchange_rate(CurrencyId::DOT),
-				Ok(Rate::saturating_from_rational(32, 10))
-			);
-		});
-}
-
-#[test]
-=======
->>>>>>> f215a86d
 fn calculate_block_delta_should_work() {
 	ExtBuilder::default().build().execute_with(|| {
 		// block_delta = 10 - 5 = 5
