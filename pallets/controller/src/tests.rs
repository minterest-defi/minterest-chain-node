--- conflicted
+++ resolved
@@ -1,11 +1,14 @@
 //! Tests for the controller pallet.
 use frame_support::{assert_err, assert_noop, assert_ok};
 pub use minterest_primitives::{Balance, CurrencyId, Interest, Operation, Rate};
-use sp_runtime::{traits::Zero, FixedPointNumber};
+use sp_runtime::{
+	traits::{One, Zero},
+	FixedPointNumber,
+};
 
 use pallet_traits::ControllerManager;
+use pallet_traits::UserStorageProvider;
 use sp_runtime::DispatchError::BadOrigin;
-
 pub use test_engine::*;
 pub use test_helper::*;
 
@@ -126,7 +129,6 @@
 
 #[test]
 fn accrue_interest_should_work() {
-<<<<<<< HEAD
 	ExtBuilderNew::default()
 		.set_minterest_model_params(
 			DOT,                                                // currency_id
@@ -158,26 +160,13 @@
 			Rate::saturating_from_rational(2, 1), // borrow_index
 			Balance::zero(),                      // total_protocol_interest
 		)
-=======
-	ExtBuilder::default()
-		.pool_borrow_underlying(DOT, dollars(80_u128))
-		.pool_mock(BTC)
-		.pool_balance(DOT, dollars(20_u128))
->>>>>>> b1231ae9
 		.build()
 		.execute_with(|| {
 			System::set_block_number(1);
 
-<<<<<<< HEAD
 			assert_ok!(TestController::accrue_interest_rate(DOT));
-			assert_eq!(TestController::controller_dates(DOT).last_interest_accrued_block, 1);
-			assert_eq!(TestPools::pools(DOT).total_protocol_interest, 57_600_000_000);
-=======
-			assert_ok!(Controller::accrue_interest_rate(DOT));
-
-			assert_eq!(Controller::controller_params(DOT).last_interest_accrued_block, 1);
+			assert_eq!(TestController::controller_params(DOT).last_interest_accrued_block, 1);
 			assert_eq!(TestPools::pools(DOT).protocol_interest, 57_600_000_000);
->>>>>>> b1231ae9
 			assert_eq!(
 				TestController::get_pool_exchange_borrow_and_supply_rates(DOT),
 				Some((
@@ -196,7 +185,6 @@
 
 #[test]
 fn accrue_interest_should_not_work() {
-<<<<<<< HEAD
 	ExtBuilderNew::default()
 		.set_minterest_model_params(
 			DOT,                                                // currency_id
@@ -221,22 +209,12 @@
 			PROTOCOL_INTEREST_TRANSFER_THRESHOLD,    // protocol_interest_threshold
 		)
 		.set_pool_balance(DOT, dollars(20_u128))
-=======
-	ExtBuilder::default()
-		.pool_borrow_underlying(DOT, dollars(80_u128))
-		.pool_balance(DOT, dollars(20_u128))
->>>>>>> b1231ae9
 		.build()
 		.execute_with(|| {
 			System::set_block_number(1);
 
-<<<<<<< HEAD
 			assert_ok!(TestController::accrue_interest_rate(DOT));
-			assert_eq!(TestController::controller_dates(DOT).last_interest_accrued_block, 1);
-=======
-			assert_ok!(Controller::accrue_interest_rate(DOT));
-			assert_eq!(Controller::controller_params(DOT).last_interest_accrued_block, 1);
->>>>>>> b1231ae9
+			assert_eq!(TestController::controller_params(DOT).last_interest_accrued_block, 1);
 
 			assert_ok!(TestController::set_max_borrow_rate(
 				alice_origin(),
@@ -382,18 +360,9 @@
 
 #[test]
 fn calculate_utilization_rate_should_work() {
-<<<<<<< HEAD
 	ExtBuilderNew::default().build().execute_with(|| {
-		// if current_total_borrowed_balance == 0 then return Ok(0)
+		// if current_pool_borrow_underlying == 0 then return Ok(0)
 		assert_eq!(TestController::calculate_utilization_rate(100, 0, 60), Ok(Rate::zero()));
-=======
-	ExtBuilder::default().build().execute_with(|| {
-		// if current_pool_borrow_underlying == 0 then return Ok(0)
-		assert_eq!(
-			Controller::calculate_utilization_rate(100, 0, 60),
-			Ok(Rate::from_inner(0))
-		);
->>>>>>> b1231ae9
 		// utilization_rate = 80 / (22 + 80 - 2) = 0.8
 		assert_eq!(
 			TestController::calculate_utilization_rate(22, 80, 2),
@@ -545,7 +514,6 @@
 	ExtBuilderNew::default()
 		.preset_alice_deposit_20_eth()
 		// ALICE deposit 60 DOT and borrow 30 DOT
-<<<<<<< HEAD
 		.set_user_balance(ALICE, DOT, 70)
 		.set_user_balance(ALICE, MDOT, 60)
 		.set_pool_balance(DOT, 60)
@@ -572,13 +540,6 @@
 			None,                                    // borrow_cap
 			PROTOCOL_INTEREST_TRANSFER_THRESHOLD,    // protocol_interest_threshold
 		)
-=======
-		.user_balance(ALICE, DOT, 70)
-		.user_balance(ALICE, MDOT, 60)
-		.pool_balance(DOT, 60)
-		.pool_borrow_underlying(DOT, 30)
-		.pool_user_data(DOT, ALICE, 30, Rate::saturating_from_rational(1, 1), false, 0)
->>>>>>> b1231ae9
 		.build()
 		.execute_with(|| {
 			// Set price = 2.00 USD for all assets.
@@ -592,11 +553,7 @@
 			);
 
 			// Alice set collateral parameter value to true for DOT pool. Alice can borrow.
-<<<<<<< HEAD
-			TestPools::enable_is_collateral_internal(&ALICE, DOT);
-=======
 			TestPools::enable_is_collateral(&ALICE, DOT);
->>>>>>> b1231ae9
 
 			assert_eq!(
 				TestController::get_hypothetical_account_liquidity(&ALICE, DOT, 0, 50),
@@ -611,7 +568,6 @@
 
 #[test]
 fn get_liquidity_pool_exchange_rate_should_work() {
-<<<<<<< HEAD
 	ExtBuilderNew::default()
 		.set_minterest_model_params(
 			DOT,                                                // currency_id
@@ -637,12 +593,6 @@
 			None,                                    // borrow_cap
 			PROTOCOL_INTEREST_TRANSFER_THRESHOLD,    // protocol_interest_threshold
 		)
-=======
-	ExtBuilder::default()
-		.pool_balance(DOT, dollars(100_u128))
-		.user_balance(ALICE, MDOT, dollars(125_u128))
-		.pool_borrow_underlying(DOT, dollars(300_u128))
->>>>>>> b1231ae9
 		.build()
 		.execute_with(|| {
 			// exchange_rate = (100 - 0 + 300) / 125 = 3.2
@@ -657,22 +607,16 @@
 			// Check that the exchange rate has changed. That is, the current value is returned.
 			System::set_block_number(100);
 			assert_eq!(
-<<<<<<< HEAD
 				TestController::get_pool_exchange_borrow_and_supply_rates(DOT)
 					.unwrap()
 					.0,
-				Rate::from_inner(3200001458000000000)
-=======
-				Controller::get_pool_exchange_borrow_and_supply_rates(DOT).unwrap().0,
 				Rate::from_inner(3200001458000012737)
->>>>>>> b1231ae9
 			);
 		});
 }
 
 #[test]
 fn get_pool_exchange_borrow_and_supply_rates_less_than_kink() {
-<<<<<<< HEAD
 	ExtBuilderNew::default()
 		.set_minterest_model_params(
 			DOT,                                                // currency_id
@@ -697,11 +641,6 @@
 			None,                                    // borrow_cap
 			PROTOCOL_INTEREST_TRANSFER_THRESHOLD,    // protocol_interest_threshold
 		)
-=======
-	ExtBuilder::default()
-		.pool_balance(DOT, dollars(100_u128))
-		.pool_borrow_underlying(DOT, dollars(300_u128))
->>>>>>> b1231ae9
 		.build()
 		.execute_with(|| {
 			// utilization_rate = 300 / (100 - 0 + 300) = 0.75 < kink = 0.8
@@ -718,7 +657,6 @@
 
 #[test]
 fn get_pool_exchange_borrow_and_supply_rates_above_kink() {
-<<<<<<< HEAD
 	ExtBuilderNew::default()
 		.set_minterest_model_params(
 			DOT,                                                // currency_id
@@ -743,11 +681,6 @@
 			None,                                    // borrow_cap
 			PROTOCOL_INTEREST_TRANSFER_THRESHOLD,    // protocol_interest_threshold
 		)
-=======
-	ExtBuilder::default()
-		.pool_balance(DOT, dollars(100_u128))
-		.pool_borrow_underlying(DOT, dollars(500_u128))
->>>>>>> b1231ae9
 		.build()
 		.execute_with(|| {
 			// utilization_rate = 500 / (100 - 0 + 500) = 0.833 > kink = 0.8
@@ -772,13 +705,8 @@
 		.execute_with(|| {
 			assert_ok!(TestController::redeem_allowed(DOT, &ALICE, dollars(40_u128)));
 
-<<<<<<< HEAD
 			// collateral parameter is set to true.
-			TestPools::enable_is_collateral_internal(&ALICE, DOT);
-=======
-		// collateral parameter is set to true.
-		TestPools::enable_is_collateral(&ALICE, DOT);
->>>>>>> b1231ae9
+			TestPools::enable_is_collateral(&ALICE, DOT);
 
 			assert_err!(
 				TestController::redeem_allowed(DOT, &ALICE, dollars(100_u128)),
@@ -799,13 +727,8 @@
 				Error::<TestRuntime>::InsufficientLiquidity
 			);
 
-<<<<<<< HEAD
 			// collateral parameter is set to true. User can borrow.
-			TestPools::enable_is_collateral_internal(&ALICE, DOT);
-=======
-		// collateral parameter is set to true. User can borrow.
-		TestPools::enable_is_collateral(&ALICE, DOT);
->>>>>>> b1231ae9
+			TestPools::enable_is_collateral(&ALICE, DOT);
 
 			assert_ok!(TestController::borrow_allowed(DOT, &ALICE, dollars(10_u128)));
 
@@ -849,7 +772,6 @@
 
 #[test]
 fn set_protocol_interest_factor_should_work() {
-<<<<<<< HEAD
 	ExtBuilderNew::default()
 		.init_pool(
 			DOT,                                  // pool_id
@@ -865,10 +787,10 @@
 				DOT,
 				Rate::saturating_from_integer(2)
 			));
-			let expected_event = Event::controller(test_engine::module::Event::InterestFactorChanged);
-			assert!(System::events().iter().any(|record| record.event == expected_event));
-			assert_eq!(
-				TestController::controller_dates(DOT).protocol_interest_factor,
+			let expected_event = Event::TestController(test_engine::module::Event::InterestFactorChanged);
+			assert!(System::events().iter().any(|record| record.event == expected_event));
+			assert_eq!(
+				TestController::controller_params(DOT).protocol_interest_factor,
 				Rate::saturating_from_rational(20, 10)
 			);
 
@@ -878,40 +800,12 @@
 				DOT,
 				Rate::zero()
 			));
-			let expected_event = Event::controller(test_engine::module::Event::InterestFactorChanged);
-			assert!(System::events().iter().any(|record| record.event == expected_event));
-			assert_eq!(
-				TestController::controller_dates(DOT).protocol_interest_factor,
+			let expected_event = Event::TestController(test_engine::module::Event::InterestFactorChanged);
+			assert!(System::events().iter().any(|record| record.event == expected_event));
+			assert_eq!(
+				TestController::controller_params(DOT).protocol_interest_factor,
 				Rate::zero()
 			);
-=======
-	ExtBuilder::default().pool_mock(DOT).build().execute_with(|| {
-		// ALICE set protocol interest factor equal 2.0
-		assert_ok!(Controller::set_protocol_interest_factor(
-			alice_origin(),
-			DOT,
-			Rate::saturating_from_integer(2)
-		));
-		let expected_event = Event::Controller(crate::Event::InterestFactorChanged);
-		assert!(System::events().iter().any(|record| record.event == expected_event));
-		assert_eq!(
-			Controller::controller_params(DOT).protocol_interest_factor,
-			Rate::saturating_from_rational(20, 10)
-		);
-
-		// ALICE set protocol interest factor equal 0.0
-		assert_ok!(Controller::set_protocol_interest_factor(
-			alice_origin(),
-			DOT,
-			Rate::zero()
-		));
-		let expected_event = Event::Controller(crate::Event::InterestFactorChanged);
-		assert!(System::events().iter().any(|record| record.event == expected_event));
-		assert_eq!(
-			Controller::controller_params(DOT).protocol_interest_factor,
-			Rate::from_inner(0)
-		);
->>>>>>> b1231ae9
 
 			// The dispatch origin of this call must be Root or half MinterestCouncil.
 			assert_noop!(
@@ -928,7 +822,6 @@
 
 #[test]
 fn set_max_borrow_rate_should_work() {
-<<<<<<< HEAD
 	ExtBuilderNew::default()
 		.init_pool(
 			DOT,                                  // pool_id
@@ -944,27 +837,12 @@
 				DOT,
 				Rate::saturating_from_integer(2)
 			));
-			let expected_event = Event::controller(test_engine::module::Event::MaxBorrowRateChanged);
-			assert!(System::events().iter().any(|record| record.event == expected_event));
-			assert_eq!(
-				TestController::controller_dates(DOT).max_borrow_rate,
+			let expected_event = Event::TestController(test_engine::module::Event::MaxBorrowRateChanged);
+			assert!(System::events().iter().any(|record| record.event == expected_event));
+			assert_eq!(
+				TestController::controller_params(DOT).max_borrow_rate,
 				Rate::saturating_from_rational(20, 10)
 			);
-=======
-	ExtBuilder::default().pool_mock(DOT).build().execute_with(|| {
-		// ALICE set max borrow rate equal 2.0
-		assert_ok!(Controller::set_max_borrow_rate(
-			alice_origin(),
-			DOT,
-			Rate::saturating_from_integer(2)
-		));
-		let expected_event = Event::Controller(crate::Event::MaxBorrowRateChanged);
-		assert!(System::events().iter().any(|record| record.event == expected_event));
-		assert_eq!(
-			Controller::controller_params(DOT).max_borrow_rate,
-			Rate::saturating_from_rational(20, 10)
-		);
->>>>>>> b1231ae9
 
 			// ALICE can't set max borrow rate equal 0.0
 			assert_noop!(
@@ -987,7 +865,6 @@
 
 #[test]
 fn set_collateral_factor_should_work() {
-<<<<<<< HEAD
 	ExtBuilderNew::default()
 		.init_pool(
 			DOT,                                  // pool_id
@@ -1003,27 +880,12 @@
 				DOT,
 				Rate::saturating_from_rational(1, 2)
 			));
-			let expected_event = Event::controller(test_engine::module::Event::CollateralFactorChanged);
-			assert!(System::events().iter().any(|record| record.event == expected_event));
-			assert_eq!(
-				TestController::controller_dates(DOT).collateral_factor,
+			let expected_event = Event::TestController(test_engine::module::Event::CollateralFactorChanged);
+			assert!(System::events().iter().any(|record| record.event == expected_event));
+			assert_eq!(
+				TestController::controller_params(DOT).collateral_factor,
 				Rate::saturating_from_rational(1, 2)
 			);
-=======
-	ExtBuilder::default().pool_mock(DOT).build().execute_with(|| {
-		// ALICE set collateral factor equal 0.5.
-		assert_ok!(Controller::set_collateral_factor(
-			alice_origin(),
-			DOT,
-			Rate::saturating_from_rational(1, 2)
-		));
-		let expected_event = Event::Controller(crate::Event::CollateralFactorChanged);
-		assert!(System::events().iter().any(|record| record.event == expected_event));
-		assert_eq!(
-			Controller::controller_params(DOT).collateral_factor,
-			Rate::saturating_from_rational(1, 2)
-		);
->>>>>>> b1231ae9
 
 			// ALICE can't set collateral factor equal 0.0
 			assert_noop!(
@@ -1053,7 +915,6 @@
 
 #[test]
 fn pause_operation_should_work() {
-<<<<<<< HEAD
 	ExtBuilderNew::default()
 		.init_pool(
 			DOT,                                  // pool_id
@@ -1072,56 +933,22 @@
 
 			assert_ok!(TestController::pause_operation(alice_origin(), DOT, Operation::Deposit));
 			let expected_event =
-				Event::controller(test_engine::module::Event::OperationIsPaused(DOT, Operation::Deposit));
-			assert!(System::events().iter().any(|record| record.event == expected_event));
-=======
-	ExtBuilder::default().pool_mock(DOT).build().execute_with(|| {
-		assert!(!Controller::pause_keepers(&DOT).deposit_paused);
-		assert!(!Controller::pause_keepers(&DOT).redeem_paused);
-		assert!(!Controller::pause_keepers(&DOT).borrow_paused);
-		assert!(!Controller::pause_keepers(&DOT).repay_paused);
-		assert!(!Controller::pause_keepers(&DOT).transfer_paused);
-
-		assert_ok!(Controller::pause_operation(alice_origin(), DOT, Operation::Deposit));
-		let expected_event = Event::Controller(crate::Event::OperationIsPaused(DOT, Operation::Deposit));
-		assert!(System::events().iter().any(|record| record.event == expected_event));
-
-		assert_ok!(Controller::pause_operation(alice_origin(), DOT, Operation::Redeem));
-		let expected_event = Event::Controller(crate::Event::OperationIsPaused(DOT, Operation::Redeem));
-		assert!(System::events().iter().any(|record| record.event == expected_event));
-
-		assert_ok!(Controller::pause_operation(alice_origin(), DOT, Operation::Borrow));
-		let expected_event = Event::Controller(crate::Event::OperationIsPaused(DOT, Operation::Borrow));
-		assert!(System::events().iter().any(|record| record.event == expected_event));
-
-		assert_ok!(Controller::pause_operation(alice_origin(), DOT, Operation::Repay));
-		let expected_event = Event::Controller(crate::Event::OperationIsPaused(DOT, Operation::Repay));
-		assert!(System::events().iter().any(|record| record.event == expected_event));
-
-		assert_ok!(Controller::pause_operation(alice_origin(), DOT, Operation::Transfer));
-		let expected_event = Event::Controller(crate::Event::OperationIsPaused(DOT, Operation::Transfer));
-		assert!(System::events().iter().any(|record| record.event == expected_event));
-
-		assert!(Controller::pause_keepers(&DOT).deposit_paused);
-		assert!(Controller::pause_keepers(&DOT).redeem_paused);
-		assert!(Controller::pause_keepers(&DOT).borrow_paused);
-		assert!(Controller::pause_keepers(&DOT).repay_paused);
-		assert!(Controller::pause_keepers(&DOT).transfer_paused);
->>>>>>> b1231ae9
+				Event::TestController(test_engine::module::Event::OperationIsPaused(DOT, Operation::Deposit));
+			assert!(System::events().iter().any(|record| record.event == expected_event));
 
 			assert_ok!(TestController::pause_operation(alice_origin(), DOT, Operation::Redeem));
 			let expected_event =
-				Event::controller(test_engine::module::Event::OperationIsPaused(DOT, Operation::Redeem));
+				Event::TestController(test_engine::module::Event::OperationIsPaused(DOT, Operation::Redeem));
 			assert!(System::events().iter().any(|record| record.event == expected_event));
 
 			assert_ok!(TestController::pause_operation(alice_origin(), DOT, Operation::Borrow));
 			let expected_event =
-				Event::controller(test_engine::module::Event::OperationIsPaused(DOT, Operation::Borrow));
+				Event::TestController(test_engine::module::Event::OperationIsPaused(DOT, Operation::Borrow));
 			assert!(System::events().iter().any(|record| record.event == expected_event));
 
 			assert_ok!(TestController::pause_operation(alice_origin(), DOT, Operation::Repay));
 			let expected_event =
-				Event::controller(test_engine::module::Event::OperationIsPaused(DOT, Operation::Repay));
+				Event::TestController(test_engine::module::Event::OperationIsPaused(DOT, Operation::Repay));
 			assert!(System::events().iter().any(|record| record.event == expected_event));
 
 			assert_ok!(TestController::pause_operation(
@@ -1130,7 +957,7 @@
 				Operation::Transfer
 			));
 			let expected_event =
-				Event::controller(test_engine::module::Event::OperationIsPaused(DOT, Operation::Transfer));
+				Event::TestController(test_engine::module::Event::OperationIsPaused(DOT, Operation::Transfer));
 			assert!(System::events().iter().any(|record| record.event == expected_event));
 
 			assert!(TestController::pause_keepers(&DOT).deposit_paused);
@@ -1168,7 +995,6 @@
 		.set_pause_keeper(KSM, true)
 		.build()
 		.execute_with(|| {
-<<<<<<< HEAD
 			assert!(TestController::pause_keepers(&KSM).deposit_paused);
 			assert!(TestController::pause_keepers(&KSM).redeem_paused);
 			assert!(TestController::pause_keepers(&KSM).borrow_paused);
@@ -1181,22 +1007,22 @@
 				Operation::Deposit
 			));
 			let expected_event =
-				Event::controller(test_engine::module::Event::OperationIsUnPaused(KSM, Operation::Deposit));
+				Event::TestController(test_engine::module::Event::OperationIsUnPaused(KSM, Operation::Deposit));
 			assert!(System::events().iter().any(|record| record.event == expected_event));
 
 			assert_ok!(TestController::resume_operation(alice_origin(), KSM, Operation::Redeem));
 			let expected_event =
-				Event::controller(test_engine::module::Event::OperationIsUnPaused(KSM, Operation::Redeem));
+				Event::TestController(test_engine::module::Event::OperationIsUnPaused(KSM, Operation::Redeem));
 			assert!(System::events().iter().any(|record| record.event == expected_event));
 
 			assert_ok!(TestController::resume_operation(alice_origin(), KSM, Operation::Borrow));
 			let expected_event =
-				Event::controller(test_engine::module::Event::OperationIsUnPaused(KSM, Operation::Borrow));
+				Event::TestController(test_engine::module::Event::OperationIsUnPaused(KSM, Operation::Borrow));
 			assert!(System::events().iter().any(|record| record.event == expected_event));
 
 			assert_ok!(TestController::resume_operation(alice_origin(), KSM, Operation::Repay));
 			let expected_event =
-				Event::controller(test_engine::module::Event::OperationIsUnPaused(KSM, Operation::Repay));
+				Event::TestController(test_engine::module::Event::OperationIsUnPaused(KSM, Operation::Repay));
 			assert!(System::events().iter().any(|record| record.event == expected_event));
 
 			assert_ok!(TestController::resume_operation(
@@ -1204,36 +1030,10 @@
 				KSM,
 				Operation::Transfer
 			));
-			let expected_event = Event::controller(test_engine::module::Event::OperationIsUnPaused(
+			let expected_event = Event::TestController(test_engine::module::Event::OperationIsUnPaused(
 				KSM,
 				Operation::Transfer,
 			));
-=======
-			assert!(Controller::pause_keepers(&KSM).deposit_paused);
-			assert!(Controller::pause_keepers(&KSM).redeem_paused);
-			assert!(Controller::pause_keepers(&KSM).borrow_paused);
-			assert!(Controller::pause_keepers(&KSM).repay_paused);
-			assert!(Controller::pause_keepers(&KSM).transfer_paused);
-
-			assert_ok!(Controller::resume_operation(alice_origin(), KSM, Operation::Deposit));
-			let expected_event = Event::Controller(crate::Event::OperationIsUnPaused(KSM, Operation::Deposit));
-			assert!(System::events().iter().any(|record| record.event == expected_event));
-
-			assert_ok!(Controller::resume_operation(alice_origin(), KSM, Operation::Redeem));
-			let expected_event = Event::Controller(crate::Event::OperationIsUnPaused(KSM, Operation::Redeem));
-			assert!(System::events().iter().any(|record| record.event == expected_event));
-
-			assert_ok!(Controller::resume_operation(alice_origin(), KSM, Operation::Borrow));
-			let expected_event = Event::Controller(crate::Event::OperationIsUnPaused(KSM, Operation::Borrow));
-			assert!(System::events().iter().any(|record| record.event == expected_event));
-
-			assert_ok!(Controller::resume_operation(alice_origin(), KSM, Operation::Repay));
-			let expected_event = Event::Controller(crate::Event::OperationIsUnPaused(KSM, Operation::Repay));
-			assert!(System::events().iter().any(|record| record.event == expected_event));
-
-			assert_ok!(Controller::resume_operation(alice_origin(), KSM, Operation::Transfer));
-			let expected_event = Event::Controller(crate::Event::OperationIsUnPaused(KSM, Operation::Transfer));
->>>>>>> b1231ae9
 			assert!(System::events().iter().any(|record| record.event == expected_event));
 
 			assert!(!TestController::pause_keepers(&KSM).deposit_paused);
@@ -1272,24 +1072,15 @@
 			);
 
 			// ALICE set borrow cap to 10.
-<<<<<<< HEAD
 			assert_ok!(TestController::set_borrow_cap(alice_origin(), DOT, Some(dollars(10))));
 			let expected_event =
-				Event::controller(test_engine::module::Event::BorrowCapChanged(DOT, Some(dollars(10))));
+				Event::TestController(test_engine::module::Event::BorrowCapChanged(DOT, Some(dollars(10))));
 			assert!(System::events().iter().any(|record| record.event == expected_event));
 
 			// ALICE is able to change borrow cap to 9999
 			assert_ok!(TestController::set_borrow_cap(alice_origin(), DOT, Some(9999_u128)));
-			let expected_event = Event::controller(test_engine::module::Event::BorrowCapChanged(DOT, Some(9999_u128)));
-=======
-			assert_ok!(Controller::set_borrow_cap(alice_origin(), DOT, Some(dollars(10))));
-			let expected_event = Event::Controller(crate::Event::BorrowCapChanged(DOT, Some(dollars(10))));
-			assert!(System::events().iter().any(|record| record.event == expected_event));
-
-			// ALICE is able to change borrow cap to 9999
-			assert_ok!(Controller::set_borrow_cap(alice_origin(), DOT, Some(9999_u128)));
-			let expected_event = Event::Controller(crate::Event::BorrowCapChanged(DOT, Some(9999_u128)));
->>>>>>> b1231ae9
+			let expected_event =
+				Event::TestController(test_engine::module::Event::BorrowCapChanged(DOT, Some(9999_u128)));
 			assert!(System::events().iter().any(|record| record.event == expected_event));
 
 			// Unable to set borrow cap greater than MAX_BORROW_CAP.
@@ -1299,13 +1090,8 @@
 			);
 
 			// Alice is able to set zero borrow cap.
-<<<<<<< HEAD
 			assert_ok!(TestController::set_borrow_cap(alice_origin(), DOT, Some(0_u128)));
-			let expected_event = Event::controller(test_engine::module::Event::BorrowCapChanged(DOT, Some(0_u128)));
-=======
-			assert_ok!(Controller::set_borrow_cap(alice_origin(), DOT, Some(0_u128)));
-			let expected_event = Event::Controller(crate::Event::BorrowCapChanged(DOT, Some(0_u128)));
->>>>>>> b1231ae9
+			let expected_event = Event::TestController(test_engine::module::Event::BorrowCapChanged(DOT, Some(0_u128)));
 			assert!(System::events().iter().any(|record| record.event == expected_event));
 		});
 }
@@ -1334,8 +1120,7 @@
 				DOT,
 				10_u128
 			));
-<<<<<<< HEAD
-			let expected_event = Event::controller(test_engine::module::Event::ProtocolInterestThresholdChanged(
+			let expected_event = Event::TestController(test_engine::module::Event::ProtocolInterestThresholdChanged(
 				DOT, 10_u128,
 			));
 			assert!(System::events().iter().any(|record| record.event == expected_event));
@@ -1346,17 +1131,9 @@
 				DOT,
 				0_u128
 			));
-			let expected_event = Event::controller(test_engine::module::Event::ProtocolInterestThresholdChanged(
+			let expected_event = Event::TestController(test_engine::module::Event::ProtocolInterestThresholdChanged(
 				DOT, 0_u128,
 			));
-=======
-			let expected_event = Event::Controller(crate::Event::ProtocolInterestThresholdChanged(DOT, 10_u128));
-			assert!(System::events().iter().any(|record| record.event == expected_event));
-
-			// Alice is able to set zero protocol interest threshold.
-			assert_ok!(Controller::set_protocol_interest_threshold(alice_origin(), DOT, 0_u128));
-			let expected_event = Event::Controller(crate::Event::ProtocolInterestThresholdChanged(DOT, 0_u128));
->>>>>>> b1231ae9
 			assert!(System::events().iter().any(|record| record.event == expected_event));
 		});
 }