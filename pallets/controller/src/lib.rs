//! # Controller Module
//!
//! ## Overview
//!
//! Contains protocol settings and helper functions related to interest calculations.
//! Also it is managing paused operations and whitelist mode. These are related to protocol
//! security. In case of emergency some of protocol operations can be paused by authorized users.
//! When Whitelist mode is enabled, protocol interaction is restricted to whitelist members only.

#![cfg_attr(not(feature = "std"), no_std)]
#![allow(clippy::unused_unit)]
#![allow(clippy::upper_case_acronyms)]

use codec::{Decode, Encode};
use frame_support::{ensure, pallet_prelude::*, transactional};
use frame_system::pallet_prelude::*;
use liquidity_pools::Pool;
use minterest_primitives::{Balance, CurrencyId, Operation, Rate};
use orml_traits::MultiCurrency;
use pallet_traits::{ControllerAPI, LiquidityPoolsManager, PoolsManager, PriceProvider};
#[cfg(feature = "std")]
use serde::{Deserialize, Serialize};
use sp_runtime::traits::CheckedSub;
use sp_runtime::{
	traits::{CheckedAdd, CheckedDiv, CheckedMul, Zero},
	DispatchError, DispatchResult, FixedPointNumber, FixedU128, RuntimeDebug,
};
use sp_std::{cmp::Ordering, convert::TryInto, prelude::Vec, result};

pub use module::*;

#[cfg(test)]
mod mock;
#[cfg(test)]
mod tests;

pub mod weights;
use minterest_primitives::arithmetic::sum_with_mult_result;
use minterest_primitives::currency::CurrencyType::{UnderlyingAsset, WrappedToken};
pub use weights::WeightInfo;

#[cfg_attr(feature = "std", derive(Serialize, Deserialize))]
#[derive(Encode, Decode, Clone, RuntimeDebug, Eq, PartialEq, Default)]
pub struct ControllerData<BlockNumber> {
	/// Block number that interest was last accrued at.
	pub last_interest_accrued_block: BlockNumber,

	/// Defines the portion of borrower interest that is converted into protocol interest.
	pub protocol_interest_factor: Rate,

	/// Maximum borrow rate.
	pub max_borrow_rate: Rate,

	/// This multiplier represents which share of the supplied value can be used as a collateral for
	/// loans. For instance, 0.9 allows 90% of total pool value to be used as a collaterae. Must be
	/// between 0 and 1.
	pub collateral_factor: Rate,

	/// Maximum total borrow amount per pool in usd. No value means infinite borrow cap.
	pub borrow_cap: Option<Balance>,

	/// Minimum protocol interest needed to transfer it to liquidation pool
	pub protocol_interest_threshold: Balance,
}

/// The Root or half MinterestCouncil can pause certain actions as a safety mechanism.
#[cfg_attr(feature = "std", derive(Serialize, Deserialize))]
#[derive(Encode, Decode, RuntimeDebug, Eq, PartialEq, Default)]
pub struct PauseKeeper {
	/// Pause mint operation in the pool.
	pub deposit_paused: bool,

	/// Pause redeem operation in the pool.
	pub redeem_paused: bool,

	/// Pause borrow operation in the pool.
	pub borrow_paused: bool,

	/// Pause repay operation in the pool.
	pub repay_paused: bool,

	/// Pause transfer operation in the pool.
	pub transfer_paused: bool,
}

type LiquidityPools<T> = liquidity_pools::Module<T>;
type MinterestModel<T> = minterest_model::Module<T>;
type RateResult = result::Result<Rate, DispatchError>;
type BalanceResult = result::Result<Balance, DispatchError>;
type LiquidityResult = result::Result<(Balance, Balance), DispatchError>;

#[frame_support::pallet]
pub mod module {
	use super::*;

	#[pallet::config]
	pub trait Config: frame_system::Config + liquidity_pools::Config + minterest_model::Config {
		/// The overarching event type.
		type Event: From<Event> + IsType<<Self as frame_system::Config>::Event>;

		/// Provides the basic liquidity pools manager and liquidity pool functionality.
		type LiquidityPoolsManager: LiquidityPoolsManager + PoolsManager<Self::AccountId>;

		#[pallet::constant]
		/// Maximum total borrow amount per pool in usd.
		type MaxBorrowCap: Get<Balance>;

		/// The origin which may update controller parameters. Root can
		/// always do this.
		type UpdateOrigin: EnsureOrigin<Self::Origin>;

		/// Weight information for the extrinsics.
		type ControllerWeightInfo: WeightInfo;
	}

	#[pallet::error]
	pub enum Error<T> {
		/// Number overflow in calculation.
		NumOverflow,
		/// Borrow rate is absurdly high.
		BorrowRateTooHigh,
		/// Feed price is invalid
		InvalidFeedPrice,
		/// Insufficient available liquidity.
		InsufficientLiquidity,
		/// Pool not found.
		PoolNotFound,
		/// Balance exceeds maximum value.
		/// Only happened when the balance went wrong and balance exceeds the integer type.
		BalanceOverflow,
		/// Collateral balance exceeds maximum value.
		CollateralBalanceOverflow,
		/// Borrow balance exceeds maximum value.
		BorrowBalanceOverflow,
		/// Protocol interest exceeds maximum value.
		ProtocolInterestOverflow,
		/// Maximum borrow rate cannot be set to 0.
		MaxBorrowRateCannotBeZero,
		/// Collateral factor must be in range (0..1].
		CollateralFactorIncorrectValue,
		/// Borrow cap is reached
		BorrowCapReached,
		/// Invalid borrow cap. Borrow cap must be in range [0..MAX_BORROW_CAP].
		InvalidBorrowCap,
		/// Utilization rate calculation error.
		UtilizationRateCalculationError,
		/// Hypothetical account liquidity calculation error.
		HypotheticalLiquidityCalculationError,
		/// The currency is not enabled in wrapped protocol.
		NotValidWrappedTokenId,
	}

	#[pallet::event]
	#[pallet::generate_deposit(pub(crate) fn deposit_event)]
	pub enum Event {
		/// InterestFactor has been successfully changed
		InterestFactorChanged,
		/// Max Borrow Rate has been successfully changed
		MaxBorrowRateChanged,
		/// Collateral factor has been successfully changed
		CollateralFactorChanged,
		/// The operation is paused: \[pool_id, operation\]
		OperationIsPaused(CurrencyId, Operation),
		/// The operation is unpaused: \[pool_id, operation\]
		OperationIsUnPaused(CurrencyId, Operation),
		/// Borrow cap changed: \[pool_id, new_cap\]
		BorrowCapChanged(CurrencyId, Option<Balance>),
		/// Protocol operation mode switched: \[is_whitelist_mode\]
		ProtocolOperationModeSwitched(bool),
		/// Protocol interest threshold changed: \[pool_id, new_value\]
		ProtocolInterestThresholdChanged(CurrencyId, Balance),
	}

	/// Controller data information: `(timestamp, protocol_interest_factor, collateral_factor,
	/// max_borrow_rate)`.
	#[pallet::storage]
	#[pallet::getter(fn controller_dates)]
	pub type ControllerParams<T: Config> =
		StorageMap<_, Twox64Concat, CurrencyId, ControllerData<T::BlockNumber>, ValueQuery>;

	/// The Pause Guardian can pause certain actions as a safety mechanism.
	#[pallet::storage]
	#[pallet::getter(fn pause_keepers)]
	pub(crate) type PauseKeepers<T: Config> = StorageMap<_, Twox64Concat, CurrencyId, PauseKeeper, ValueQuery>;

	/// Boolean variable. Protocol operation mode. In whitelist mode, only members
	/// 'WhitelistCouncil' can work with protocols.
	#[pallet::storage]
	#[pallet::getter(fn whitelist_mode)]
	pub type WhitelistMode<T: Config> = StorageValue<_, bool, ValueQuery>;

	#[pallet::genesis_config]
	pub struct GenesisConfig<T: Config> {
		#[allow(clippy::type_complexity)]
		pub controller_dates: Vec<(CurrencyId, ControllerData<T::BlockNumber>)>,
		pub pause_keepers: Vec<(CurrencyId, PauseKeeper)>,
		pub whitelist_mode: bool,
	}

	#[cfg(feature = "std")]
	impl<T: Config> Default for GenesisConfig<T> {
		fn default() -> Self {
			GenesisConfig {
				controller_dates: vec![],
				pause_keepers: vec![],
				whitelist_mode: false,
			}
		}
	}

	#[pallet::genesis_build]
	impl<T: Config> GenesisBuild<T> for GenesisConfig<T> {
		fn build(&self) {
			self.controller_dates.iter().for_each(|(currency_id, controller_data)| {
				ControllerParams::<T>::insert(currency_id, ControllerData { ..*controller_data })
			});
			self.pause_keepers.iter().for_each(|(currency_id, pause_keeper)| {
				PauseKeepers::<T>::insert(currency_id, PauseKeeper { ..*pause_keeper })
			});
			WhitelistMode::<T>::put(self.whitelist_mode);
		}
	}

	#[pallet::pallet]
	pub struct Pallet<T>(PhantomData<T>);

	#[pallet::hooks]
	impl<T: Config> Hooks<T::BlockNumber> for Pallet<T> {}

	// Admin functions
	#[pallet::call]
	impl<T: Config> Pallet<T> {
		/// Pause specific operation (deposit, redeem, borrow, repay) with the pool.
		///
		/// The dispatch origin of this call must be 'UpdateOrigin'.
		#[pallet::weight(T::ControllerWeightInfo::pause_operation())]
		#[transactional]
		pub fn pause_operation(
			origin: OriginFor<T>,
			pool_id: CurrencyId,
			operation: Operation,
		) -> DispatchResultWithPostInfo {
			T::UpdateOrigin::ensure_origin(origin)?;
			ensure!(pool_id.is_supported_underlying_asset(), Error::<T>::PoolNotFound);

			PauseKeepers::<T>::mutate(pool_id, |pool| match operation {
				Operation::Deposit => pool.deposit_paused = true,
				Operation::Redeem => pool.redeem_paused = true,
				Operation::Borrow => pool.borrow_paused = true,
				Operation::Repay => pool.repay_paused = true,
				Operation::Transfer => pool.transfer_paused = true,
			});

			Self::deposit_event(Event::OperationIsPaused(pool_id, operation));
			Ok(().into())
		}

		/// Unpause specific operation (deposit, redeem, borrow, repay) with the pool.
		///
		/// The dispatch origin of this call must be 'UpdateOrigin'.
		#[pallet::weight(T::ControllerWeightInfo::resume_operation())]
		#[transactional]
		pub fn resume_operation(
			origin: OriginFor<T>,
			pool_id: CurrencyId,
			operation: Operation,
		) -> DispatchResultWithPostInfo {
			T::UpdateOrigin::ensure_origin(origin)?;
			ensure!(pool_id.is_supported_underlying_asset(), Error::<T>::PoolNotFound);

			PauseKeepers::<T>::mutate(pool_id, |pool| match operation {
				Operation::Deposit => pool.deposit_paused = false,
				Operation::Redeem => pool.redeem_paused = false,
				Operation::Borrow => pool.borrow_paused = false,
				Operation::Repay => pool.repay_paused = false,
				Operation::Transfer => pool.transfer_paused = false,
			});

			Self::deposit_event(Event::OperationIsUnPaused(pool_id, operation));
			Ok(().into())
		}

		/// Set interest factor.
		/// - `pool_id`: PoolID for which the parameter value is being set.
		/// - `protocol_interest_factor`: new value for interest factor.
		///
		/// The dispatch origin of this call must be 'UpdateOrigin'.
		#[pallet::weight(T::ControllerWeightInfo::set_protocol_interest_factor())]
		#[transactional]
		pub fn set_protocol_interest_factor(
			origin: OriginFor<T>,
			pool_id: CurrencyId,
			protocol_interest_factor: Rate,
		) -> DispatchResultWithPostInfo {
			T::UpdateOrigin::ensure_origin(origin)?;
			ensure!(pool_id.is_supported_underlying_asset(), Error::<T>::PoolNotFound);
			ControllerParams::<T>::mutate(pool_id, |data| data.protocol_interest_factor = protocol_interest_factor);
			Self::deposit_event(Event::InterestFactorChanged);
			Ok(().into())
		}

		/// Set Maximum borrow rate.
		/// - `pool_id`: PoolID for which the parameter value is being set.
		/// - `max_borrow_rate`: new value for maximum borrow rate.
		///
		/// The dispatch origin of this call must be 'UpdateOrigin'.
		#[pallet::weight(T::ControllerWeightInfo::set_max_borrow_rate())]
		#[transactional]
		pub fn set_max_borrow_rate(
			origin: OriginFor<T>,
			pool_id: CurrencyId,
			max_borrow_rate: Rate,
		) -> DispatchResultWithPostInfo {
			T::UpdateOrigin::ensure_origin(origin)?;
			ensure!(pool_id.is_supported_underlying_asset(), Error::<T>::PoolNotFound);
			ensure!(!max_borrow_rate.is_zero(), Error::<T>::MaxBorrowRateCannotBeZero);
			ControllerParams::<T>::mutate(pool_id, |data| data.max_borrow_rate = max_borrow_rate);
			Self::deposit_event(Event::MaxBorrowRateChanged);
			Ok(().into())
		}

		/// Set Collateral factor.
		/// - `pool_id`: PoolID for which the parameter value is being set.
		/// - `collateral_factor`: new value for collateral factor.
		///
		/// The dispatch origin of this call must be 'UpdateOrigin'.
		#[pallet::weight(T::ControllerWeightInfo::set_collateral_factor())]
		#[transactional]
		pub fn set_collateral_factor(
			origin: OriginFor<T>,
			pool_id: CurrencyId,
			collateral_factor: Rate,
		) -> DispatchResultWithPostInfo {
			T::UpdateOrigin::ensure_origin(origin)?;
			ensure!(pool_id.is_supported_underlying_asset(), Error::<T>::PoolNotFound);
			ensure!(
				!collateral_factor.is_zero() && collateral_factor <= Rate::one(),
				Error::<T>::CollateralFactorIncorrectValue
			);
			ControllerParams::<T>::mutate(pool_id, |data| data.collateral_factor = collateral_factor);
			Self::deposit_event(Event::CollateralFactorChanged);
			Ok(().into())
		}

		/// Set borrow cap.
		///
		/// The dispatch origin of this call must be Administrator.
		/// Borrow cap value must be in range 0..1_000_000_000_000_000_000_000_000
		#[pallet::weight(T::ControllerWeightInfo::set_borrow_cap())]
		#[transactional]
		pub fn set_borrow_cap(
			origin: OriginFor<T>,
			pool_id: CurrencyId,
			borrow_cap: Option<Balance>,
		) -> DispatchResultWithPostInfo {
			T::UpdateOrigin::ensure_origin(origin)?;
			ensure!(
				T::EnabledUnderlyingAssetsIds::get()
					.into_iter()
					.any(|asset_id| asset_id == pool_id),
				Error::<T>::PoolNotFound
			);

			if let Some(cap) = borrow_cap {
				ensure!(
					cap >= Balance::zero() && cap <= T::MaxBorrowCap::get(),
					Error::<T>::InvalidBorrowCap
				);
			}
			ControllerParams::<T>::mutate(pool_id, |data| data.borrow_cap = borrow_cap);
			Self::deposit_event(Event::BorrowCapChanged(pool_id, borrow_cap));
			Ok(().into())
		}

		/// Set protocol interest threshold.
		///
		/// The dispatch origin of this call must be Administrator.
		#[pallet::weight(T::ControllerWeightInfo::set_protocol_interest_threshold())]
		#[transactional]
		pub fn set_protocol_interest_threshold(
			origin: OriginFor<T>,
			pool_id: CurrencyId,
			protocol_interest_threshold: Balance,
		) -> DispatchResultWithPostInfo {
			T::UpdateOrigin::ensure_origin(origin)?;
			ensure!(
				T::EnabledUnderlyingAssetsIds::get()
					.into_iter()
					.any(|asset_id| asset_id == pool_id),
				Error::<T>::PoolNotFound
			);

			ControllerParams::<T>::mutate(pool_id, |data| {
				data.protocol_interest_threshold = protocol_interest_threshold
			});
			Self::deposit_event(Event::ProtocolInterestThresholdChanged(
				pool_id,
				protocol_interest_threshold,
			));
			Ok(().into())
		}

		/// Enable / disable whitelist mode.
		///
		/// The dispatch origin of this call must be 'UpdateOrigin'.
		#[pallet::weight(T::ControllerWeightInfo::switch_whitelist_mode())]
		#[transactional]
		pub fn switch_whitelist_mode(origin: OriginFor<T>) -> DispatchResultWithPostInfo {
			T::UpdateOrigin::ensure_origin(origin)?;
			let mode = WhitelistMode::<T>::mutate(|mode| {
				*mode = !*mode;
				*mode
			});
			Self::deposit_event(Event::ProtocolOperationModeSwitched(mode));
			Ok(().into())
		}
	}
}

<<<<<<< HEAD
=======
impl<T: Config> Pallet<T> {
	/// Applies accrued interest to total borrows and protocol interest.
	/// This calculates interest accrued from the last checkpointed block
	/// up to the current block and writes new checkpoint to storage.
	pub fn accrue_interest_rate(underlying_asset: CurrencyId) -> DispatchResult {
		//Remember the initial block number.
		let current_block_number = <frame_system::Module<T>>::block_number();
		let accrual_block_number_previous = Self::controller_dates(underlying_asset).last_interest_accrued_block;
		// Calculate the number of blocks elapsed since the last accrual
		let block_delta = Self::calculate_block_delta(current_block_number, accrual_block_number_previous)?;
		//Short-circuit accumulating 0 interest.
		if block_delta == T::BlockNumber::zero() {
			return Ok(());
		}

		let pool_data = Self::calculate_interest_params(underlying_asset, block_delta)?;
		// Save new params
		ControllerParams::<T>::mutate(underlying_asset, |data| {
			data.last_interest_accrued_block = current_block_number
		});
		<LiquidityPools<T>>::set_pool_data(
			underlying_asset,
			pool_data.total_borrowed,
			pool_data.borrow_index,
			pool_data.total_protocol_interest,
		)?;

		Ok(())
	}

	/// Return the borrow balance of account based on stored data.
	///
	/// - `who`: The address whose balance should be calculated.
	/// - `currency_id`: ID of the currency, the balance of borrowing of which we calculate.
	pub fn borrow_balance_stored(who: &T::AccountId, underlying_asset_id: CurrencyId) -> BalanceResult {
		let pool_borrow_index = T::LiquidityPoolsManager::get_pool_borrow_index(underlying_asset_id);
		let borrow_balance = Self::calculate_borrow_balance(who, underlying_asset_id, pool_borrow_index)?;
		Ok(borrow_balance)
	}

	/// Determine what the account liquidity would be if the given amounts were redeemed/borrowed.
	///
	/// - `account`: The account to determine liquidity.
	/// - `underlying_asset`: The pool to hypothetically redeem/borrow.
	/// - `redeem_amount`: The number of tokens to hypothetically redeem.
	/// - `borrow_amount`: The amount of underlying to hypothetically borrow.
	/// Returns (hypothetical account liquidity in excess of collateral requirements,
	///          hypothetical account shortfall below collateral requirements).
	pub fn get_hypothetical_account_liquidity(
		account: &T::AccountId,
		underlying_to_borrow: CurrencyId,
		redeem_amount: Balance,
		borrow_amount: Balance,
	) -> LiquidityResult {
		let m_tokens_ids: Vec<CurrencyId> = CurrencyId::get_enabled_tokens_in_protocol(WrappedToken);

		let mut sum_collateral = Balance::zero();
		let mut sum_borrow_plus_effects = Balance::zero();

		// For each tokens the account is in
		for asset in m_tokens_ids.into_iter() {
			let underlying_asset = asset.underlying_asset().ok_or(Error::<T>::NotValidWrappedTokenId)?;

			// Read the balances and exchange rate from the cToken
			let borrow_balance = Self::borrow_balance_stored(account, underlying_asset)?;
			let exchange_rate = <LiquidityPools<T>>::get_exchange_rate(underlying_asset)?;
			let collateral_factor = Self::controller_dates(underlying_asset).collateral_factor;

			// Get the normalized price of the asset.
			let oracle_price =
				T::PriceSource::get_underlying_price(underlying_asset).ok_or(Error::<T>::InvalidFeedPrice)?;

			// Pre-compute a conversion factor from tokens -> dollars (normalized price value)
			// tokens_to_denom = collateral_factor * exchange_rate * oracle_price
			let tokens_to_denom = collateral_factor
				.checked_mul(&exchange_rate)
				.and_then(|v| v.checked_mul(&oracle_price))
				.ok_or(Error::<T>::NumOverflow)?;

			if <LiquidityPools<T>>::check_user_available_collateral(&account, underlying_asset) {
				let m_token_balance = T::MultiCurrency::free_balance(asset, account);

				// sum_collateral += tokens_to_denom * m_token_balance
				sum_collateral = sum_with_mult_result(sum_collateral, m_token_balance, tokens_to_denom)
					.map_err(|_| Error::<T>::CollateralBalanceOverflow)?;
			}

			// sum_borrow_plus_effects += oracle_price * borrow_balance
			sum_borrow_plus_effects = sum_with_mult_result(sum_borrow_plus_effects, borrow_balance, oracle_price)
				.map_err(|_| Error::<T>::BalanceOverflow)?;

			// Calculate effects of interacting with Underlying Asset Modify.
			if underlying_to_borrow == underlying_asset {
				// redeem effect
				if redeem_amount > 0 {
					// sum_borrow_plus_effects += tokens_to_denom * redeem_tokens
					sum_borrow_plus_effects =
						sum_with_mult_result(sum_borrow_plus_effects, redeem_amount, tokens_to_denom)
							.map_err(|_| Error::<T>::BalanceOverflow)?;
				};
				// borrow effect
				if borrow_amount > 0 {
					// sum_borrow_plus_effects += oracle_price * borrow_amount
					sum_borrow_plus_effects =
						sum_with_mult_result(sum_borrow_plus_effects, borrow_amount, oracle_price)
							.map_err(|_| Error::<T>::BalanceOverflow)?;
				}
			}
		}

		match sum_collateral.cmp(&sum_borrow_plus_effects) {
			Ordering::Less => Ok((
				0,
				sum_borrow_plus_effects
					.checked_sub(sum_collateral)
					.ok_or(Error::<T>::InsufficientLiquidity)?,
			)),
			_ => Ok((
				sum_collateral
					.checked_sub(sum_borrow_plus_effects)
					.ok_or(Error::<T>::InsufficientLiquidity)?,
				0,
			)),
		}
	}

	/// Checks if the account should be allowed to redeem tokens in the given pool.
	///
	/// - `underlying_asset` - The CurrencyId to verify the redeem against.
	/// - `redeemer` -  The account which would redeem the tokens.
	/// - `redeem_amount` - The number of mTokens to exchange for the underlying asset in the
	/// pool.
	///
	/// Return Ok if the redeem is allowed.
	pub fn redeem_allowed(
		underlying_asset: CurrencyId,
		redeemer: &T::AccountId,
		redeem_amount: Balance,
	) -> DispatchResult {
		if LiquidityPools::<T>::check_user_available_collateral(&redeemer, underlying_asset) {
			let (_, shortfall) =
				Self::get_hypothetical_account_liquidity(&redeemer, underlying_asset, redeem_amount, 0)
					.map_err(|_| Error::<T>::HypotheticalLiquidityCalculationError)?;

			ensure!(shortfall.is_zero(), Error::<T>::InsufficientLiquidity);
		}
		Ok(())
	}

	/// Checks if the account should be allowed to borrow the underlying asset of the given pool.
	///
	/// - `underlying_asset` - The CurrencyId to verify the borrow against.
	/// - `who` -  The account which would borrow the asset.
	/// - `borrow_amount` - The amount of underlying assets the account would borrow.
	///
	/// Return Ok if the borrow is allowed.
	pub fn borrow_allowed(underlying_asset: CurrencyId, who: &T::AccountId, borrow_amount: Balance) -> DispatchResult {
		let borrow_cap_reached = Self::is_borrow_cap_reached(underlying_asset, borrow_amount)?;
		ensure!(!borrow_cap_reached, Error::<T>::BorrowCapReached);

		let (_, shortfall) = Self::get_hypothetical_account_liquidity(&who, underlying_asset, 0, borrow_amount)
			.map_err(|_| Error::<T>::HypotheticalLiquidityCalculationError)?;

		ensure!(shortfall.is_zero(), Error::<T>::InsufficientLiquidity);
		Ok(())
	}

	/// Checks if a specific operation is allowed on a pool.
	///
	/// Return true - if operation is allowed, false - if operation is unallowed.
	pub fn is_operation_allowed(pool_id: CurrencyId, operation: Operation) -> bool {
		match operation {
			Operation::Deposit => !Self::pause_keepers(pool_id).deposit_paused,
			Operation::Redeem => !Self::pause_keepers(pool_id).redeem_paused,
			Operation::Borrow => !Self::pause_keepers(pool_id).borrow_paused,
			Operation::Repay => !Self::pause_keepers(pool_id).repay_paused,
			Operation::Transfer => !Self::pause_keepers(pool_id).transfer_paused,
		}
	}

	/// Checks if borrow cap is reached.
	///
	/// Return true if total borrow per pool will exceed borrow cap, otherwise false.
	pub fn is_borrow_cap_reached(pool_id: CurrencyId, borrow_amount: Balance) -> Result<bool, DispatchError> {
		if let Some(borrow_cap) = Self::controller_dates(pool_id).borrow_cap {
			let oracle_price = T::PriceSource::get_underlying_price(pool_id).ok_or(Error::<T>::InvalidFeedPrice)?;
			let pool_total_borrowed = T::LiquidityPoolsManager::get_pool_total_borrowed(pool_id);

			// new_total_borrows_in_usd = (pool_total_borrowed + borrow_amount) * oracle_price
			let new_total_borrows = pool_total_borrowed
				.checked_add(borrow_amount)
				.ok_or(Error::<T>::BalanceOverflow)?;

			let new_total_borrows_in_usd = Rate::from_inner(new_total_borrows)
				.checked_mul(&oracle_price)
				.map(|x| x.into_inner())
				.ok_or(Error::<T>::BalanceOverflow)?;

			Ok(new_total_borrows_in_usd >= borrow_cap)
		} else {
			Ok(false)
		}
	}
}

>>>>>>> 4ef455bd
// RPC methods
impl<T: Config> Pallet<T> {
	/// Gets the exchange rate between a mToken and the underlying asset.
	pub fn get_liquidity_pool_exchange_rate(pool_id: CurrencyId) -> Option<Rate> {
		<LiquidityPools<T>>::get_exchange_rate(pool_id).ok()
	}

	/// Gets borrow interest rate and supply interest rate.
	pub fn get_liquidity_pool_borrow_and_supply_rates(pool_id: CurrencyId) -> Option<(Rate, Rate)> {
		let current_total_balance = T::LiquidityPoolsManager::get_pool_available_liquidity(pool_id);
		let pool_data = <LiquidityPools<T>>::get_pool_data(pool_id);
		let protocol_interest_factor = Self::controller_dates(pool_id).protocol_interest_factor;

		let utilization_rate = Self::calculate_utilization_rate(
			current_total_balance,
			pool_data.total_borrowed,
			pool_data.total_protocol_interest,
		)
		.ok()?;

		let borrow_rate = <MinterestModel<T>>::calculate_borrow_interest_rate(pool_id, utilization_rate).ok()?;

		// supply_interest_rate = utilization_rate * borrow_rate * (1 - protocol_interest_factor)
		let supply_rate = Rate::one()
			.checked_sub(&protocol_interest_factor)
			.and_then(|v| v.checked_mul(&borrow_rate))
			.and_then(|v| v.checked_mul(&utilization_rate))
			.ok_or(Error::<T>::NumOverflow)
			.ok()?;

		Some((borrow_rate, supply_rate))
	}

	/// Calculates total supply and total borrowed balance in usd based on
	/// total_borrowed, total_protocol_interest, borrow_index values calculated for current block
	pub fn get_total_supply_and_borrowed_usd_balance(
		who: &T::AccountId,
	) -> result::Result<(Balance, Balance), DispatchError> {
		let (total_supply_balance, total_borrowed_balance) =
			CurrencyId::get_enabled_tokens_in_protocol(UnderlyingAsset)
				.iter()
				.try_fold(
					(Balance::zero(), Balance::zero()),
					|current_value, &pool_id| -> result::Result<(Balance, Balance), DispatchError> {
						let wrapped_id = pool_id.wrapped_asset().ok_or(Error::<T>::PoolNotFound)?;

						// Check if user has / had borrowed wrapped tokens in the pool
						let wrapped_balance = T::MultiCurrency::free_balance(wrapped_id, &who);
						let has_balance = wrapped_balance > Balance::zero();
						let has_borrow_balance =
							<LiquidityPools<T>>::get_user_total_borrowed(&who, pool_id) > Balance::zero();
						// Skip this pool if there is nothing to calculate
						if !has_balance && !has_borrow_balance {
							return Ok(current_value);
						}

						let (current_supply_in_usd, current_borrowed_in_usd) = current_value;
						let current_block_number = <frame_system::Module<T>>::block_number();
						let accrual_block_number_previous = Self::controller_dates(pool_id).last_interest_accrued_block;
						// Calculate the number of blocks elapsed since the last accrual
						let block_delta =
							Self::calculate_block_delta(current_block_number, accrual_block_number_previous)?;
						let pool_data = Self::calculate_interest_params(pool_id, block_delta)?;
						let oracle_price =
							T::PriceSource::get_underlying_price(pool_id).ok_or(Error::<T>::InvalidFeedPrice)?;

						let mut supply_in_usd = Balance::zero();
						let mut borrowed_in_usd = Balance::zero();
						if has_balance {
							let current_exchange_rate = <LiquidityPools<T>>::get_exchange_rate_by_interest_params(
								pool_id,
								pool_data.total_protocol_interest,
								pool_data.total_borrowed,
							)?;
							supply_in_usd += Rate::from_inner(wrapped_balance)
								.checked_mul(&current_exchange_rate)
								.and_then(|v| v.checked_mul(&oracle_price))
								.map(|x| x.into_inner())
								.ok_or(Error::<T>::BalanceOverflow)?;
						}
						if has_borrow_balance {
							let borrow_balance = Self::calculate_borrow_balance(&who, pool_id, pool_data.borrow_index)?;
							let borrow_balance_in_usd = Rate::from_inner(borrow_balance)
								.checked_mul(&oracle_price)
								.map(|x| x.into_inner())
								.ok_or(Error::<T>::BalanceOverflow)?;
							borrowed_in_usd += borrow_balance_in_usd;
						}
						Ok((
							current_supply_in_usd + supply_in_usd,
							current_borrowed_in_usd + borrowed_in_usd,
						))
					},
				)?;
		Ok((total_supply_balance, total_borrowed_balance))
	}

	// Calculate total collateral in usd based on collateral factor, fresh exchange rate and latest
	// oracle price.
	pub fn get_user_total_collateral(who: T::AccountId) -> BalanceResult {
		CurrencyId::get_enabled_tokens_in_protocol(UnderlyingAsset)
			.iter()
			.filter(|&pool_id| <LiquidityPools<T>>::check_user_available_collateral(&who, *pool_id))
			.try_fold(Balance::zero(), |acc, &pool_id| -> BalanceResult {
				let collateral_factor = Self::controller_dates(pool_id).collateral_factor;
				let wrapped_id = pool_id.wrapped_asset().ok_or(Error::<T>::PoolNotFound)?;

				let user_balance_wrapped_tokens = T::MultiCurrency::free_balance(wrapped_id, &who);

				let current_block_number = <frame_system::Module<T>>::block_number();
				let accrual_block_number_previous = Self::controller_dates(pool_id).last_interest_accrued_block;
				let block_delta = Self::calculate_block_delta(current_block_number, accrual_block_number_previous)?;

				let pool_data = Self::calculate_interest_params(pool_id, block_delta)?;
				let current_exchange_rate = <LiquidityPools<T>>::get_exchange_rate_by_interest_params(
					pool_id,
					pool_data.total_protocol_interest,
					pool_data.total_borrowed,
				)?;

				let oracle_price = T::PriceSource::get_underlying_price(pool_id).ok_or(Error::<T>::InvalidFeedPrice)?;

				let collateral_in_usd = Rate::from_inner(user_balance_wrapped_tokens)
					.checked_mul(&current_exchange_rate)
					.and_then(|x| x.checked_mul(&oracle_price))
					.and_then(|x| x.checked_mul(&collateral_factor))
					.map(|x| x.into_inner())
					.ok_or(Error::<T>::NumOverflow)?;

				Ok(acc + collateral_in_usd)
			})
	}
}

// Private methods
impl<T: Config> Pallet<T> {
	/// Checks if borrow cap is reached.
	///
	/// Return true if total borrow per pool will exceed borrow cap, otherwise false.
	pub fn is_borrow_cap_reached(pool_id: CurrencyId, borrow_amount: Balance) -> Result<bool, DispatchError> {
		if let Some(borrow_cap) = Self::controller_dates(pool_id).borrow_cap {
			let oracle_price = T::PriceSource::get_underlying_price(pool_id).ok_or(Error::<T>::InvalidFeedPrice)?;
			let pool_total_borrowed = T::LiquidityPoolsManager::get_pool_total_borrowed(pool_id);

			// new_total_borrows_in_usd = (pool_total_borrowed + borrow_amount) * oracle_price
			let new_total_borrows = pool_total_borrowed
				.checked_add(borrow_amount)
				.ok_or(Error::<T>::BalanceOverflow)?;

			let new_total_borrows_in_usd = Rate::from_inner(new_total_borrows)
				.checked_mul(&oracle_price)
				.map(|x| x.into_inner())
				.ok_or(Error::<T>::BalanceOverflow)?;

			Ok(new_total_borrows_in_usd >= borrow_cap)
		} else {
			Ok(false)
		}
	}

	/// Return the borrow balance of account based on pool_borrow_index calculated beforehand.
	///
	/// - `who`: The address whose balance should be calculated.
	/// - `underlying_asset`: ID of the currency, the balance of borrowing of which we calculate.
	/// - `pool_borrow_index`: borrow index for the pool
	pub fn calculate_borrow_balance(
		who: &T::AccountId,
		underlying_asset: CurrencyId,
		pool_borrow_index: Rate,
	) -> BalanceResult {
		let user_borrow_balance = <LiquidityPools<T>>::get_user_total_borrowed(&who, underlying_asset);

		// If borrow_balance = 0 then borrow_index is likely also 0.
		// Rather than failing the calculation with a division by 0, we immediately return 0 in this case.
		if user_borrow_balance.is_zero() {
			return Ok(Balance::zero());
		};

		let user_borrow_index = <LiquidityPools<T>>::get_user_borrow_index(&who, underlying_asset);

		// Calculate new borrow balance using the borrow index:
		// recent_borrow_balance = user_borrow_balance * pool_borrow_index / user_borrow_index
		let recent_borrow_balance = Rate::from_inner(user_borrow_balance)
			.checked_mul(&pool_borrow_index)
			.and_then(|v| v.checked_div(&user_borrow_index))
			.map(|x| x.into_inner())
			.ok_or(Error::<T>::BorrowBalanceOverflow)?;

		Ok(recent_borrow_balance)
	}

	/// Calculates total borrows, total protocol interest and borrow index for given pool.
	/// Applies accrued interest to total borrows and protocol interest and calculates interest
	/// accrued from the last checkpointed block up to the current block and writes new checkpoint
	/// to storage.
	///
	/// - `underlying_asset`: ID of the currency to make calculations for.
	/// - `block_delta`: number of blocks passed since last accrue interest
	pub fn calculate_interest_params(
		underlying_asset: CurrencyId,
		block_delta: T::BlockNumber,
	) -> result::Result<Pool, DispatchError> {
		let current_total_balance = T::LiquidityPoolsManager::get_pool_available_liquidity(underlying_asset);
		let pool_data = <LiquidityPools<T>>::get_pool_data(underlying_asset);

		let utilization_rate = Self::calculate_utilization_rate(
			current_total_balance,
			pool_data.total_borrowed,
			pool_data.total_protocol_interest,
		)?;

		// Calculate the current borrow interest rate
		let current_borrow_interest_rate =
			<MinterestModel<T>>::calculate_borrow_interest_rate(underlying_asset, utilization_rate)?;

		let ControllerData {
			max_borrow_rate,
			protocol_interest_factor,
			..
		} = Self::controller_dates(underlying_asset);

		ensure!(
			current_borrow_interest_rate <= max_borrow_rate,
			Error::<T>::BorrowRateTooHigh
		);

		/*
		Calculate the interest accumulated into borrows and protocol interest and the new index:
			*  simpleInterestFactor = borrowRate * blockDelta
			*  interestAccumulated = simpleInterestFactor * totalBorrows
			*  totalBorrowsNew = interestAccumulated + totalBorrows
			*  totalProtocolInterestNew = interestAccumulated * protocolInterestFactor + totalProtocolInterest
			*  borrowIndexNew = simpleInterestFactor * borrowIndex + borrowIndex
		*/

		let simple_interest_factor = Self::calculate_interest_factor(current_borrow_interest_rate, block_delta)?;

		let interest_accumulated = Rate::from_inner(pool_data.total_borrowed)
			.checked_mul(&simple_interest_factor)
			.map(|x| x.into_inner())
			.ok_or(Error::<T>::BalanceOverflow)?;

		let total_borrowed = interest_accumulated
			.checked_add(pool_data.total_borrowed)
			.ok_or(Error::<T>::BorrowBalanceOverflow)?;

		let total_protocol_interest = sum_with_mult_result(
			pool_data.total_protocol_interest,
			interest_accumulated,
			protocol_interest_factor,
		)
		.map_err(|_| Error::<T>::ProtocolInterestOverflow)?;

		let borrow_index = simple_interest_factor
			.checked_mul(&pool_data.borrow_index)
			.and_then(|v| v.checked_add(&pool_data.borrow_index))
			.ok_or(Error::<T>::NumOverflow)?;

		Ok(Pool {
			total_borrowed,
			borrow_index,
			total_protocol_interest,
		})
	}

	/// Calculates the utilization rate of the pool.
	/// - `current_total_balance`: The amount of cash in the pool.
	/// - `current_total_borrowed_balance`: The amount of borrows in the pool.
	/// - `current_total_protocol_interest`: The amount of interest in the pool (currently unused).
	///
	/// returns `utilization_rate =
	///  total_borrows / (total_cash + total_borrows - total_protocol_interest)`
	fn calculate_utilization_rate(
		current_total_balance: Balance,
		current_total_borrowed_balance: Balance,
		current_total_protocol_interest: Balance,
	) -> RateResult {
		// Utilization rate is 0 when there are no borrows
		if current_total_borrowed_balance.is_zero() {
			return Ok(Rate::zero());
		}

		// utilization_rate = current_total_borrowed_balance / (current_total_balance +
		// + current_total_borrowed_balance - current_total_protocol_interest)
		let utilization_rate = Rate::checked_from_rational(
			current_total_borrowed_balance,
			current_total_balance
				.checked_add(current_total_borrowed_balance)
				.and_then(|v| v.checked_sub(current_total_protocol_interest))
				.ok_or(Error::<T>::UtilizationRateCalculationError)?,
		)
		.ok_or(Error::<T>::UtilizationRateCalculationError)?;

		Ok(utilization_rate)
	}

	/// Calculates the number of blocks elapsed since the last accrual.
	/// - `current_block_number`: Current block number.
	/// - `accrual_block_number_previous`: Number of the last block with accruals.
	///
	/// returns `current_block_number - accrual_block_number_previous`
	fn calculate_block_delta(
		current_block_number: T::BlockNumber,
		accrual_block_number_previous: T::BlockNumber,
	) -> result::Result<T::BlockNumber, DispatchError> {
		ensure!(
			current_block_number >= accrual_block_number_previous,
			Error::<T>::NumOverflow
		);

		Ok(current_block_number - accrual_block_number_previous)
	}

	/// Calculates the simple interest factor.
	/// - `current_borrow_interest_rate`: Current interest rate that users pay for lending assets.
	/// - `block_delta`: The number of blocks elapsed since the last accrual.
	///
	/// returns `interest_factor = current_borrow_interest_rate * block_delta`.
	fn calculate_interest_factor(current_borrow_interest_rate: Rate, block_delta: T::BlockNumber) -> RateResult {
		let block_delta_as_usize = TryInto::<usize>::try_into(block_delta)
			.ok()
			.expect("blockchain will not exceed 2^32 blocks; qed");

		let interest_factor: FixedU128 = Rate::saturating_from_integer(block_delta_as_usize as u128)
			.checked_mul(&current_borrow_interest_rate)
			.ok_or(Error::<T>::NumOverflow)?;

		Ok(interest_factor)
	}
}

impl<T: Config> ControllerAPI<T::AccountId> for Pallet<T> {
	/// Return the borrow balance of account based on stored data.
	///
	/// - `who`: The address whose balance should be calculated.
	/// - `currency_id`: ID of the currency, the balance of borrowing of which we calculate.
	fn borrow_balance_stored(who: &T::AccountId, underlying_asset_id: CurrencyId) -> Result<Balance, DispatchError> {
		let pool_borrow_index = T::LiquidityPoolsManager::get_pool_borrow_index(underlying_asset_id);
		let borrow_balance = Self::calculate_borrow_balance(who, underlying_asset_id, pool_borrow_index)?;
		Ok(borrow_balance)
	}

	/// Determine what the account liquidity would be if the given amounts were redeemed/borrowed.
	///
	/// - `account`: The account to determine liquidity.
	/// - `underlying_asset`: The pool to hypothetically redeem/borrow.
	/// - `redeem_amount`: The number of tokens to hypothetically redeem.
	/// - `borrow_amount`: The amount of underlying to hypothetically borrow.
	/// Returns (hypothetical account liquidity in excess of collateral requirements,
	///          hypothetical account shortfall below collateral requirements).
	fn get_hypothetical_account_liquidity(
		account: &T::AccountId,
		underlying_to_borrow: CurrencyId,
		redeem_amount: Balance,
		borrow_amount: Balance,
	) -> LiquidityResult {
		let m_tokens_ids: Vec<CurrencyId> = CurrencyId::get_enabled_tokens_in_protocol(WrappedToken);

		let mut sum_collateral = Balance::zero();
		let mut sum_borrow_plus_effects = Balance::zero();

		// For each tokens the account is in
		for asset in m_tokens_ids.into_iter() {
			let underlying_asset = asset.underlying_asset().ok_or(Error::<T>::NotValidWrappedTokenId)?;

			// Read the balances and exchange rate from the cToken
			let borrow_balance = Self::borrow_balance_stored(account, underlying_asset)?;
			let exchange_rate = <LiquidityPools<T>>::get_exchange_rate(underlying_asset)?;
			let collateral_factor = Self::controller_dates(underlying_asset).collateral_factor;

			// Get the normalized price of the asset.
			let oracle_price =
				T::PriceSource::get_underlying_price(underlying_asset).ok_or(Error::<T>::InvalidFeedPrice)?;

			// Pre-compute a conversion factor from tokens -> dollars (normalized price value)
			// tokens_to_denom = collateral_factor * exchange_rate * oracle_price
			let tokens_to_denom = collateral_factor
				.checked_mul(&exchange_rate)
				.and_then(|v| v.checked_mul(&oracle_price))
				.ok_or(Error::<T>::NumOverflow)?;

			if <LiquidityPools<T>>::check_user_available_collateral(&account, underlying_asset) {
				let m_token_balance = T::MultiCurrency::free_balance(asset, account);

				// sum_collateral += tokens_to_denom * m_token_balance
				sum_collateral = sum_with_mult_result(sum_collateral, m_token_balance, tokens_to_denom)
					.map_err(|_| Error::<T>::CollateralBalanceOverflow)?;
			}

			// sum_borrow_plus_effects += oracle_price * borrow_balance
			sum_borrow_plus_effects = sum_with_mult_result(sum_borrow_plus_effects, borrow_balance, oracle_price)
				.map_err(|_| Error::<T>::BalanceOverflow)?;

			// Calculate effects of interacting with Underlying Asset Modify.
			if underlying_to_borrow == underlying_asset {
				// redeem effect
				if redeem_amount > 0 {
					// sum_borrow_plus_effects += tokens_to_denom * redeem_tokens
					sum_borrow_plus_effects =
						sum_with_mult_result(sum_borrow_plus_effects, redeem_amount, tokens_to_denom)
							.map_err(|_| Error::<T>::BalanceOverflow)?;
				};
				// borrow effect
				if borrow_amount > 0 {
					// sum_borrow_plus_effects += oracle_price * borrow_amount
					sum_borrow_plus_effects =
						sum_with_mult_result(sum_borrow_plus_effects, borrow_amount, oracle_price)
							.map_err(|_| Error::<T>::BalanceOverflow)?;
				}
			}
		}

		match sum_collateral.cmp(&sum_borrow_plus_effects) {
			Ordering::Less => Ok((
				0,
				sum_borrow_plus_effects
					.checked_sub(sum_collateral)
					.ok_or(Error::<T>::InsufficientLiquidity)?,
			)),
			_ => Ok((
				sum_collateral
					.checked_sub(sum_borrow_plus_effects)
					.ok_or(Error::<T>::InsufficientLiquidity)?,
				0,
			)),
		}
	}

	/// Applies accrued interest to total borrows and protocol interest.
	/// This calculates interest accrued from the last checkpointed block
	/// up to the current block and writes new checkpoint to storage.
	fn accrue_interest_rate(underlying_asset: CurrencyId) -> DispatchResult {
		//Remember the initial block number.
		let current_block_number = <frame_system::Module<T>>::block_number();
		let accrual_block_number_previous = Self::controller_dates(underlying_asset).last_interest_accrued_block;
		// Calculate the number of blocks elapsed since the last accrual
		let block_delta = Self::calculate_block_delta(current_block_number, accrual_block_number_previous)?;
		//Short-circuit accumulating 0 interest.
		if block_delta == T::BlockNumber::zero() {
			return Ok(());
		}

		let pool_data = Self::calculate_interest_params(underlying_asset, block_delta)?;
		// Save new params
		ControllerParams::<T>::mutate(underlying_asset, |data| {
			data.last_interest_accrued_block = current_block_number
		});
		<LiquidityPools<T>>::set_pool_data(
			underlying_asset,
			pool_data.total_borrowed,
			pool_data.borrow_index,
			pool_data.total_protocol_interest,
		)?;

		Ok(())
	}

	/// Checks if a specific operation is allowed on a pool.
	///
	/// Return true - if operation is allowed, false - if operation is unallowed.
	fn is_operation_allowed(pool_id: CurrencyId, operation: Operation) -> bool {
		match operation {
			Operation::Deposit => !Self::pause_keepers(pool_id).deposit_paused,
			Operation::Redeem => !Self::pause_keepers(pool_id).redeem_paused,
			Operation::Borrow => !Self::pause_keepers(pool_id).borrow_paused,
			Operation::Repay => !Self::pause_keepers(pool_id).repay_paused,
			Operation::Transfer => !Self::pause_keepers(pool_id).transfer_paused,
		}
	}

	/// Checks if the account should be allowed to redeem tokens in the given pool.
	///
	/// - `underlying_asset` - The CurrencyId to verify the redeem against.
	/// - `redeemer` -  The account which would redeem the tokens.
	/// - `redeem_amount` - The number of mTokens to exchange for the underlying asset in the
	/// pool.
	///
	/// Return Ok if the redeem is allowed.
	fn redeem_allowed(underlying_asset: CurrencyId, redeemer: &T::AccountId, redeem_amount: Balance) -> DispatchResult {
		if LiquidityPools::<T>::check_user_available_collateral(&redeemer, underlying_asset) {
			let (_, shortfall) =
				Self::get_hypothetical_account_liquidity(&redeemer, underlying_asset, redeem_amount, 0)
					.map_err(|_| Error::<T>::HypotheticalLiquidityCalculationError)?;

			ensure!(shortfall.is_zero(), Error::<T>::InsufficientLiquidity);
		}
		Ok(())
	}

	/// Checks if the account should be allowed to borrow the underlying asset of the given pool.
	///
	/// - `underlying_asset` - The CurrencyId to verify the borrow against.
	/// - `who` -  The account which would borrow the asset.
	/// - `borrow_amount` - The amount of underlying assets the account would borrow.
	///
	/// Return Ok if the borrow is allowed.
	fn borrow_allowed(underlying_asset: CurrencyId, who: &T::AccountId, borrow_amount: Balance) -> DispatchResult {
		let borrow_cap_reached = Self::is_borrow_cap_reached(underlying_asset, borrow_amount)?;
		ensure!(!borrow_cap_reached, Error::<T>::BorrowCapReached);

		let (_, shortfall) = Self::get_hypothetical_account_liquidity(&who, underlying_asset, 0, borrow_amount)
			.map_err(|_| Error::<T>::HypotheticalLiquidityCalculationError)?;

		ensure!(shortfall.is_zero(), Error::<T>::InsufficientLiquidity);

		Ok(())
	}

	/// Return minimum protocol interest needed to transfer it to liquidation pool
	fn get_protocol_interest_threshold(pool_id: CurrencyId) -> Balance {
		Self::controller_dates(pool_id).protocol_interest_threshold
	}

	/// Protocol operation mode. In whitelist mode, only members 'WhitelistCouncil' can work with
	/// protocols.
	fn is_whitelist_mode_enabled() -> bool {
		WhitelistMode::<T>::get()
	}
}<|MERGE_RESOLUTION|>--- conflicted
+++ resolved
@@ -417,214 +417,6 @@
 	}
 }
 
-<<<<<<< HEAD
-=======
-impl<T: Config> Pallet<T> {
-	/// Applies accrued interest to total borrows and protocol interest.
-	/// This calculates interest accrued from the last checkpointed block
-	/// up to the current block and writes new checkpoint to storage.
-	pub fn accrue_interest_rate(underlying_asset: CurrencyId) -> DispatchResult {
-		//Remember the initial block number.
-		let current_block_number = <frame_system::Module<T>>::block_number();
-		let accrual_block_number_previous = Self::controller_dates(underlying_asset).last_interest_accrued_block;
-		// Calculate the number of blocks elapsed since the last accrual
-		let block_delta = Self::calculate_block_delta(current_block_number, accrual_block_number_previous)?;
-		//Short-circuit accumulating 0 interest.
-		if block_delta == T::BlockNumber::zero() {
-			return Ok(());
-		}
-
-		let pool_data = Self::calculate_interest_params(underlying_asset, block_delta)?;
-		// Save new params
-		ControllerParams::<T>::mutate(underlying_asset, |data| {
-			data.last_interest_accrued_block = current_block_number
-		});
-		<LiquidityPools<T>>::set_pool_data(
-			underlying_asset,
-			pool_data.total_borrowed,
-			pool_data.borrow_index,
-			pool_data.total_protocol_interest,
-		)?;
-
-		Ok(())
-	}
-
-	/// Return the borrow balance of account based on stored data.
-	///
-	/// - `who`: The address whose balance should be calculated.
-	/// - `currency_id`: ID of the currency, the balance of borrowing of which we calculate.
-	pub fn borrow_balance_stored(who: &T::AccountId, underlying_asset_id: CurrencyId) -> BalanceResult {
-		let pool_borrow_index = T::LiquidityPoolsManager::get_pool_borrow_index(underlying_asset_id);
-		let borrow_balance = Self::calculate_borrow_balance(who, underlying_asset_id, pool_borrow_index)?;
-		Ok(borrow_balance)
-	}
-
-	/// Determine what the account liquidity would be if the given amounts were redeemed/borrowed.
-	///
-	/// - `account`: The account to determine liquidity.
-	/// - `underlying_asset`: The pool to hypothetically redeem/borrow.
-	/// - `redeem_amount`: The number of tokens to hypothetically redeem.
-	/// - `borrow_amount`: The amount of underlying to hypothetically borrow.
-	/// Returns (hypothetical account liquidity in excess of collateral requirements,
-	///          hypothetical account shortfall below collateral requirements).
-	pub fn get_hypothetical_account_liquidity(
-		account: &T::AccountId,
-		underlying_to_borrow: CurrencyId,
-		redeem_amount: Balance,
-		borrow_amount: Balance,
-	) -> LiquidityResult {
-		let m_tokens_ids: Vec<CurrencyId> = CurrencyId::get_enabled_tokens_in_protocol(WrappedToken);
-
-		let mut sum_collateral = Balance::zero();
-		let mut sum_borrow_plus_effects = Balance::zero();
-
-		// For each tokens the account is in
-		for asset in m_tokens_ids.into_iter() {
-			let underlying_asset = asset.underlying_asset().ok_or(Error::<T>::NotValidWrappedTokenId)?;
-
-			// Read the balances and exchange rate from the cToken
-			let borrow_balance = Self::borrow_balance_stored(account, underlying_asset)?;
-			let exchange_rate = <LiquidityPools<T>>::get_exchange_rate(underlying_asset)?;
-			let collateral_factor = Self::controller_dates(underlying_asset).collateral_factor;
-
-			// Get the normalized price of the asset.
-			let oracle_price =
-				T::PriceSource::get_underlying_price(underlying_asset).ok_or(Error::<T>::InvalidFeedPrice)?;
-
-			// Pre-compute a conversion factor from tokens -> dollars (normalized price value)
-			// tokens_to_denom = collateral_factor * exchange_rate * oracle_price
-			let tokens_to_denom = collateral_factor
-				.checked_mul(&exchange_rate)
-				.and_then(|v| v.checked_mul(&oracle_price))
-				.ok_or(Error::<T>::NumOverflow)?;
-
-			if <LiquidityPools<T>>::check_user_available_collateral(&account, underlying_asset) {
-				let m_token_balance = T::MultiCurrency::free_balance(asset, account);
-
-				// sum_collateral += tokens_to_denom * m_token_balance
-				sum_collateral = sum_with_mult_result(sum_collateral, m_token_balance, tokens_to_denom)
-					.map_err(|_| Error::<T>::CollateralBalanceOverflow)?;
-			}
-
-			// sum_borrow_plus_effects += oracle_price * borrow_balance
-			sum_borrow_plus_effects = sum_with_mult_result(sum_borrow_plus_effects, borrow_balance, oracle_price)
-				.map_err(|_| Error::<T>::BalanceOverflow)?;
-
-			// Calculate effects of interacting with Underlying Asset Modify.
-			if underlying_to_borrow == underlying_asset {
-				// redeem effect
-				if redeem_amount > 0 {
-					// sum_borrow_plus_effects += tokens_to_denom * redeem_tokens
-					sum_borrow_plus_effects =
-						sum_with_mult_result(sum_borrow_plus_effects, redeem_amount, tokens_to_denom)
-							.map_err(|_| Error::<T>::BalanceOverflow)?;
-				};
-				// borrow effect
-				if borrow_amount > 0 {
-					// sum_borrow_plus_effects += oracle_price * borrow_amount
-					sum_borrow_plus_effects =
-						sum_with_mult_result(sum_borrow_plus_effects, borrow_amount, oracle_price)
-							.map_err(|_| Error::<T>::BalanceOverflow)?;
-				}
-			}
-		}
-
-		match sum_collateral.cmp(&sum_borrow_plus_effects) {
-			Ordering::Less => Ok((
-				0,
-				sum_borrow_plus_effects
-					.checked_sub(sum_collateral)
-					.ok_or(Error::<T>::InsufficientLiquidity)?,
-			)),
-			_ => Ok((
-				sum_collateral
-					.checked_sub(sum_borrow_plus_effects)
-					.ok_or(Error::<T>::InsufficientLiquidity)?,
-				0,
-			)),
-		}
-	}
-
-	/// Checks if the account should be allowed to redeem tokens in the given pool.
-	///
-	/// - `underlying_asset` - The CurrencyId to verify the redeem against.
-	/// - `redeemer` -  The account which would redeem the tokens.
-	/// - `redeem_amount` - The number of mTokens to exchange for the underlying asset in the
-	/// pool.
-	///
-	/// Return Ok if the redeem is allowed.
-	pub fn redeem_allowed(
-		underlying_asset: CurrencyId,
-		redeemer: &T::AccountId,
-		redeem_amount: Balance,
-	) -> DispatchResult {
-		if LiquidityPools::<T>::check_user_available_collateral(&redeemer, underlying_asset) {
-			let (_, shortfall) =
-				Self::get_hypothetical_account_liquidity(&redeemer, underlying_asset, redeem_amount, 0)
-					.map_err(|_| Error::<T>::HypotheticalLiquidityCalculationError)?;
-
-			ensure!(shortfall.is_zero(), Error::<T>::InsufficientLiquidity);
-		}
-		Ok(())
-	}
-
-	/// Checks if the account should be allowed to borrow the underlying asset of the given pool.
-	///
-	/// - `underlying_asset` - The CurrencyId to verify the borrow against.
-	/// - `who` -  The account which would borrow the asset.
-	/// - `borrow_amount` - The amount of underlying assets the account would borrow.
-	///
-	/// Return Ok if the borrow is allowed.
-	pub fn borrow_allowed(underlying_asset: CurrencyId, who: &T::AccountId, borrow_amount: Balance) -> DispatchResult {
-		let borrow_cap_reached = Self::is_borrow_cap_reached(underlying_asset, borrow_amount)?;
-		ensure!(!borrow_cap_reached, Error::<T>::BorrowCapReached);
-
-		let (_, shortfall) = Self::get_hypothetical_account_liquidity(&who, underlying_asset, 0, borrow_amount)
-			.map_err(|_| Error::<T>::HypotheticalLiquidityCalculationError)?;
-
-		ensure!(shortfall.is_zero(), Error::<T>::InsufficientLiquidity);
-		Ok(())
-	}
-
-	/// Checks if a specific operation is allowed on a pool.
-	///
-	/// Return true - if operation is allowed, false - if operation is unallowed.
-	pub fn is_operation_allowed(pool_id: CurrencyId, operation: Operation) -> bool {
-		match operation {
-			Operation::Deposit => !Self::pause_keepers(pool_id).deposit_paused,
-			Operation::Redeem => !Self::pause_keepers(pool_id).redeem_paused,
-			Operation::Borrow => !Self::pause_keepers(pool_id).borrow_paused,
-			Operation::Repay => !Self::pause_keepers(pool_id).repay_paused,
-			Operation::Transfer => !Self::pause_keepers(pool_id).transfer_paused,
-		}
-	}
-
-	/// Checks if borrow cap is reached.
-	///
-	/// Return true if total borrow per pool will exceed borrow cap, otherwise false.
-	pub fn is_borrow_cap_reached(pool_id: CurrencyId, borrow_amount: Balance) -> Result<bool, DispatchError> {
-		if let Some(borrow_cap) = Self::controller_dates(pool_id).borrow_cap {
-			let oracle_price = T::PriceSource::get_underlying_price(pool_id).ok_or(Error::<T>::InvalidFeedPrice)?;
-			let pool_total_borrowed = T::LiquidityPoolsManager::get_pool_total_borrowed(pool_id);
-
-			// new_total_borrows_in_usd = (pool_total_borrowed + borrow_amount) * oracle_price
-			let new_total_borrows = pool_total_borrowed
-				.checked_add(borrow_amount)
-				.ok_or(Error::<T>::BalanceOverflow)?;
-
-			let new_total_borrows_in_usd = Rate::from_inner(new_total_borrows)
-				.checked_mul(&oracle_price)
-				.map(|x| x.into_inner())
-				.ok_or(Error::<T>::BalanceOverflow)?;
-
-			Ok(new_total_borrows_in_usd >= borrow_cap)
-		} else {
-			Ok(false)
-		}
-	}
-}
-
->>>>>>> 4ef455bd
 // RPC methods
 impl<T: Config> Pallet<T> {
 	/// Gets the exchange rate between a mToken and the underlying asset.
