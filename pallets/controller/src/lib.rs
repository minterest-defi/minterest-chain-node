//! # Controller Module
//!
//! ## Overview
//!
//! TODO: add overview.

#![cfg_attr(not(feature = "std"), no_std)]
#![allow(clippy::unused_unit)]
#![allow(clippy::upper_case_acronyms)]

use codec::{Decode, Encode};
use frame_support::{ensure, pallet_prelude::*, transactional};
use frame_system::{ensure_signed, pallet_prelude::*};
use liquidity_pools::Pool;
use minterest_primitives::{Balance, CurrencyId, Operation, Rate};
use orml_traits::MultiCurrency;
use pallet_traits::{LiquidityPoolsManager, PoolsManager, PriceProvider};
#[cfg(feature = "std")]
use serde::{Deserialize, Serialize};
use sp_runtime::traits::CheckedSub;
use sp_runtime::{
	traits::{CheckedAdd, CheckedDiv, CheckedMul, Zero},
	DispatchError, DispatchResult, FixedPointNumber, FixedU128, RuntimeDebug,
};
use sp_std::{cmp::Ordering, convert::TryInto, prelude::Vec, result};

pub use module::*;

#[cfg(test)]
mod mock;
#[cfg(test)]
mod tests;

pub mod weights;
use minterest_primitives::arithmetic::checked_acc_and_add_mul;
pub use weights::WeightInfo;

#[cfg_attr(feature = "std", derive(Serialize, Deserialize))]
#[derive(Encode, Decode, Clone, RuntimeDebug, Eq, PartialEq, Default)]
pub struct ControllerData<BlockNumber> {
	/// Block number that interest was last accrued at.
	pub timestamp: BlockNumber,

	/// Defines the portion of borrower interest that is converted into insurance.
	pub insurance_factor: Rate,

	/// Maximum borrow rate.
	pub max_borrow_rate: Rate,

	/// Multiplier representing the most one can borrow against their collateral in this market.
	/// For instance, 0.9 to allow borrowing 90% of collateral value. Must be between 0 and 1.
	pub collateral_factor: Rate,

	/// Maximum total borrow amount per pool in usd. None value means infinite borrow cap.
	pub borrow_cap: Option<Balance>,
}

/// The Root or half MinterestCouncil can pause certain actions as a safety mechanism.
#[cfg_attr(feature = "std", derive(Serialize, Deserialize))]
#[derive(Encode, Decode, RuntimeDebug, Eq, PartialEq, Default)]
pub struct PauseKeeper {
	/// Pause mint operation in the pool.
	pub deposit_paused: bool,

	/// Pause redeem operation in the pool.
	pub redeem_paused: bool,

	/// Pause borrow operation in the pool.
	pub borrow_paused: bool,

	/// Pause repay operation in the pool.
	pub repay_paused: bool,

	/// Pause transfer operation in the pool.
	pub transfer_paused: bool,
}

type LiquidityPools<T> = liquidity_pools::Module<T>;
type MinterestModel<T> = minterest_model::Module<T>;
type RateResult = result::Result<Rate, DispatchError>;
type BalanceResult = result::Result<Balance, DispatchError>;
type LiquidityResult = result::Result<(Balance, Balance), DispatchError>;

#[frame_support::pallet]
pub mod module {
	use super::*;

	#[pallet::config]
	pub trait Config: frame_system::Config + liquidity_pools::Config + minterest_model::Config {
		/// The overarching event type.
		type Event: From<Event> + IsType<<Self as frame_system::Config>::Event>;

		/// Provides the basic liquidity pools manager and liquidity pool functionality
		type LiquidityPoolsManager: LiquidityPoolsManager + PoolsManager<Self::AccountId>;

		#[pallet::constant]
		/// Maximum total borrow amount per pool in usd
		type MaxBorrowCap: Get<Balance>;

		/// The origin which may update controller parameters. Root can
		/// always do this.
		type UpdateOrigin: EnsureOrigin<Self::Origin>;

		/// Weight information for the extrinsics.
		type ControllerWeightInfo: WeightInfo;
	}

	#[pallet::error]
	pub enum Error<T> {
		/// Number overflow in calculation.
		NumOverflow,
		/// Borrow rate is absurdly high.
		BorrowRateIsTooHigh,
		/// Feed price is invalid
		InvalidFeedPrice,
		/// Insufficient available liquidity.
		InsufficientLiquidity,
		/// Pool not found.
		PoolNotFound,
		/// Not enough balance to deposit or withdraw or repay.
		NotEnoughBalance,
		/// Balance overflows maximum.
		/// Only happened when the balance went wrong and balance overflows the integer type.
		BalanceOverflow,
		/// Collateral balance overflows maximum.
		CollateralBalanceOverflow,
		/// Borrow balance overflows maximum.
		BorrowBalanceOverflow,
		/// Insurance balance overflows maximum.
		InsuranceBalanceOverflow,
		/// Maximum borrow rate cannot be set to 0.
		MaxBorrowRateCannotBeZero,
		/// Collateral factor must be in range (0..1].
		CollateralFactorIncorrectValue,
		/// Borrow cap is reached
		BorrowCapReached,
		/// Invalid borrow cap. Borrow cap must be in range [0..1].
		InvalidBorrowCap,
		/// Borrow interest rate calculation error.
		BorrowRateCalculationError,
		/// Utilization rate calculation error.
		UtilizationRateCalculationError,
		/// Hypothetical account liquidity calculation error.
		HypotheticalLiquidityCalculationError,
	}

	#[pallet::event]
	#[pallet::generate_deposit(pub(crate) fn deposit_event)]
	pub enum Event {
		/// InsuranceFactor has been successfully changed
		InsuranceFactorChanged,
		/// Max Borrow Rate has been successfully changed
		MaxBorrowRateChanged,
		/// Collateral factor has been successfully changed
		CollateralFactorChanged,
		/// The operation is paused: \[pool_id, operation\]
		OperationIsPaused(CurrencyId, Operation),
		/// The operation is unpaused: \[pool_id, operation\]
		OperationIsUnPaused(CurrencyId, Operation),
		/// Insurance balance replenished: \[pool_id, amount\]
		DepositedInsurance(CurrencyId, Balance),
		/// Insurance balance redeemed: \[pool_id, amount\]
		RedeemedInsurance(CurrencyId, Balance),
		/// Borrow cap changed: \[pool_id, new_cap\]
		BorrowCapChanged(CurrencyId, Option<Balance>),
		/// Protocol operation mode switched: \[is_whitelist_mode\]
		ProtocolOperationModeSwitched(bool),
	}

	/// Controller data information: `(timestamp, insurance_factor, collateral_factor,
	/// max_borrow_rate)`.
	#[pallet::storage]
	#[pallet::getter(fn controller_dates)]
	pub(crate) type ControllerDates<T: Config> =
		StorageMap<_, Twox64Concat, CurrencyId, ControllerData<T::BlockNumber>, ValueQuery>;

	/// The Pause Guardian can pause certain actions as a safety mechanism.
	#[pallet::storage]
	#[pallet::getter(fn pause_keepers)]
	pub(crate) type PauseKeepers<T: Config> = StorageMap<_, Twox64Concat, CurrencyId, PauseKeeper, ValueQuery>;

	/// Boolean variable. Protocol operation mode. In whitelist mode, only members
	/// 'WhitelistCouncil' can work with protocols.
	#[pallet::storage]
	#[pallet::getter(fn whitelist_mode)]
	pub type WhitelistMode<T: Config> = StorageValue<_, bool, ValueQuery>;

	#[pallet::genesis_config]
	pub struct GenesisConfig<T: Config> {
		#[allow(clippy::type_complexity)]
		pub controller_dates: Vec<(CurrencyId, ControllerData<T::BlockNumber>)>,
		pub pause_keepers: Vec<(CurrencyId, PauseKeeper)>,
		pub whitelist_mode: bool,
	}

	#[cfg(feature = "std")]
	impl<T: Config> Default for GenesisConfig<T> {
		fn default() -> Self {
			GenesisConfig {
				controller_dates: vec![],
				pause_keepers: vec![],
				whitelist_mode: false,
			}
		}
	}

	#[pallet::genesis_build]
	impl<T: Config> GenesisBuild<T> for GenesisConfig<T> {
		fn build(&self) {
			self.controller_dates.iter().for_each(|(currency_id, controller_data)| {
				ControllerDates::<T>::insert(currency_id, ControllerData { ..*controller_data })
			});
			self.pause_keepers.iter().for_each(|(currency_id, pause_keeper)| {
				PauseKeepers::<T>::insert(currency_id, PauseKeeper { ..*pause_keeper })
			});
			WhitelistMode::<T>::put(self.whitelist_mode);
		}
	}

	#[pallet::pallet]
	pub struct Pallet<T>(PhantomData<T>);

	#[pallet::hooks]
	impl<T: Config> Hooks<T::BlockNumber> for Pallet<T> {}

	// Admin functions
	#[pallet::call]
	impl<T: Config> Pallet<T> {
		/// Pause specific operation (deposit, redeem, borrow, repay) with the pool.
		///
		/// The dispatch origin of this call must be 'UpdateOrigin'.
		#[pallet::weight(T::ControllerWeightInfo::pause_specific_operation())]
		#[transactional]
		pub fn pause_specific_operation(
			origin: OriginFor<T>,
			pool_id: CurrencyId,
			operation: Operation,
		) -> DispatchResultWithPostInfo {
			T::UpdateOrigin::ensure_origin(origin)?;
			ensure!(
				T::LiquidityPoolsManager::pool_exists(&pool_id),
				Error::<T>::PoolNotFound
			);

			PauseKeepers::<T>::mutate(pool_id, |pool| match operation {
				Operation::Deposit => pool.deposit_paused = true,
				Operation::Redeem => pool.redeem_paused = true,
				Operation::Borrow => pool.borrow_paused = true,
				Operation::Repay => pool.repay_paused = true,
				Operation::Transfer => pool.transfer_paused = true,
			});

			Self::deposit_event(Event::OperationIsPaused(pool_id, operation));
			Ok(().into())
		}

		/// Unpause specific operation (deposit, redeem, borrow, repay) with the pool.
		///
		/// The dispatch origin of this call must be 'UpdateOrigin'.
		#[pallet::weight(T::ControllerWeightInfo::unpause_specific_operation())]
		#[transactional]
		pub fn unpause_specific_operation(
			origin: OriginFor<T>,
			pool_id: CurrencyId,
			operation: Operation,
		) -> DispatchResultWithPostInfo {
			T::UpdateOrigin::ensure_origin(origin)?;
			ensure!(
				T::LiquidityPoolsManager::pool_exists(&pool_id),
				Error::<T>::PoolNotFound
			);

			PauseKeepers::<T>::mutate(pool_id, |pool| match operation {
				Operation::Deposit => pool.deposit_paused = false,
				Operation::Redeem => pool.redeem_paused = false,
				Operation::Borrow => pool.borrow_paused = false,
				Operation::Repay => pool.repay_paused = false,
				Operation::Transfer => pool.transfer_paused = false,
			});

			Self::deposit_event(Event::OperationIsUnPaused(pool_id, operation));
			Ok(().into())
		}

		// FIXME: unused functionality
		/// Replenishes the insurance balance.
		#[pallet::weight(0)]
		#[transactional]
		pub fn deposit_insurance(
			origin: OriginFor<T>,
			pool_id: CurrencyId,
			amount: Balance,
		) -> DispatchResultWithPostInfo {
			let sender = ensure_signed(origin)?;
			Self::do_deposit_insurance(&sender, pool_id, amount)?;
			Self::deposit_event(Event::DepositedInsurance(pool_id, amount));
			Ok(().into())
		}

		/// Redeem the insurance balance.
		#[pallet::weight(0)]
		#[transactional]
		pub fn redeem_insurance(
			origin: OriginFor<T>,
			pool_id: CurrencyId,
			amount: Balance,
		) -> DispatchResultWithPostInfo {
			let sender = ensure_signed(origin)?;
			Self::do_redeem_insurance(&sender, pool_id, amount)?;
			Self::deposit_event(Event::RedeemedInsurance(pool_id, amount));
			Ok(().into())
		}

		/// Set insurance factor.
		/// - `pool_id`: PoolID for which the parameter value is being set.
		/// - `new_insurance_factor`: new value for insurance factor.
		///
		/// The dispatch origin of this call must be 'UpdateOrigin'.
		#[pallet::weight(T::ControllerWeightInfo::set_insurance_factor())]
		#[transactional]
		pub fn set_insurance_factor(
			origin: OriginFor<T>,
			pool_id: CurrencyId,
			new_insurance_factor: Rate,
		) -> DispatchResultWithPostInfo {
			T::UpdateOrigin::ensure_origin(origin)?;
			ensure!(
				T::LiquidityPoolsManager::pool_exists(&pool_id),
				Error::<T>::PoolNotFound
			);
			ControllerDates::<T>::mutate(pool_id, |data| data.insurance_factor = new_insurance_factor);
			Self::deposit_event(Event::InsuranceFactorChanged);
			Ok(().into())
		}

		/// Set Maximum borrow rate.
		/// - `pool_id`: PoolID for which the parameter value is being set.
		/// - `new_max_borrow_rate`: new value for maximum borrow rate.
		///
		/// The dispatch origin of this call must be 'UpdateOrigin'.
		#[pallet::weight(T::ControllerWeightInfo::set_max_borrow_rate())]
		#[transactional]
		pub fn set_max_borrow_rate(
			origin: OriginFor<T>,
			pool_id: CurrencyId,
			new_max_borrow_rate: Rate,
		) -> DispatchResultWithPostInfo {
			T::UpdateOrigin::ensure_origin(origin)?;
			ensure!(
				T::LiquidityPoolsManager::pool_exists(&pool_id),
				Error::<T>::PoolNotFound
			);
			ensure!(!new_max_borrow_rate.is_zero(), Error::<T>::MaxBorrowRateCannotBeZero);
			ControllerDates::<T>::mutate(pool_id, |data| data.max_borrow_rate = new_max_borrow_rate);
			Self::deposit_event(Event::MaxBorrowRateChanged);
			Ok(().into())
		}

		/// Set Collateral factor.
		/// - `pool_id`: PoolID for which the parameter value is being set.
		/// - `new_collateral_factor`: new value for collateral factor.
		///
		/// The dispatch origin of this call must be 'UpdateOrigin'.
		#[pallet::weight(T::ControllerWeightInfo::set_collateral_factor())]
		#[transactional]
		pub fn set_collateral_factor(
			origin: OriginFor<T>,
			pool_id: CurrencyId,
			new_collateral_factor: Rate,
		) -> DispatchResultWithPostInfo {
			T::UpdateOrigin::ensure_origin(origin)?;
			ensure!(
				T::LiquidityPoolsManager::pool_exists(&pool_id),
				Error::<T>::PoolNotFound
			);
			ensure!(
				!new_collateral_factor.is_zero() && new_collateral_factor <= Rate::one(),
				Error::<T>::CollateralFactorIncorrectValue
			);
			ControllerDates::<T>::mutate(pool_id, |data| data.collateral_factor = new_collateral_factor);
			Self::deposit_event(Event::CollateralFactorChanged);
			Ok(().into())
		}

		/// Set borrow cap.
		///
		/// The dispatch origin of this call must be Administrator.
		/// Borrow cap value must be in range 0..1_000_000_000_000_000_000_000_000
		#[pallet::weight(T::ControllerWeightInfo::set_borrow_cap())]
		#[transactional]
		pub fn set_borrow_cap(
			origin: OriginFor<T>,
			pool_id: CurrencyId,
			borrow_cap: Option<Balance>,
		) -> DispatchResultWithPostInfo {
			T::UpdateOrigin::ensure_origin(origin)?;
			ensure!(
				T::EnabledUnderlyingAssetId::get()
					.into_iter()
					.any(|asset_id| asset_id == pool_id),
				Error::<T>::PoolNotFound
			);

			if let Some(cap) = borrow_cap {
				ensure!(
					cap >= Balance::zero() && cap <= T::MaxBorrowCap::get(),
					Error::<T>::InvalidBorrowCap
				);
			}
			ControllerDates::<T>::mutate(pool_id, |data| data.borrow_cap = borrow_cap);
			Self::deposit_event(Event::BorrowCapChanged(pool_id, borrow_cap));
			Ok(().into())
		}

		/// Enable / disable whitelist mode.
		///
		/// The dispatch origin of this call must be 'UpdateOrigin'.
		#[pallet::weight(T::ControllerWeightInfo::switch_mode())]
		#[transactional]
		pub fn switch_mode(origin: OriginFor<T>) -> DispatchResultWithPostInfo {
			T::UpdateOrigin::ensure_origin(origin)?;
			let mode = WhitelistMode::<T>::mutate(|mode| {
				*mode = !*mode;
				*mode
			});
			Self::deposit_event(Event::ProtocolOperationModeSwitched(mode));
			Ok(().into())
		}
	}
}

impl<T: Config> Pallet<T> {
	/// Applies accrued interest to total borrows and insurances.
	/// This calculates interest accrued from the last checkpointed block
	/// up to the current block and writes new checkpoint to storage.
	pub fn accrue_interest_rate(underlying_asset_id: CurrencyId) -> DispatchResult {
		//Remember the initial block number.
		let current_block_number = <frame_system::Module<T>>::block_number();
		let accrual_block_number_previous = Self::controller_dates(underlying_asset_id).timestamp;
		// Calculate the number of blocks elapsed since the last accrual
		let block_delta = Self::calculate_block_delta(current_block_number, accrual_block_number_previous)?;
		//Short-circuit accumulating 0 interest.
		if block_delta == T::BlockNumber::zero() {
			return Ok(());
		}

		let pool_data = Self::calculate_interest_params(underlying_asset_id, block_delta)?;
		// Save new params
		ControllerDates::<T>::mutate(underlying_asset_id, |data| data.timestamp = current_block_number);
		<LiquidityPools<T>>::set_pool_data(
			underlying_asset_id,
			pool_data.total_borrowed,
			pool_data.borrow_index,
			pool_data.total_insurance,
		)?;

		Ok(())
	}

	/// Return the borrow balance of account based on stored data.
	///
	/// - `who`: The address whose balance should be calculated.
	/// - `currency_id`: ID of the currency, the balance of borrowing of which we calculate.
	pub fn borrow_balance_stored(who: &T::AccountId, underlying_asset_id: CurrencyId) -> BalanceResult {
		let pool_borrow_index = <LiquidityPools<T>>::get_pool_borrow_index(underlying_asset_id);
		let borrow_balance = Self::calculate_borrow_balance(who, underlying_asset_id, pool_borrow_index)?;
		Ok(borrow_balance)
	}

	/// Determine what the account liquidity would be if the given amounts were redeemed/borrowed.
	///
	/// - `account`: The account to determine liquidity.
	/// - `underlying_asset_id`: The pool to hypothetically redeem/borrow.
	/// - `redeem_amount`: The number of tokens to hypothetically redeem.
	/// - `borrow_amount`: The amount of underlying to hypothetically borrow.
	/// Returns (hypothetical account liquidity in excess of collateral requirements,
	///          hypothetical account shortfall below collateral requirements).
	pub fn get_hypothetical_account_liquidity(
		account: &T::AccountId,
		underlying_to_borrow: CurrencyId,
		redeem_amount: Balance,
		borrow_amount: Balance,
	) -> LiquidityResult {
		let m_tokens_ids: Vec<CurrencyId> = <T as liquidity_pools::Config>::EnabledCurrencyPair::get()
			.iter()
			.map(|currency_pair| currency_pair.wrapped_id)
			.collect();

		let mut sum_collateral = Balance::zero();
		let mut sum_borrow_plus_effects = Balance::zero();

		// For each tokens the account is in
		for asset in m_tokens_ids.into_iter() {
			let underlying_asset = <LiquidityPools<T>>::get_underlying_asset_id_by_wrapped_id(&asset)?;

			// Read the balances and exchange rate from the cToken
			let borrow_balance = Self::borrow_balance_stored(account, underlying_asset)?;
			let exchange_rate = <LiquidityPools<T>>::get_exchange_rate(underlying_asset)?;
			let collateral_factor = Self::controller_dates(underlying_asset).collateral_factor;

			// Get the normalized price of the asset.
			let oracle_price =
				T::PriceSource::get_underlying_price(underlying_asset).ok_or(Error::<T>::InvalidFeedPrice)?;

			// Pre-compute a conversion factor from tokens -> dollars (normalized price value)
			// tokens_to_denom = collateral_factor * exchange_rate * oracle_price
			let tokens_to_denom = collateral_factor
				.checked_mul(&exchange_rate)
				.and_then(|v| v.checked_mul(&oracle_price))
				.ok_or(Error::<T>::NumOverflow)?;

			if <LiquidityPools<T>>::check_user_available_collateral(&account, underlying_asset) {
				let m_token_balance = T::MultiCurrency::free_balance(asset, account);

				// sum_collateral += tokens_to_denom * m_token_balance
				sum_collateral = checked_acc_and_add_mul(sum_collateral, m_token_balance, tokens_to_denom)
					.ok_or(Error::<T>::CollateralBalanceOverflow)?;
			}

			// sum_borrow_plus_effects += oracle_price * borrow_balance
			sum_borrow_plus_effects = checked_acc_and_add_mul(sum_borrow_plus_effects, borrow_balance, oracle_price)
				.ok_or(Error::<T>::BalanceOverflow)?;

			// Calculate effects of interacting with Underlying Asset Modify.
			if underlying_to_borrow == underlying_asset {
				// redeem effect
				if redeem_amount > 0 {
					// sum_borrow_plus_effects += tokens_to_denom * redeem_tokens
					sum_borrow_plus_effects =
						checked_acc_and_add_mul(sum_borrow_plus_effects, redeem_amount, tokens_to_denom)
							.ok_or(Error::<T>::BalanceOverflow)?;
				};
				// borrow effect
				if borrow_amount > 0 {
					// sum_borrow_plus_effects += oracle_price * borrow_amount
					sum_borrow_plus_effects =
						checked_acc_and_add_mul(sum_borrow_plus_effects, borrow_amount, oracle_price)
							.ok_or(Error::<T>::BalanceOverflow)?;
				}
			}
		}

		match sum_collateral.cmp(&sum_borrow_plus_effects) {
			Ordering::Less => Ok((
				0,
				sum_borrow_plus_effects
					.checked_sub(sum_collateral)
					.ok_or(Error::<T>::InsufficientLiquidity)?,
			)),
			_ => Ok((
				sum_collateral
					.checked_sub(sum_borrow_plus_effects)
					.ok_or(Error::<T>::InsufficientLiquidity)?,
				0,
			)),
		}
	}

	/// Checks if the account should be allowed to redeem tokens in the given pool.
	///
	/// - `underlying_asset_id` - The CurrencyId to verify the redeem against.
	/// - `redeemer` -  The account which would redeem the tokens.
	/// - `redeem_amount` - The number of mTokens to exchange for the underlying asset in the
	/// pool.
	///
	/// Return Ok if the redeem is allowed.
	pub fn redeem_allowed(
		underlying_asset_id: CurrencyId,
		redeemer: &T::AccountId,
		redeem_amount: Balance,
	) -> DispatchResult {
		if LiquidityPools::<T>::check_user_available_collateral(&redeemer, underlying_asset_id) {
			let (_, shortfall) =
				Self::get_hypothetical_account_liquidity(&redeemer, underlying_asset_id, redeem_amount, 0)
					.map_err(|_| Error::<T>::HypotheticalLiquidityCalculationError)?;

			ensure!(shortfall.is_zero(), Error::<T>::InsufficientLiquidity);
		}
		Ok(())
	}

	/// Checks if the account should be allowed to borrow the underlying asset of the given pool.
	///
	/// - `underlying_asset_id` - The CurrencyId to verify the borrow against.
	/// - `who` -  The account which would borrow the asset.
	/// - `borrow_amount` - The amount of underlying assets the account would borrow.
	///
	/// Return Ok if the borrow is allowed.
	pub fn borrow_allowed(
		underlying_asset_id: CurrencyId,
		who: &T::AccountId,
		borrow_amount: Balance,
	) -> DispatchResult {
		let borrow_cap_reached = Self::is_borrow_cap_reached(underlying_asset_id, borrow_amount)?;
		ensure!(!borrow_cap_reached, Error::<T>::BorrowCapReached);

		let (_, shortfall) = Self::get_hypothetical_account_liquidity(&who, underlying_asset_id, 0, borrow_amount)
			.map_err(|_| Error::<T>::HypotheticalLiquidityCalculationError)?;

		ensure!(shortfall.is_zero(), Error::<T>::InsufficientLiquidity);

		Ok(())
	}

	/// Checks if a specific operation is allowed on a pool.
	///
	/// Return true - if operation is allowed, false - if operation is unallowed.
	pub fn is_operation_allowed(pool_id: CurrencyId, operation: Operation) -> bool {
		match operation {
			Operation::Deposit => !Self::pause_keepers(pool_id).deposit_paused,
			Operation::Redeem => !Self::pause_keepers(pool_id).redeem_paused,
			Operation::Borrow => !Self::pause_keepers(pool_id).borrow_paused,
			Operation::Repay => !Self::pause_keepers(pool_id).repay_paused,
			Operation::Transfer => !Self::pause_keepers(pool_id).transfer_paused,
		}
	}

	/// Checks if borrow cap is reached.
	///
	/// Return true if total borrow per pool will exceed borrow cap, otherwise false.
	pub fn is_borrow_cap_reached(pool_id: CurrencyId, borrow_amount: Balance) -> Result<bool, DispatchError> {
		if let Some(borrow_cap) = Self::controller_dates(pool_id).borrow_cap {
			let oracle_price = T::PriceSource::get_underlying_price(pool_id).ok_or(Error::<T>::InvalidFeedPrice)?;
			let pool_total_borrowed = <LiquidityPools<T>>::get_pool_total_borrowed(pool_id);

			// new_total_borrows_in_usd = (pool_total_borrowed + borrow_amount) * oracle_price
			let new_total_borrows = pool_total_borrowed
				.checked_add(borrow_amount)
				.ok_or(Error::<T>::BalanceOverflow)?;

			let new_total_borrows_in_usd = Rate::from_inner(new_total_borrows)
				.checked_mul(&oracle_price)
				.map(|x| x.into_inner())
				.ok_or(Error::<T>::BalanceOverflow)?;

			Ok(new_total_borrows_in_usd >= borrow_cap)
		} else {
			Ok(false)
		}
<<<<<<< HEAD
=======

		let oracle_price = T::PriceSource::get_underlying_price(pool_id).ok_or(Error::<T>::OraclePriceError)?;
		let pool_total_borrowed = T::LiquidityPoolsManager::get_pool_total_borrowed(pool_id);
		let new_total_borrows = pool_total_borrowed
			.checked_add(borrow_amount)
			.ok_or(Error::<T>::NumOverflow)?;
		let new_total_borrows_in_usd = Rate::from_inner(new_total_borrows)
			.checked_mul(&oracle_price)
			.map(|x| x.into_inner())
			.ok_or(Error::<T>::NumOverflow)?;

		Ok(new_total_borrows_in_usd >= borrow_cap.unwrap_or_else(Balance::zero))
>>>>>>> 47a62da3
	}
}

// RPC methods
impl<T: Config> Pallet<T> {
	/// Gets the exchange rate between a mToken and the underlying asset.
	pub fn get_liquidity_pool_exchange_rate(pool_id: CurrencyId) -> Option<Rate> {
		<LiquidityPools<T>>::get_exchange_rate(pool_id).ok()
	}

	/// Gets borrow interest rate and supply interest rate.
	pub fn get_liquidity_pool_borrow_and_supply_rates(pool_id: CurrencyId) -> Option<(Rate, Rate)> {
		let current_total_balance = T::LiquidityPoolsManager::get_pool_available_liquidity(pool_id);
		let pool_data = <LiquidityPools<T>>::get_pool_data(pool_id);
		let insurance_factor = Self::controller_dates(pool_id).insurance_factor;

		let utilization_rate = Self::calculate_utilization_rate(
			current_total_balance,
			pool_data.total_borrowed,
			pool_data.total_insurance,
		)
		.ok()?;

		let borrow_rate = <MinterestModel<T>>::calculate_borrow_interest_rate(pool_id, utilization_rate).ok()?;

		// supply_interest_rate = utilization_rate * borrow_rate * (1 - insurance_factor)
		let supply_rate = Rate::one()
			.checked_sub(&insurance_factor)
			.and_then(|v| v.checked_mul(&borrow_rate))
			.and_then(|v| v.checked_mul(&utilization_rate))
			.ok_or(Error::<T>::NumOverflow)
			.ok()?;

		Some((borrow_rate, supply_rate))
	}

	/// Calculates total supply and total borrowed balance in usd based on
	/// total_borrowed, total_insurance, borrow_index values calculated for current block
	pub fn get_total_supply_and_borrowed_usd_balance(
		who: &T::AccountId,
	) -> result::Result<(Balance, Balance), DispatchError> {
		let (total_supply_balance, total_borrowed_balance) = T::EnabledCurrencyPair::get().iter().try_fold(
			(Balance::zero(), Balance::zero()),
			|current_value, currency_pair| -> result::Result<(Balance, Balance), DispatchError> {
				let pool_id = currency_pair.underlying_id;
				let wrapped_id = currency_pair.wrapped_id;

				// Check if user has / had borrowed wrapped tokens in the pool
				let wrapped_balance = T::MultiCurrency::free_balance(wrapped_id, &who);
				let has_balance = wrapped_balance > Balance::zero();
				let has_borrow_balance = <LiquidityPools<T>>::get_user_total_borrowed(&who, pool_id) > Balance::zero();
				// Skip this pool if there is nothing to calculate
				if !has_balance && !has_borrow_balance {
					return Ok(current_value);
				}

				let (current_supply_in_usd, current_borrowed_in_usd) = current_value;
				let current_block_number = <frame_system::Module<T>>::block_number();
				let accrual_block_number_previous = Self::controller_dates(pool_id).timestamp;
				// Calculate the number of blocks elapsed since the last accrual
				let block_delta = Self::calculate_block_delta(current_block_number, accrual_block_number_previous)?;
				let pool_data = Self::calculate_interest_params(pool_id, block_delta)?;
				let oracle_price = T::PriceSource::get_underlying_price(pool_id).ok_or(Error::<T>::InvalidFeedPrice)?;

				let mut supply_in_usd = Balance::zero();
				let mut borrowed_in_usd = Balance::zero();
				if has_balance {
					let current_exchange_rate = <LiquidityPools<T>>::get_exchange_rate_by_interest_params(
						pool_id,
						pool_data.total_insurance,
						pool_data.total_borrowed,
					)?;
					supply_in_usd += Rate::from_inner(wrapped_balance)
						.checked_mul(&current_exchange_rate)
						.and_then(|v| v.checked_mul(&oracle_price))
						.map(|x| x.into_inner())
						.ok_or(Error::<T>::BalanceOverflow)?;
				}
				if has_borrow_balance {
					let borrow_balance = Self::calculate_borrow_balance(&who, pool_id, pool_data.borrow_index)?;
					let borrow_balance_in_usd = Rate::from_inner(borrow_balance)
						.checked_mul(&oracle_price)
						.map(|x| x.into_inner())
						.ok_or(Error::<T>::BalanceOverflow)?;
					borrowed_in_usd += borrow_balance_in_usd;
				}
				Ok((
					current_supply_in_usd + supply_in_usd,
					current_borrowed_in_usd + borrowed_in_usd,
				))
			},
		)?;
		Ok((total_supply_balance, total_borrowed_balance))
	}
}

// Private methods
impl<T: Config> Pallet<T> {
	/// Return the borrow balance of account based on pool_borrow_index calculated beforehand.
	///
	/// - `who`: The address whose balance should be calculated.
	/// - `underlying_asset_id`: ID of the currency, the balance of borrowing of which we calculate.
	/// - `pool_borrow_index`: borrow index for the pool
	pub fn calculate_borrow_balance(
		who: &T::AccountId,
		underlying_asset_id: CurrencyId,
		pool_borrow_index: Rate,
	) -> BalanceResult {
		let user_borrow_balance = <LiquidityPools<T>>::get_user_total_borrowed(&who, underlying_asset_id);

		// If borrow_balance = 0 then borrow_index is likely also 0.
		// Rather than failing the calculation with a division by 0, we immediately return 0 in this case.
		if user_borrow_balance.is_zero() {
			return Ok(Balance::zero());
		};

		let user_borrow_index = <LiquidityPools<T>>::get_user_borrow_index(&who, underlying_asset_id);

		// Calculate new borrow balance using the borrow index:
		// recent_borrow_balance = user_borrow_balance * pool_borrow_index / user_borrow_index
		let recent_borrow_balance = Rate::from_inner(user_borrow_balance)
			.checked_mul(&pool_borrow_index)
			.and_then(|v| v.checked_div(&user_borrow_index))
			.map(|x| x.into_inner())
			.ok_or(Error::<T>::BorrowBalanceOverflow)?;

		Ok(recent_borrow_balance)
	}

	/// Calculates total borrows, total insurance and borrow index for given pool.
	/// Applies accrued interest to total borrows and insurances and calculates interest accrued
	/// from the last checkpointed block up to the current block and writes new checkpoint to
	/// storage.
	///
	/// - `underlying_asset_id`: ID of the currency to make calculations for.
	/// - `block_delta`: number of blocks passed since last accrue interest
	pub fn calculate_interest_params(
		underlying_asset_id: CurrencyId,
		block_delta: T::BlockNumber,
	) -> result::Result<Pool, DispatchError> {
		let current_total_balance = T::LiquidityPoolsManager::get_pool_available_liquidity(underlying_asset_id);
		let pool_data = <LiquidityPools<T>>::get_pool_data(underlying_asset_id);

		let utilization_rate = Self::calculate_utilization_rate(
			current_total_balance,
			pool_data.total_borrowed,
			pool_data.total_insurance,
		)
		.map_err(|_| Error::<T>::UtilizationRateCalculationError)?;

		// Calculate the current borrow interest rate
		let current_borrow_interest_rate =
			<MinterestModel<T>>::calculate_borrow_interest_rate(underlying_asset_id, utilization_rate)
				.map_err(|_| Error::<T>::BorrowRateCalculationError)?;

		let ControllerData {
			max_borrow_rate,
			insurance_factor,
			..
		} = Self::controller_dates(underlying_asset_id);

		ensure!(
			current_borrow_interest_rate <= max_borrow_rate,
			Error::<T>::BorrowRateIsTooHigh
		);

		/*
		Calculate the interest accumulated into borrows and insurance and the new index:
			*  simpleInterestFactor = borrowRate * blockDelta
			*  interestAccumulated = simpleInterestFactor * totalBorrows
			*  totalBorrowsNew = interestAccumulated + totalBorrows
			*  totalInsuranceNew = interestAccumulated * insuranceFactor + totalInsurance
			*  borrowIndexNew = simpleInterestFactor * borrowIndex + borrowIndex
		*/

		let simple_interest_factor = Self::calculate_interest_factor(current_borrow_interest_rate, block_delta)?;

		let interest_accumulated = Rate::from_inner(pool_data.total_borrowed)
			.checked_mul(&simple_interest_factor)
			.map(|x| x.into_inner())
			.ok_or(Error::<T>::BalanceOverflow)?;

		let new_total_borrow_balance = interest_accumulated
			.checked_add(pool_data.total_borrowed)
			.ok_or(Error::<T>::BorrowBalanceOverflow)?;

		let new_total_insurance =
			checked_acc_and_add_mul(pool_data.total_insurance, interest_accumulated, insurance_factor)
				.ok_or(Error::<T>::InsuranceBalanceOverflow)?;

		let new_borrow_index = simple_interest_factor
			.checked_mul(&pool_data.borrow_index)
			.and_then(|v| v.checked_add(&pool_data.borrow_index))
			.ok_or(Error::<T>::NumOverflow)?;

		Ok(Pool {
			total_borrowed: new_total_borrow_balance,
			total_insurance: new_total_insurance,
			borrow_index: new_borrow_index,
		})
	}

	/// Calculates the utilization rate of the pool.
	/// - `current_total_balance`: The amount of cash in the pool.
	/// - `current_total_borrowed_balance`: The amount of borrows in the pool.
	/// - `current_total_insurance`: The amount of insurance in the pool (currently unused).
	///
	/// returns `utilization_rate = total_borrows / (total_cash + total_borrows - total_insurance)`
	fn calculate_utilization_rate(
		current_total_balance: Balance,
		current_total_borrowed_balance: Balance,
		current_total_insurance: Balance,
	) -> RateResult {
		// Utilization rate is 0 when there are no borrows
		if current_total_borrowed_balance.is_zero() {
			return Ok(Rate::zero());
		}

		// utilization_rate = current_total_borrowed_balance / (current_total_balance +
		// + current_total_borrowed_balance - current_total_insurance)
		let utilization_rate = Rate::checked_from_rational(
			current_total_borrowed_balance,
			current_total_balance
				.checked_add(current_total_borrowed_balance)
				.and_then(|v| v.checked_sub(current_total_insurance))
				.ok_or(Error::<T>::BalanceOverflow)?,
		)
		.ok_or(Error::<T>::NumOverflow)?;

		Ok(utilization_rate)
	}

	/// Calculates the number of blocks elapsed since the last accrual.
	/// - `current_block_number`: Current block number.
	/// - `accrual_block_number_previous`: Number of the last block with accruals.
	///
	/// returns `current_block_number - accrual_block_number_previous`
	fn calculate_block_delta(
		current_block_number: T::BlockNumber,
		accrual_block_number_previous: T::BlockNumber,
	) -> result::Result<T::BlockNumber, DispatchError> {
		ensure!(
			current_block_number >= accrual_block_number_previous,
			Error::<T>::NumOverflow
		);

		Ok(current_block_number - accrual_block_number_previous)
	}

	/// Calculates the simple interest factor.
	/// - `current_borrow_interest_rate`: Current interest rate that users pay for lending assets.
	/// - `block_delta`: The number of blocks elapsed since the last accrual.
	///
	/// returns `interest_factor = current_borrow_interest_rate * block_delta`.
	fn calculate_interest_factor(current_borrow_interest_rate: Rate, block_delta: T::BlockNumber) -> RateResult {
		let block_delta_as_usize = TryInto::<usize>::try_into(block_delta)
			.ok()
			.expect("blockchain will not exceed 2^32 blocks; qed");

		let interest_factor: FixedU128 = Rate::saturating_from_integer(block_delta_as_usize as u128)
			.checked_mul(&current_borrow_interest_rate)
			.ok_or(Error::<T>::NumOverflow)?;

		Ok(interest_factor)
	}
}

// Admin functions
impl<T: Config> Pallet<T> {
	// FIXME It is possible to remove this function
	/// Replenishes the insurance balance.
	/// - `who`: Account ID of the administrator who replenishes the insurance.
	/// - `pool_id`: Pool ID of the replenishing pool.
	/// - `amount`: Amount to replenish insurance in the pool.
	fn do_deposit_insurance(who: &T::AccountId, pool_id: CurrencyId, amount: Balance) -> DispatchResult {
		ensure!(
			T::LiquidityPoolsManager::pool_exists(&pool_id),
			Error::<T>::PoolNotFound
		);

		ensure!(
			amount <= T::MultiCurrency::free_balance(pool_id, &who),
			Error::<T>::NotEnoughBalance
		);

		// transfer amount to this pool
		T::MultiCurrency::transfer(pool_id, &who, &T::LiquidityPoolsManager::pools_account_id(), amount)?;

		// calculate new insurance balance
		let current_insurance_balance = T::LiquidityPoolsManager::get_pool_total_insurance(pool_id);

		let new_insurance_balance = current_insurance_balance
			.checked_add(amount)
			.ok_or(Error::<T>::BalanceOverflow)?;

		<LiquidityPools<T>>::set_pool_total_insurance(pool_id, new_insurance_balance);

		Ok(())
	}

	/// Burns the insurance balance.
	/// - `who`: Account ID of the administrator who burns the insurance.
	/// - `pool_id`: Pool ID in which the insurance is decreasing.
	/// - `amount`: Amount to redeem insurance in the pool.
	fn do_redeem_insurance(who: &T::AccountId, pool_id: CurrencyId, amount: Balance) -> DispatchResult {
		ensure!(
			T::LiquidityPoolsManager::pool_exists(&pool_id),
			Error::<T>::PoolNotFound
		);

		ensure!(
			amount <= T::MultiCurrency::free_balance(pool_id, &T::LiquidityPoolsManager::pools_account_id()),
			Error::<T>::NotEnoughBalance
		);

		// calculate new insurance balance
		let current_total_insurance = T::LiquidityPoolsManager::get_pool_total_insurance(pool_id);
		ensure!(amount <= current_total_insurance, Error::<T>::NotEnoughBalance);

		let new_insurance_balance = current_total_insurance
			.checked_sub(amount)
			.ok_or(Error::<T>::NotEnoughBalance)?;

		<LiquidityPools<T>>::set_pool_total_insurance(pool_id, new_insurance_balance);

		// transfer amount from this pool
		T::MultiCurrency::transfer(pool_id, &T::LiquidityPoolsManager::pools_account_id(), &who, amount)?;

		Ok(())
	}
}<|MERGE_RESOLUTION|>--- conflicted
+++ resolved
@@ -621,7 +621,7 @@
 	pub fn is_borrow_cap_reached(pool_id: CurrencyId, borrow_amount: Balance) -> Result<bool, DispatchError> {
 		if let Some(borrow_cap) = Self::controller_dates(pool_id).borrow_cap {
 			let oracle_price = T::PriceSource::get_underlying_price(pool_id).ok_or(Error::<T>::InvalidFeedPrice)?;
-			let pool_total_borrowed = <LiquidityPools<T>>::get_pool_total_borrowed(pool_id);
+			let pool_total_borrowed = T::LiquidityPoolsManager::get_pool_total_borrowed(pool_id);
 
 			// new_total_borrows_in_usd = (pool_total_borrowed + borrow_amount) * oracle_price
 			let new_total_borrows = pool_total_borrowed
@@ -637,21 +637,6 @@
 		} else {
 			Ok(false)
 		}
-<<<<<<< HEAD
-=======
-
-		let oracle_price = T::PriceSource::get_underlying_price(pool_id).ok_or(Error::<T>::OraclePriceError)?;
-		let pool_total_borrowed = T::LiquidityPoolsManager::get_pool_total_borrowed(pool_id);
-		let new_total_borrows = pool_total_borrowed
-			.checked_add(borrow_amount)
-			.ok_or(Error::<T>::NumOverflow)?;
-		let new_total_borrows_in_usd = Rate::from_inner(new_total_borrows)
-			.checked_mul(&oracle_price)
-			.map(|x| x.into_inner())
-			.ok_or(Error::<T>::NumOverflow)?;
-
-		Ok(new_total_borrows_in_usd >= borrow_cap.unwrap_or_else(Balance::zero))
->>>>>>> 47a62da3
 	}
 }
 
