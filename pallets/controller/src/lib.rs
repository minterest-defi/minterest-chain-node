//! # Controller Module
//!
//! ## Overview
//!
//! TODO: add overview.

#![cfg_attr(not(feature = "std"), no_std)]
#![allow(clippy::unused_unit)]
#![allow(clippy::upper_case_acronyms)]

use codec::{Decode, Encode};
use frame_support::{ensure, pallet_prelude::*, transactional};
use frame_system::{ensure_signed, pallet_prelude::*};
use liquidity_pools::Pool;
use minterest_primitives::{Balance, CurrencyId, Operation, Rate};
use orml_traits::MultiCurrency;
use pallet_traits::{LiquidityPoolsManager, PoolsManager, PriceProvider};
#[cfg(feature = "std")]
use serde::{Deserialize, Serialize};
use sp_runtime::traits::CheckedSub;
use sp_runtime::{
	traits::{CheckedAdd, CheckedDiv, CheckedMul, Zero},
	DispatchError, DispatchResult, FixedPointNumber, FixedU128, RuntimeDebug,
};
use sp_std::{cmp::Ordering, convert::TryInto, prelude::Vec, result};

pub use module::*;

#[cfg(test)]
mod mock;
#[cfg(test)]
mod tests;

pub mod weights;
use minterest_primitives::arithmetic::checked_acc_and_add_mul;
pub use weights::WeightInfo;

#[cfg_attr(feature = "std", derive(Serialize, Deserialize))]
#[derive(Encode, Decode, Clone, RuntimeDebug, Eq, PartialEq, Default)]
pub struct ControllerData<BlockNumber> {
	/// Block number that interest was last accrued at.
	pub timestamp: BlockNumber,

	/// Defines the portion of borrower interest that is converted into protocol interest.
	pub protocol_interest_factor: Rate,

	/// Maximum borrow rate.
	pub max_borrow_rate: Rate,

	/// This multiplier represents which share of the supplied value can be used as a collateral for
	/// loans. For instance, 0.9 allows 90% of total pool value to be used as a collaterae. Must be
	/// between 0 and 1.
	pub collateral_factor: Rate,

	/// Maximum total borrow amount per pool in usd. No value means infinite borrow cap.
	pub borrow_cap: Option<Balance>,
}

/// The Root or half MinterestCouncil can pause certain actions as a safety mechanism.
#[cfg_attr(feature = "std", derive(Serialize, Deserialize))]
#[derive(Encode, Decode, RuntimeDebug, Eq, PartialEq, Default)]
pub struct PauseKeeper {
	/// Pause mint operation in the pool.
	pub deposit_paused: bool,

	/// Pause redeem operation in the pool.
	pub redeem_paused: bool,

	/// Pause borrow operation in the pool.
	pub borrow_paused: bool,

	/// Pause repay operation in the pool.
	pub repay_paused: bool,

	/// Pause transfer operation in the pool.
	pub transfer_paused: bool,
}

type LiquidityPools<T> = liquidity_pools::Module<T>;
type MinterestModel<T> = minterest_model::Module<T>;
type RateResult = result::Result<Rate, DispatchError>;
type BalanceResult = result::Result<Balance, DispatchError>;
type LiquidityResult = result::Result<(Balance, Balance), DispatchError>;

#[frame_support::pallet]
pub mod module {
	use super::*;

	#[pallet::config]
	pub trait Config: frame_system::Config + liquidity_pools::Config + minterest_model::Config {
		/// The overarching event type.
		type Event: From<Event> + IsType<<Self as frame_system::Config>::Event>;

		/// Provides the basic liquidity pools manager and liquidity pool functionality
		type LiquidityPoolsManager: LiquidityPoolsManager + PoolsManager<Self::AccountId>;

		#[pallet::constant]
		/// Maximum total borrow amount per pool in usd
		type MaxBorrowCap: Get<Balance>;

		/// The origin which may update controller parameters. Root can
		/// always do this.
		type UpdateOrigin: EnsureOrigin<Self::Origin>;

		/// Weight information for the extrinsics.
		type ControllerWeightInfo: WeightInfo;
	}

	#[pallet::error]
	pub enum Error<T> {
		/// Number overflow in calculation.
		NumOverflow,
		/// Borrow rate is absurdly high.
		BorrowRateTooHigh,
		/// Feed price is invalid
		InvalidFeedPrice,
		/// Insufficient available liquidity.
		InsufficientLiquidity,
		/// Pool not found.
		PoolNotFound,
		/// Not enough balance to deposit or withdraw or repay.
		NotEnoughBalance,
		/// Balance exceeds maximum value.
		/// Only happened when the balance went wrong and balance exceeds the integer type.
		BalanceOverflow,
		/// Collateral balance exceeds maximum value.
		CollateralBalanceOverflow,
		/// Borrow balance exceeds maximum value.
		BorrowBalanceOverflow,
		/// Insurance balance exceeds maximum value.
		InsuranceBalanceOverflow,
		/// Maximum borrow rate cannot be set to 0.
		MaxBorrowRateCannotBeZero,
		/// Collateral factor must be in range (0..1].
		CollateralFactorIncorrectValue,
		/// Borrow cap is reached
		BorrowCapReached,
		/// Invalid borrow cap. Borrow cap must be in range [0..MAX_BORROW_CAP].
		InvalidBorrowCap,
		/// Utilization rate calculation error.
		UtilizationRateCalculationError,
		/// Hypothetical account liquidity calculation error.
		HypotheticalLiquidityCalculationError,
	}

	#[pallet::event]
	#[pallet::generate_deposit(pub(crate) fn deposit_event)]
	pub enum Event {
		/// InterestFactor has been successfully changed
		InterestFactorChanged,
		/// Max Borrow Rate has been successfully changed
		MaxBorrowRateChanged,
		/// Collateral factor has been successfully changed
		CollateralFactorChanged,
		/// The operation is paused: \[pool_id, operation\]
		OperationIsPaused(CurrencyId, Operation),
		/// The operation is unpaused: \[pool_id, operation\]
		OperationIsUnPaused(CurrencyId, Operation),
		/// Interest balance replenished: \[pool_id, amount\]
		DepositedInterest(CurrencyId, Balance),
		/// Interest balance redeemed: \[pool_id, amount\]
		RedeemedInterest(CurrencyId, Balance),
		/// Borrow cap changed: \[pool_id, new_cap\]
		BorrowCapChanged(CurrencyId, Option<Balance>),
		/// Protocol operation mode switched: \[is_whitelist_mode\]
		ProtocolOperationModeSwitched(bool),
	}

	/// Controller data information: `(timestamp, protocol_interest_factor, collateral_factor,
	/// max_borrow_rate)`.
	#[pallet::storage]
	#[pallet::getter(fn controller_dates)]
	pub type ControllerDates<T: Config> =
		StorageMap<_, Twox64Concat, CurrencyId, ControllerData<T::BlockNumber>, ValueQuery>;

	/// The Pause Guardian can pause certain actions as a safety mechanism.
	#[pallet::storage]
	#[pallet::getter(fn pause_keepers)]
	pub(crate) type PauseKeepers<T: Config> = StorageMap<_, Twox64Concat, CurrencyId, PauseKeeper, ValueQuery>;

	/// Boolean variable. Protocol operation mode. In whitelist mode, only members
	/// 'WhitelistCouncil' can work with protocols.
	#[pallet::storage]
	#[pallet::getter(fn whitelist_mode)]
	pub type WhitelistMode<T: Config> = StorageValue<_, bool, ValueQuery>;

	#[pallet::genesis_config]
	pub struct GenesisConfig<T: Config> {
		#[allow(clippy::type_complexity)]
		pub controller_dates: Vec<(CurrencyId, ControllerData<T::BlockNumber>)>,
		pub pause_keepers: Vec<(CurrencyId, PauseKeeper)>,
		pub whitelist_mode: bool,
	}

	#[cfg(feature = "std")]
	impl<T: Config> Default for GenesisConfig<T> {
		fn default() -> Self {
			GenesisConfig {
				controller_dates: vec![],
				pause_keepers: vec![],
				whitelist_mode: false,
			}
		}
	}

	#[pallet::genesis_build]
	impl<T: Config> GenesisBuild<T> for GenesisConfig<T> {
		fn build(&self) {
			self.controller_dates.iter().for_each(|(currency_id, controller_data)| {
				ControllerDates::<T>::insert(currency_id, ControllerData { ..*controller_data })
			});
			self.pause_keepers.iter().for_each(|(currency_id, pause_keeper)| {
				PauseKeepers::<T>::insert(currency_id, PauseKeeper { ..*pause_keeper })
			});
			WhitelistMode::<T>::put(self.whitelist_mode);
		}
	}

	#[pallet::pallet]
	pub struct Pallet<T>(PhantomData<T>);

	#[pallet::hooks]
	impl<T: Config> Hooks<T::BlockNumber> for Pallet<T> {}

	// Admin functions
	#[pallet::call]
	impl<T: Config> Pallet<T> {
		/// Pause specific operation (deposit, redeem, borrow, repay) with the pool.
		///
		/// The dispatch origin of this call must be 'UpdateOrigin'.
		#[pallet::weight(T::ControllerWeightInfo::pause_specific_operation())]
		#[transactional]
		pub fn pause_specific_operation(
			origin: OriginFor<T>,
			pool_id: CurrencyId,
			operation: Operation,
		) -> DispatchResultWithPostInfo {
			T::UpdateOrigin::ensure_origin(origin)?;
			ensure!(
				T::LiquidityPoolsManager::pool_exists(&pool_id),
				Error::<T>::PoolNotFound
			);

			PauseKeepers::<T>::mutate(pool_id, |pool| match operation {
				Operation::Deposit => pool.deposit_paused = true,
				Operation::Redeem => pool.redeem_paused = true,
				Operation::Borrow => pool.borrow_paused = true,
				Operation::Repay => pool.repay_paused = true,
				Operation::Transfer => pool.transfer_paused = true,
			});

			Self::deposit_event(Event::OperationIsPaused(pool_id, operation));
			Ok(().into())
		}

		/// Unpause specific operation (deposit, redeem, borrow, repay) with the pool.
		///
		/// The dispatch origin of this call must be 'UpdateOrigin'.
		#[pallet::weight(T::ControllerWeightInfo::unpause_specific_operation())]
		#[transactional]
		pub fn unpause_specific_operation(
			origin: OriginFor<T>,
			pool_id: CurrencyId,
			operation: Operation,
		) -> DispatchResultWithPostInfo {
			T::UpdateOrigin::ensure_origin(origin)?;
			ensure!(
				T::LiquidityPoolsManager::pool_exists(&pool_id),
				Error::<T>::PoolNotFound
			);

			PauseKeepers::<T>::mutate(pool_id, |pool| match operation {
				Operation::Deposit => pool.deposit_paused = false,
				Operation::Redeem => pool.redeem_paused = false,
				Operation::Borrow => pool.borrow_paused = false,
				Operation::Repay => pool.repay_paused = false,
				Operation::Transfer => pool.transfer_paused = false,
			});

			Self::deposit_event(Event::OperationIsUnPaused(pool_id, operation));
			Ok(().into())
		}

		// FIXME: unused functionality
		/// Replenishes the interest balance.
		#[pallet::weight(0)]
		#[transactional]
		pub fn deposit_interest(
			origin: OriginFor<T>,
			pool_id: CurrencyId,
			amount: Balance,
		) -> DispatchResultWithPostInfo {
			let sender = ensure_signed(origin)?;
			Self::do_deposit_interest(&sender, pool_id, amount)?;
			Self::deposit_event(Event::DepositedInterest(pool_id, amount));
			Ok(().into())
		}

		/// Redeem the interest balance.
		#[pallet::weight(0)]
		#[transactional]
		pub fn redeem_interest(
			origin: OriginFor<T>,
			pool_id: CurrencyId,
			amount: Balance,
		) -> DispatchResultWithPostInfo {
			let sender = ensure_signed(origin)?;
			Self::do_redeem_interest(&sender, pool_id, amount)?;
			Self::deposit_event(Event::RedeemedInterest(pool_id, amount));
			Ok(().into())
		}

		/// Set interest factor.
		/// - `pool_id`: PoolID for which the parameter value is being set.
		/// - `new_protocol_interest_factor`: new value for interest factor.
		///
		/// The dispatch origin of this call must be 'UpdateOrigin'.
		#[pallet::weight(T::ControllerWeightInfo::set_insurance_factor())]
		#[transactional]
		pub fn set_protocol_interest_factor(
			origin: OriginFor<T>,
			pool_id: CurrencyId,
			new_protocol_interest_factor: Rate,
		) -> DispatchResultWithPostInfo {
			T::UpdateOrigin::ensure_origin(origin)?;
			ensure!(
				T::LiquidityPoolsManager::pool_exists(&pool_id),
				Error::<T>::PoolNotFound
			);
<<<<<<< HEAD

			ControllerDates::<T>::mutate(pool_id, |r| r.protocol_interest_factor = new_protocol_interest_factor);
			Self::deposit_event(Event::InterestFactorChanged);
=======
			ControllerDates::<T>::mutate(pool_id, |data| data.insurance_factor = new_insurance_factor);
			Self::deposit_event(Event::InsuranceFactorChanged);
>>>>>>> 8d6c978c
			Ok(().into())
		}

		/// Set Maximum borrow rate.
		/// - `pool_id`: PoolID for which the parameter value is being set.
		/// - `new_max_borrow_rate`: new value for maximum borrow rate.
		///
		/// The dispatch origin of this call must be 'UpdateOrigin'.
		#[pallet::weight(T::ControllerWeightInfo::set_max_borrow_rate())]
		#[transactional]
		pub fn set_max_borrow_rate(
			origin: OriginFor<T>,
			pool_id: CurrencyId,
			new_max_borrow_rate: Rate,
		) -> DispatchResultWithPostInfo {
			T::UpdateOrigin::ensure_origin(origin)?;
			ensure!(
				T::LiquidityPoolsManager::pool_exists(&pool_id),
				Error::<T>::PoolNotFound
			);
			ensure!(!new_max_borrow_rate.is_zero(), Error::<T>::MaxBorrowRateCannotBeZero);
			ControllerDates::<T>::mutate(pool_id, |data| data.max_borrow_rate = new_max_borrow_rate);
			Self::deposit_event(Event::MaxBorrowRateChanged);
			Ok(().into())
		}

		/// Set Collateral factor.
		/// - `pool_id`: PoolID for which the parameter value is being set.
		/// - `new_collateral_factor`: new value for collateral factor.
		///
		/// The dispatch origin of this call must be 'UpdateOrigin'.
		#[pallet::weight(T::ControllerWeightInfo::set_collateral_factor())]
		#[transactional]
		pub fn set_collateral_factor(
			origin: OriginFor<T>,
			pool_id: CurrencyId,
			new_collateral_factor: Rate,
		) -> DispatchResultWithPostInfo {
			T::UpdateOrigin::ensure_origin(origin)?;
			ensure!(
				T::LiquidityPoolsManager::pool_exists(&pool_id),
				Error::<T>::PoolNotFound
			);
			ensure!(
				!new_collateral_factor.is_zero() && new_collateral_factor <= Rate::one(),
				Error::<T>::CollateralFactorIncorrectValue
			);
			ControllerDates::<T>::mutate(pool_id, |data| data.collateral_factor = new_collateral_factor);
			Self::deposit_event(Event::CollateralFactorChanged);
			Ok(().into())
		}

		/// Set borrow cap.
		///
		/// The dispatch origin of this call must be Administrator.
		/// Borrow cap value must be in range 0..1_000_000_000_000_000_000_000_000
		#[pallet::weight(T::ControllerWeightInfo::set_borrow_cap())]
		#[transactional]
		pub fn set_borrow_cap(
			origin: OriginFor<T>,
			pool_id: CurrencyId,
			borrow_cap: Option<Balance>,
		) -> DispatchResultWithPostInfo {
			T::UpdateOrigin::ensure_origin(origin)?;
			ensure!(
				T::EnabledUnderlyingAssetId::get()
					.into_iter()
					.any(|asset_id| asset_id == pool_id),
				Error::<T>::PoolNotFound
			);

			if let Some(cap) = borrow_cap {
				ensure!(
					cap >= Balance::zero() && cap <= T::MaxBorrowCap::get(),
					Error::<T>::InvalidBorrowCap
				);
			}
			ControllerDates::<T>::mutate(pool_id, |data| data.borrow_cap = borrow_cap);
			Self::deposit_event(Event::BorrowCapChanged(pool_id, borrow_cap));
			Ok(().into())
		}

		/// Enable / disable whitelist mode.
		///
		/// The dispatch origin of this call must be 'UpdateOrigin'.
		#[pallet::weight(T::ControllerWeightInfo::switch_mode())]
		#[transactional]
		pub fn switch_mode(origin: OriginFor<T>) -> DispatchResultWithPostInfo {
			T::UpdateOrigin::ensure_origin(origin)?;
			let mode = WhitelistMode::<T>::mutate(|mode| {
				*mode = !*mode;
				*mode
			});
			Self::deposit_event(Event::ProtocolOperationModeSwitched(mode));
			Ok(().into())
		}
	}
}

impl<T: Config> Pallet<T> {
	/// Applies accrued interest to total borrows and protocol interest.
	/// This calculates interest accrued from the last checkpointed block
	/// up to the current block and writes new checkpoint to storage.
	pub fn accrue_interest_rate(underlying_asset_id: CurrencyId) -> DispatchResult {
		//Remember the initial block number.
		let current_block_number = <frame_system::Module<T>>::block_number();
		let accrual_block_number_previous = Self::controller_dates(underlying_asset_id).timestamp;
		// Calculate the number of blocks elapsed since the last accrual
		let block_delta = Self::calculate_block_delta(current_block_number, accrual_block_number_previous)?;
		//Short-circuit accumulating 0 interest.
		if block_delta == T::BlockNumber::zero() {
			return Ok(());
		}

		let pool_data = Self::calculate_interest_params(underlying_asset_id, block_delta)?;
		// Save new params
		ControllerDates::<T>::mutate(underlying_asset_id, |data| data.timestamp = current_block_number);
		<LiquidityPools<T>>::set_pool_data(
			underlying_asset_id,
			pool_data.total_borrowed,
			pool_data.borrow_index,
			pool_data.total_protocol_interest,
		)?;

		Ok(())
	}

	/// Return the borrow balance of account based on stored data.
	///
	/// - `who`: The address whose balance should be calculated.
	/// - `currency_id`: ID of the currency, the balance of borrowing of which we calculate.
	pub fn borrow_balance_stored(who: &T::AccountId, underlying_asset_id: CurrencyId) -> BalanceResult {
		let pool_borrow_index = <LiquidityPools<T>>::get_pool_borrow_index(underlying_asset_id);
		let borrow_balance = Self::calculate_borrow_balance(who, underlying_asset_id, pool_borrow_index)?;
		Ok(borrow_balance)
	}

	/// Determine what the account liquidity would be if the given amounts were redeemed/borrowed.
	///
	/// - `account`: The account to determine liquidity.
	/// - `underlying_asset_id`: The pool to hypothetically redeem/borrow.
	/// - `redeem_amount`: The number of tokens to hypothetically redeem.
	/// - `borrow_amount`: The amount of underlying to hypothetically borrow.
	/// Returns (hypothetical account liquidity in excess of collateral requirements,
	///          hypothetical account shortfall below collateral requirements).
	pub fn get_hypothetical_account_liquidity(
		account: &T::AccountId,
		underlying_to_borrow: CurrencyId,
		redeem_amount: Balance,
		borrow_amount: Balance,
	) -> LiquidityResult {
		let m_tokens_ids: Vec<CurrencyId> = <T as liquidity_pools::Config>::EnabledCurrencyPair::get()
			.iter()
			.map(|currency_pair| currency_pair.wrapped_id)
			.collect();

		let mut sum_collateral = Balance::zero();
		let mut sum_borrow_plus_effects = Balance::zero();

		// For each tokens the account is in
		for asset in m_tokens_ids.into_iter() {
			let underlying_asset = <LiquidityPools<T>>::get_underlying_asset_id_by_wrapped_id(&asset)?;

			// Read the balances and exchange rate from the cToken
			let borrow_balance = Self::borrow_balance_stored(account, underlying_asset)?;
			let exchange_rate = <LiquidityPools<T>>::get_exchange_rate(underlying_asset)?;
			let collateral_factor = Self::controller_dates(underlying_asset).collateral_factor;

			// Get the normalized price of the asset.
			let oracle_price =
				T::PriceSource::get_underlying_price(underlying_asset).ok_or(Error::<T>::InvalidFeedPrice)?;

			// Pre-compute a conversion factor from tokens -> dollars (normalized price value)
			// tokens_to_denom = collateral_factor * exchange_rate * oracle_price
			let tokens_to_denom = collateral_factor
				.checked_mul(&exchange_rate)
				.and_then(|v| v.checked_mul(&oracle_price))
				.ok_or(Error::<T>::NumOverflow)?;

			if <LiquidityPools<T>>::check_user_available_collateral(&account, underlying_asset) {
				let m_token_balance = T::MultiCurrency::free_balance(asset, account);

				// sum_collateral += tokens_to_denom * m_token_balance
				sum_collateral = checked_acc_and_add_mul(sum_collateral, m_token_balance, tokens_to_denom)
					.map_err(|_| Error::<T>::CollateralBalanceOverflow)?;
			}

			// sum_borrow_plus_effects += oracle_price * borrow_balance
			sum_borrow_plus_effects = checked_acc_and_add_mul(sum_borrow_plus_effects, borrow_balance, oracle_price)
				.map_err(|_| Error::<T>::BalanceOverflow)?;

			// Calculate effects of interacting with Underlying Asset Modify.
			if underlying_to_borrow == underlying_asset {
				// redeem effect
				if redeem_amount > 0 {
					// sum_borrow_plus_effects += tokens_to_denom * redeem_tokens
					sum_borrow_plus_effects =
						checked_acc_and_add_mul(sum_borrow_plus_effects, redeem_amount, tokens_to_denom)
							.map_err(|_| Error::<T>::BalanceOverflow)?;
				};
				// borrow effect
				if borrow_amount > 0 {
					// sum_borrow_plus_effects += oracle_price * borrow_amount
					sum_borrow_plus_effects =
						checked_acc_and_add_mul(sum_borrow_plus_effects, borrow_amount, oracle_price)
							.map_err(|_| Error::<T>::BalanceOverflow)?;
				}
			}
		}

		match sum_collateral.cmp(&sum_borrow_plus_effects) {
			Ordering::Less => Ok((
				0,
				sum_borrow_plus_effects
					.checked_sub(sum_collateral)
					.ok_or(Error::<T>::InsufficientLiquidity)?,
			)),
			_ => Ok((
				sum_collateral
					.checked_sub(sum_borrow_plus_effects)
					.ok_or(Error::<T>::InsufficientLiquidity)?,
				0,
			)),
		}
	}

	/// Checks if the account should be allowed to redeem tokens in the given pool.
	///
	/// - `underlying_asset_id` - The CurrencyId to verify the redeem against.
	/// - `redeemer` -  The account which would redeem the tokens.
	/// - `redeem_amount` - The number of mTokens to exchange for the underlying asset in the
	/// pool.
	///
	/// Return Ok if the redeem is allowed.
	pub fn redeem_allowed(
		underlying_asset_id: CurrencyId,
		redeemer: &T::AccountId,
		redeem_amount: Balance,
	) -> DispatchResult {
		if LiquidityPools::<T>::check_user_available_collateral(&redeemer, underlying_asset_id) {
			let (_, shortfall) =
				Self::get_hypothetical_account_liquidity(&redeemer, underlying_asset_id, redeem_amount, 0)
					.map_err(|_| Error::<T>::HypotheticalLiquidityCalculationError)?;

			ensure!(shortfall.is_zero(), Error::<T>::InsufficientLiquidity);
		}
		Ok(())
	}

	/// Checks if the account should be allowed to borrow the underlying asset of the given pool.
	///
	/// - `underlying_asset_id` - The CurrencyId to verify the borrow against.
	/// - `who` -  The account which would borrow the asset.
	/// - `borrow_amount` - The amount of underlying assets the account would borrow.
	///
	/// Return Ok if the borrow is allowed.
	pub fn borrow_allowed(
		underlying_asset_id: CurrencyId,
		who: &T::AccountId,
		borrow_amount: Balance,
	) -> DispatchResult {
		let borrow_cap_reached = Self::is_borrow_cap_reached(underlying_asset_id, borrow_amount)?;
		ensure!(!borrow_cap_reached, Error::<T>::BorrowCapReached);

		let (_, shortfall) = Self::get_hypothetical_account_liquidity(&who, underlying_asset_id, 0, borrow_amount)
			.map_err(|_| Error::<T>::HypotheticalLiquidityCalculationError)?;

		ensure!(shortfall.is_zero(), Error::<T>::InsufficientLiquidity);

		Ok(())
	}

	/// Checks if a specific operation is allowed on a pool.
	///
	/// Return true - if operation is allowed, false - if operation is unallowed.
	pub fn is_operation_allowed(pool_id: CurrencyId, operation: Operation) -> bool {
		match operation {
			Operation::Deposit => !Self::pause_keepers(pool_id).deposit_paused,
			Operation::Redeem => !Self::pause_keepers(pool_id).redeem_paused,
			Operation::Borrow => !Self::pause_keepers(pool_id).borrow_paused,
			Operation::Repay => !Self::pause_keepers(pool_id).repay_paused,
			Operation::Transfer => !Self::pause_keepers(pool_id).transfer_paused,
		}
	}

	/// Checks if borrow cap is reached.
	///
	/// Return true if total borrow per pool will exceed borrow cap, otherwise false.
	pub fn is_borrow_cap_reached(pool_id: CurrencyId, borrow_amount: Balance) -> Result<bool, DispatchError> {
		if let Some(borrow_cap) = Self::controller_dates(pool_id).borrow_cap {
			let oracle_price = T::PriceSource::get_underlying_price(pool_id).ok_or(Error::<T>::InvalidFeedPrice)?;
			let pool_total_borrowed = T::LiquidityPoolsManager::get_pool_total_borrowed(pool_id);

			// new_total_borrows_in_usd = (pool_total_borrowed + borrow_amount) * oracle_price
			let new_total_borrows = pool_total_borrowed
				.checked_add(borrow_amount)
				.ok_or(Error::<T>::BalanceOverflow)?;

			let new_total_borrows_in_usd = Rate::from_inner(new_total_borrows)
				.checked_mul(&oracle_price)
				.map(|x| x.into_inner())
				.ok_or(Error::<T>::BalanceOverflow)?;

			Ok(new_total_borrows_in_usd >= borrow_cap)
		} else {
			Ok(false)
		}
	}
}

// RPC methods
impl<T: Config> Pallet<T> {
	/// Gets the exchange rate between a mToken and the underlying asset.
	pub fn get_liquidity_pool_exchange_rate(pool_id: CurrencyId) -> Option<Rate> {
		<LiquidityPools<T>>::get_exchange_rate(pool_id).ok()
	}

	/// Gets borrow interest rate and supply interest rate.
	pub fn get_liquidity_pool_borrow_and_supply_rates(pool_id: CurrencyId) -> Option<(Rate, Rate)> {
		let current_total_balance = T::LiquidityPoolsManager::get_pool_available_liquidity(pool_id);
		let pool_data = <LiquidityPools<T>>::get_pool_data(pool_id);
<<<<<<< HEAD
		let protocol_interest_factor = Self::get_protocol_interest_factor(pool_id);
=======
		let insurance_factor = Self::controller_dates(pool_id).insurance_factor;
>>>>>>> 8d6c978c

		let utilization_rate = Self::calculate_utilization_rate(
			current_total_balance,
			pool_data.total_borrowed,
			pool_data.total_protocol_interest,
		)
		.ok()?;

		let borrow_rate = <MinterestModel<T>>::calculate_borrow_interest_rate(pool_id, utilization_rate).ok()?;

<<<<<<< HEAD
		let supply_rate =
			Self::calculate_supply_interest_rate(utilization_rate, borrow_rate, protocol_interest_factor).ok()?;
=======
		// supply_interest_rate = utilization_rate * borrow_rate * (1 - insurance_factor)
		let supply_rate = Rate::one()
			.checked_sub(&insurance_factor)
			.and_then(|v| v.checked_mul(&borrow_rate))
			.and_then(|v| v.checked_mul(&utilization_rate))
			.ok_or(Error::<T>::NumOverflow)
			.ok()?;
>>>>>>> 8d6c978c

		Some((borrow_rate, supply_rate))
	}

	/// Calculates total supply and total borrowed balance in usd based on
	/// total_borrowed, total_protocol_interest, borrow_index values calculated for current block
	pub fn get_total_supply_and_borrowed_usd_balance(
		who: &T::AccountId,
	) -> result::Result<(Balance, Balance), DispatchError> {
		let (total_supply_balance, total_borrowed_balance) = T::EnabledCurrencyPair::get().iter().try_fold(
			(Balance::zero(), Balance::zero()),
			|current_value, currency_pair| -> result::Result<(Balance, Balance), DispatchError> {
				let pool_id = currency_pair.underlying_id;
				let wrapped_id = currency_pair.wrapped_id;

				// Check if user has / had borrowed wrapped tokens in the pool
				let wrapped_balance = T::MultiCurrency::free_balance(wrapped_id, &who);
				let has_balance = wrapped_balance > Balance::zero();
				let has_borrow_balance = <LiquidityPools<T>>::get_user_total_borrowed(&who, pool_id) > Balance::zero();
				// Skip this pool if there is nothing to calculate
				if !has_balance && !has_borrow_balance {
					return Ok(current_value);
				}

				let (current_supply_in_usd, current_borrowed_in_usd) = current_value;
				let current_block_number = <frame_system::Module<T>>::block_number();
				let accrual_block_number_previous = Self::controller_dates(pool_id).timestamp;
				// Calculate the number of blocks elapsed since the last accrual
				let block_delta = Self::calculate_block_delta(current_block_number, accrual_block_number_previous)?;
				let pool_data = Self::calculate_interest_params(pool_id, block_delta)?;
				let oracle_price = T::PriceSource::get_underlying_price(pool_id).ok_or(Error::<T>::InvalidFeedPrice)?;

				let mut supply_in_usd = Balance::zero();
				let mut borrowed_in_usd = Balance::zero();
				if has_balance {
					let current_exchange_rate = <LiquidityPools<T>>::get_exchange_rate_by_interest_params(
						pool_id,
						pool_data.total_protocol_interest,
						pool_data.total_borrowed,
					)?;
					supply_in_usd += Rate::from_inner(wrapped_balance)
						.checked_mul(&current_exchange_rate)
						.and_then(|v| v.checked_mul(&oracle_price))
						.map(|x| x.into_inner())
						.ok_or(Error::<T>::BalanceOverflow)?;
				}
				if has_borrow_balance {
					let borrow_balance = Self::calculate_borrow_balance(&who, pool_id, pool_data.borrow_index)?;
					let borrow_balance_in_usd = Rate::from_inner(borrow_balance)
						.checked_mul(&oracle_price)
						.map(|x| x.into_inner())
						.ok_or(Error::<T>::BalanceOverflow)?;
					borrowed_in_usd += borrow_balance_in_usd;
				}
				Ok((
					current_supply_in_usd + supply_in_usd,
					current_borrowed_in_usd + borrowed_in_usd,
				))
			},
		)?;
		Ok((total_supply_balance, total_borrowed_balance))
	}
}

// Private methods
impl<T: Config> Pallet<T> {
	/// Return the borrow balance of account based on pool_borrow_index calculated beforehand.
	///
	/// - `who`: The address whose balance should be calculated.
	/// - `underlying_asset_id`: ID of the currency, the balance of borrowing of which we calculate.
	/// - `pool_borrow_index`: borrow index for the pool
	pub fn calculate_borrow_balance(
		who: &T::AccountId,
		underlying_asset_id: CurrencyId,
		pool_borrow_index: Rate,
	) -> BalanceResult {
		let user_borrow_balance = <LiquidityPools<T>>::get_user_total_borrowed(&who, underlying_asset_id);

		// If borrow_balance = 0 then borrow_index is likely also 0.
		// Rather than failing the calculation with a division by 0, we immediately return 0 in this case.
		if user_borrow_balance.is_zero() {
			return Ok(Balance::zero());
		};

		let user_borrow_index = <LiquidityPools<T>>::get_user_borrow_index(&who, underlying_asset_id);

		// Calculate new borrow balance using the borrow index:
		// recent_borrow_balance = user_borrow_balance * pool_borrow_index / user_borrow_index
		let recent_borrow_balance = Rate::from_inner(user_borrow_balance)
			.checked_mul(&pool_borrow_index)
			.and_then(|v| v.checked_div(&user_borrow_index))
			.map(|x| x.into_inner())
			.ok_or(Error::<T>::BorrowBalanceOverflow)?;

		Ok(recent_borrow_balance)
	}

	/// Calculates total borrows, total protocol interest and borrow index for given pool.
	/// Applies accrued interest to total borrows and protocol interest and calculates interest
	/// accrued from the last checkpointed block up to the current block and writes new checkpoint
	/// to storage.
	///
	/// - `underlying_asset_id`: ID of the currency to make calculations for.
	/// - `block_delta`: number of blocks passed since last accrue interest
	pub fn calculate_interest_params(
		underlying_asset_id: CurrencyId,
		block_delta: T::BlockNumber,
	) -> result::Result<Pool, DispatchError> {
		let current_total_balance = T::LiquidityPoolsManager::get_pool_available_liquidity(underlying_asset_id);
		let pool_data = <LiquidityPools<T>>::get_pool_data(underlying_asset_id);

		let utilization_rate = Self::calculate_utilization_rate(
			current_total_balance,
			pool_data.total_borrowed,
			pool_data.total_protocol_interest,
		)?;

		// Calculate the current borrow interest rate
		let current_borrow_interest_rate =
			<MinterestModel<T>>::calculate_borrow_interest_rate(underlying_asset_id, utilization_rate)?;

<<<<<<< HEAD
		let max_borrow_rate = Self::get_max_borrow_rate(underlying_asset_id);
		let protocol_interest_factor = Self::get_protocol_interest_factor(underlying_asset_id);
=======
		let ControllerData {
			max_borrow_rate,
			insurance_factor,
			..
		} = Self::controller_dates(underlying_asset_id);
>>>>>>> 8d6c978c

		ensure!(
			current_borrow_interest_rate <= max_borrow_rate,
			Error::<T>::BorrowRateTooHigh
		);

		/*
		Calculate the interest accumulated into borrows and protocol interest and the new index:
			*  simpleInterestFactor = borrowRate * blockDelta
			*  interestAccumulated = simpleInterestFactor * totalBorrows
			*  totalBorrowsNew = interestAccumulated + totalBorrows
			*  totalProtocolInterestNew = interestAccumulated * protocolInterestFactor + totalProtocolInterest
			*  borrowIndexNew = simpleInterestFactor * borrowIndex + borrowIndex
		*/

		let simple_interest_factor = Self::calculate_interest_factor(current_borrow_interest_rate, block_delta)?;
<<<<<<< HEAD
		let interest_accumulated =
			Self::calculate_interest_accumulated(simple_interest_factor, pool_data.total_borrowed)?;
		let new_total_borrow_balance =
			Self::calculate_new_total_borrow(interest_accumulated, pool_data.total_borrowed)?;
		let new_total_protocol_interest = Self::calculate_new_total_protocol_interest(
			interest_accumulated,
			protocol_interest_factor,
			pool_data.total_protocol_interest,
		)?;
		let new_borrow_index = Self::calculate_new_borrow_index(simple_interest_factor, pool_data.borrow_index)?;
=======

		let interest_accumulated = Rate::from_inner(pool_data.total_borrowed)
			.checked_mul(&simple_interest_factor)
			.map(|x| x.into_inner())
			.ok_or(Error::<T>::BalanceOverflow)?;

		let new_total_borrow_balance = interest_accumulated
			.checked_add(pool_data.total_borrowed)
			.ok_or(Error::<T>::BorrowBalanceOverflow)?;

		let new_total_insurance =
			checked_acc_and_add_mul(pool_data.total_insurance, interest_accumulated, insurance_factor)
				.map_err(|_| Error::<T>::InsuranceBalanceOverflow)?;

		let new_borrow_index = simple_interest_factor
			.checked_mul(&pool_data.borrow_index)
			.and_then(|v| v.checked_add(&pool_data.borrow_index))
			.ok_or(Error::<T>::NumOverflow)?;
>>>>>>> 8d6c978c

		Ok(Pool {
			total_borrowed: new_total_borrow_balance,
			total_protocol_interest: new_total_protocol_interest,
			borrow_index: new_borrow_index,
		})
	}

	/// Calculates the utilization rate of the pool.
	/// - `current_total_balance`: The amount of cash in the pool.
	/// - `current_total_borrowed_balance`: The amount of borrows in the pool.
	/// - `current_total_protocol_interest`: The amount of interest in the pool (currently unused).
	///
	/// returns `utilization_rate =
	///  total_borrows / (total_cash + total_borrows - total_protocol_interest)`
	fn calculate_utilization_rate(
		current_total_balance: Balance,
		current_total_borrowed_balance: Balance,
		current_total_protocol_interest: Balance,
	) -> RateResult {
		// Utilization rate is 0 when there are no borrows
		if current_total_borrowed_balance.is_zero() {
			return Ok(Rate::zero());
		}

		// utilization_rate = current_total_borrowed_balance / (current_total_balance +
		// + current_total_borrowed_balance - current_total_protocol_interest)
		let utilization_rate = Rate::checked_from_rational(
			current_total_borrowed_balance,
			current_total_balance
				.checked_add(current_total_borrowed_balance)
<<<<<<< HEAD
				.and_then(|v| v.checked_sub(current_total_protocol_interest))
				.ok_or(Error::<T>::NumOverflow)?,
=======
				.and_then(|v| v.checked_sub(current_total_insurance))
				.ok_or(Error::<T>::UtilizationRateCalculationError)?,
>>>>>>> 8d6c978c
		)
		.ok_or(Error::<T>::UtilizationRateCalculationError)?;

		Ok(utilization_rate)
	}

<<<<<<< HEAD
	/// Calculates the current supply interest rate of the pool.
	/// - `utilization_rate`: Current utilization rate.
	/// - `borrow_rate`: Current interest rate that users pay for lending assets.
	/// - `protocol_interest_factor`: Current interest factor.
	///
	/// returns `supply_interest_rate =
	///  utilization_rate * (borrow_rate * (1 - protocol_interest_factor))`
	fn calculate_supply_interest_rate(
		utilization_rate: Rate,
		borrow_rate: Rate,
		protocol_interest_factor: Rate,
	) -> RateResult {
		let supply_interest_rate = Rate::one()
			.checked_sub(&protocol_interest_factor)
			.and_then(|v| v.checked_mul(&borrow_rate))
			.and_then(|v| v.checked_mul(&utilization_rate))
			.ok_or(Error::<T>::NumOverflow)?;

		Ok(supply_interest_rate)
	}

=======
>>>>>>> 8d6c978c
	/// Calculates the number of blocks elapsed since the last accrual.
	/// - `current_block_number`: Current block number.
	/// - `accrual_block_number_previous`: Number of the last block with accruals.
	///
	/// returns `current_block_number - accrual_block_number_previous`
	fn calculate_block_delta(
		current_block_number: T::BlockNumber,
		accrual_block_number_previous: T::BlockNumber,
	) -> result::Result<T::BlockNumber, DispatchError> {
		ensure!(
			current_block_number >= accrual_block_number_previous,
			Error::<T>::NumOverflow
		);

		Ok(current_block_number - accrual_block_number_previous)
	}

	/// Calculates the simple interest factor.
	/// - `current_borrow_interest_rate`: Current interest rate that users pay for lending assets.
	/// - `block_delta`: The number of blocks elapsed since the last accrual.
	///
	/// returns `interest_factor = current_borrow_interest_rate * block_delta`.
	fn calculate_interest_factor(current_borrow_interest_rate: Rate, block_delta: T::BlockNumber) -> RateResult {
		let block_delta_as_usize = TryInto::<usize>::try_into(block_delta)
			.ok()
			.expect("blockchain will not exceed 2^32 blocks; qed");

		let interest_factor: FixedU128 = Rate::saturating_from_integer(block_delta_as_usize as u128)
			.checked_mul(&current_borrow_interest_rate)
			.ok_or(Error::<T>::NumOverflow)?;

		Ok(interest_factor)
	}
<<<<<<< HEAD

	/// Calculate the interest accumulated into borrows.
	///
	/// returns `interest_accumulated = simple_interest_factor * current_total_borrowed_balance`
	fn calculate_interest_accumulated(
		simple_interest_factor: Rate,
		current_total_borrowed_balance: Balance,
	) -> BalanceResult {
		let interest_accumulated = Rate::from_inner(current_total_borrowed_balance)
			.checked_mul(&simple_interest_factor)
			.map(|x| x.into_inner())
			.ok_or(Error::<T>::NumOverflow)?;

		Ok(interest_accumulated)
	}

	/// Calculates the new total borrow.
	/// - `interest_accumulated`: Accrued interest on the borrower's loan.
	/// - `current_total_borrowed_balance`: The amount of borrows in the pool.
	///
	/// returns `new_total_borrows = interest_accumulated + total_borrows`
	fn calculate_new_total_borrow(
		interest_accumulated: Balance,
		current_total_borrowed_balance: Balance,
	) -> BalanceResult {
		let new_total_borrows = interest_accumulated
			.checked_add(current_total_borrowed_balance)
			.ok_or(Error::<T>::NumOverflow)?;

		Ok(new_total_borrows)
	}

	/// Calculates new total protocol interest.
	/// - `interest_accumulated`: Accrued interest on the borrower's loan.
	/// - `protocol_interest_factor`: The portion of borrower interest that is converted into
	/// protocol interest
	/// - `current_total_protocol_interest`: The amount of protocol interest in the pool (currently
	/// unused).
	///
	/// returns `total_protocol_interest_new =
	///  interest_accumulated * protocol_interest_factor + total_protocol_interest`
	fn calculate_new_total_protocol_interest(
		interest_accumulated: Balance,
		protocol_interest_factor: Rate,
		current_total_protocol_interest: Balance,
	) -> BalanceResult {
		// protocol_interest_accumulated = interest_accumulated * protocol_interest_factor
		let protocol_interest_accumulated = Rate::from_inner(interest_accumulated)
			.checked_mul(&protocol_interest_factor)
			.map(|x| x.into_inner())
			.ok_or(Error::<T>::NumOverflow)?;

		// total_protocol_interest_new = interest_accumulated + current_total_protocol_interest
		let total_protocol_interest_new = protocol_interest_accumulated
			.checked_add(current_total_protocol_interest)
			.ok_or(Error::<T>::NumOverflow)?;

		Ok(total_protocol_interest_new)
	}

	/// Calculates new borrow index.
	///
	/// returns `new_borrow_index = simple_interest_factor * borrow_index + borrow_index`
	fn calculate_new_borrow_index(simple_interest_factor: Rate, current_borrow_index: Rate) -> RateResult {
		let new_borrow_index = simple_interest_factor
			.checked_mul(&current_borrow_index)
			.and_then(|v| v.checked_add(&current_borrow_index))
			.ok_or(Error::<T>::NumOverflow)?;

		Ok(new_borrow_index)
	}

	/// Performs mathematical calculations.
	///
	/// returns `value = value + balance_scalar * rate_scalar`
	fn mul_price_and_balance_add_to_prev_value(
		value: Balance,
		balance_scalar: Balance,
		rate_scalar: Rate,
	) -> BalanceResult {
		let result = value
			.checked_add(
				Rate::from_inner(balance_scalar)
					.checked_mul(&rate_scalar)
					.map(|x| x.into_inner())
					.ok_or(Error::<T>::NumOverflow)?,
			)
			.ok_or(Error::<T>::NumOverflow)?;

		Ok(result)
	}
}

// Storage getters for Controller Data
impl<T: Config> Pallet<T> {
	/// Determines how much a user can borrow.
	fn get_collateral_factor(pool_id: CurrencyId) -> Rate {
		Self::controller_dates(pool_id).collateral_factor
	}

	/// Gets the maximum borrow rate.
	fn get_max_borrow_rate(pool_id: CurrencyId) -> Rate {
		Self::controller_dates(pool_id).max_borrow_rate
	}

	/// Get the protocol interest factor.
	fn get_protocol_interest_factor(pool_id: CurrencyId) -> Rate {
		Self::controller_dates(pool_id).protocol_interest_factor
	}

	/// Gets the borrow cap amount
	fn get_borrow_cap(pool_id: CurrencyId) -> Option<Balance> {
		Self::controller_dates(pool_id).borrow_cap
	}
=======
>>>>>>> 8d6c978c
}

// Admin functions
impl<T: Config> Pallet<T> {
	// FIXME It is possible to remove this function
	/// Replenishes the protocol interest balance.
	/// - `who`: Account ID of the administrator who replenishes the interest.
	/// - `pool_id`: Pool ID of the replenishing pool.
	/// - `amount`: Amount to replenish protocol interest in the pool.
	fn do_deposit_interest(who: &T::AccountId, pool_id: CurrencyId, amount: Balance) -> DispatchResult {
		ensure!(
			T::LiquidityPoolsManager::pool_exists(&pool_id),
			Error::<T>::PoolNotFound
		);

		ensure!(
			amount <= T::MultiCurrency::free_balance(pool_id, &who),
			Error::<T>::NotEnoughBalance
		);

		// transfer amount to this pool
		T::MultiCurrency::transfer(pool_id, &who, &T::LiquidityPoolsManager::pools_account_id(), amount)?;

<<<<<<< HEAD
		// calculate new protocol interest balance
		let current_interest_balance = <LiquidityPools<T>>::get_pool_total_protocol_interest(pool_id);
=======
		// calculate new insurance balance
		let current_insurance_balance = T::LiquidityPoolsManager::get_pool_total_insurance(pool_id);
>>>>>>> 8d6c978c

		let new_interest_balance = current_interest_balance
			.checked_add(amount)
			.ok_or(Error::<T>::BalanceOverflow)?;

<<<<<<< HEAD
		<LiquidityPools<T>>::set_pool_total_protocol_interest(pool_id, new_interest_balance)?;
=======
		<LiquidityPools<T>>::set_pool_total_insurance(pool_id, new_insurance_balance);
>>>>>>> 8d6c978c

		Ok(())
	}

	/// Burns the protocol interest balance.
	/// - `who`: Account ID of the administrator who burns the interest.
	/// - `pool_id`: Pool ID in which the interest is decreasing.
	/// - `amount`: Amount to redeem protocol interest in the pool.
	fn do_redeem_interest(who: &T::AccountId, pool_id: CurrencyId, amount: Balance) -> DispatchResult {
		ensure!(
			T::LiquidityPoolsManager::pool_exists(&pool_id),
			Error::<T>::PoolNotFound
		);

		ensure!(
			amount <= T::MultiCurrency::free_balance(pool_id, &T::LiquidityPoolsManager::pools_account_id()),
			Error::<T>::NotEnoughBalance
		);

<<<<<<< HEAD
		// calculate new protocol interest balance
		let current_total_protocol_interest = <LiquidityPools<T>>::get_pool_total_protocol_interest(pool_id);
		ensure!(amount <= current_total_protocol_interest, Error::<T>::NotEnoughBalance);
=======
		// calculate new insurance balance
		let current_total_insurance = T::LiquidityPoolsManager::get_pool_total_insurance(pool_id);
		ensure!(amount <= current_total_insurance, Error::<T>::NotEnoughBalance);
>>>>>>> 8d6c978c

		let new_interest_balance = current_total_protocol_interest
			.checked_sub(amount)
			.ok_or(Error::<T>::NotEnoughBalance)?;

<<<<<<< HEAD
		<LiquidityPools<T>>::set_pool_total_protocol_interest(pool_id, new_interest_balance)?;
=======
		<LiquidityPools<T>>::set_pool_total_insurance(pool_id, new_insurance_balance);
>>>>>>> 8d6c978c

		// transfer amount from this pool
		T::MultiCurrency::transfer(pool_id, &T::LiquidityPoolsManager::pools_account_id(), &who, amount)?;

		Ok(())
	}
}<|MERGE_RESOLUTION|>--- conflicted
+++ resolved
@@ -127,8 +127,8 @@
 		CollateralBalanceOverflow,
 		/// Borrow balance exceeds maximum value.
 		BorrowBalanceOverflow,
-		/// Insurance balance exceeds maximum value.
-		InsuranceBalanceOverflow,
+		/// Protocol interest exceeds maximum value.
+		ProtocolInterestOverflow,
 		/// Maximum borrow rate cannot be set to 0.
 		MaxBorrowRateCannotBeZero,
 		/// Collateral factor must be in range (0..1].
@@ -315,7 +315,7 @@
 		/// - `new_protocol_interest_factor`: new value for interest factor.
 		///
 		/// The dispatch origin of this call must be 'UpdateOrigin'.
-		#[pallet::weight(T::ControllerWeightInfo::set_insurance_factor())]
+		#[pallet::weight(T::ControllerWeightInfo::set_protocol_interest_factor())]
 		#[transactional]
 		pub fn set_protocol_interest_factor(
 			origin: OriginFor<T>,
@@ -327,14 +327,10 @@
 				T::LiquidityPoolsManager::pool_exists(&pool_id),
 				Error::<T>::PoolNotFound
 			);
-<<<<<<< HEAD
-
-			ControllerDates::<T>::mutate(pool_id, |r| r.protocol_interest_factor = new_protocol_interest_factor);
+			ControllerDates::<T>::mutate(pool_id, |data| {
+				data.protocol_interest_factor = new_protocol_interest_factor
+			});
 			Self::deposit_event(Event::InterestFactorChanged);
-=======
-			ControllerDates::<T>::mutate(pool_id, |data| data.insurance_factor = new_insurance_factor);
-			Self::deposit_event(Event::InsuranceFactorChanged);
->>>>>>> 8d6c978c
 			Ok(().into())
 		}
 
@@ -656,11 +652,7 @@
 	pub fn get_liquidity_pool_borrow_and_supply_rates(pool_id: CurrencyId) -> Option<(Rate, Rate)> {
 		let current_total_balance = T::LiquidityPoolsManager::get_pool_available_liquidity(pool_id);
 		let pool_data = <LiquidityPools<T>>::get_pool_data(pool_id);
-<<<<<<< HEAD
-		let protocol_interest_factor = Self::get_protocol_interest_factor(pool_id);
-=======
-		let insurance_factor = Self::controller_dates(pool_id).insurance_factor;
->>>>>>> 8d6c978c
+		let protocol_interest_factor = Self::controller_dates(pool_id).protocol_interest_factor;
 
 		let utilization_rate = Self::calculate_utilization_rate(
 			current_total_balance,
@@ -671,18 +663,13 @@
 
 		let borrow_rate = <MinterestModel<T>>::calculate_borrow_interest_rate(pool_id, utilization_rate).ok()?;
 
-<<<<<<< HEAD
-		let supply_rate =
-			Self::calculate_supply_interest_rate(utilization_rate, borrow_rate, protocol_interest_factor).ok()?;
-=======
-		// supply_interest_rate = utilization_rate * borrow_rate * (1 - insurance_factor)
+		// supply_interest_rate = utilization_rate * borrow_rate * (1 - protocol_interest_factor)
 		let supply_rate = Rate::one()
-			.checked_sub(&insurance_factor)
+			.checked_sub(&protocol_interest_factor)
 			.and_then(|v| v.checked_mul(&borrow_rate))
 			.and_then(|v| v.checked_mul(&utilization_rate))
 			.ok_or(Error::<T>::NumOverflow)
 			.ok()?;
->>>>>>> 8d6c978c
 
 		Some((borrow_rate, supply_rate))
 	}
@@ -804,16 +791,11 @@
 		let current_borrow_interest_rate =
 			<MinterestModel<T>>::calculate_borrow_interest_rate(underlying_asset_id, utilization_rate)?;
 
-<<<<<<< HEAD
-		let max_borrow_rate = Self::get_max_borrow_rate(underlying_asset_id);
-		let protocol_interest_factor = Self::get_protocol_interest_factor(underlying_asset_id);
-=======
 		let ControllerData {
 			max_borrow_rate,
-			insurance_factor,
+			protocol_interest_factor,
 			..
 		} = Self::controller_dates(underlying_asset_id);
->>>>>>> 8d6c978c
 
 		ensure!(
 			current_borrow_interest_rate <= max_borrow_rate,
@@ -830,18 +812,6 @@
 		*/
 
 		let simple_interest_factor = Self::calculate_interest_factor(current_borrow_interest_rate, block_delta)?;
-<<<<<<< HEAD
-		let interest_accumulated =
-			Self::calculate_interest_accumulated(simple_interest_factor, pool_data.total_borrowed)?;
-		let new_total_borrow_balance =
-			Self::calculate_new_total_borrow(interest_accumulated, pool_data.total_borrowed)?;
-		let new_total_protocol_interest = Self::calculate_new_total_protocol_interest(
-			interest_accumulated,
-			protocol_interest_factor,
-			pool_data.total_protocol_interest,
-		)?;
-		let new_borrow_index = Self::calculate_new_borrow_index(simple_interest_factor, pool_data.borrow_index)?;
-=======
 
 		let interest_accumulated = Rate::from_inner(pool_data.total_borrowed)
 			.checked_mul(&simple_interest_factor)
@@ -852,15 +822,17 @@
 			.checked_add(pool_data.total_borrowed)
 			.ok_or(Error::<T>::BorrowBalanceOverflow)?;
 
-		let new_total_insurance =
-			checked_acc_and_add_mul(pool_data.total_insurance, interest_accumulated, insurance_factor)
-				.map_err(|_| Error::<T>::InsuranceBalanceOverflow)?;
+		let new_total_protocol_interest = checked_acc_and_add_mul(
+			pool_data.total_protocol_interest,
+			interest_accumulated,
+			protocol_interest_factor,
+		)
+		.map_err(|_| Error::<T>::ProtocolInterestOverflow)?;
 
 		let new_borrow_index = simple_interest_factor
 			.checked_mul(&pool_data.borrow_index)
 			.and_then(|v| v.checked_add(&pool_data.borrow_index))
 			.ok_or(Error::<T>::NumOverflow)?;
->>>>>>> 8d6c978c
 
 		Ok(Pool {
 			total_borrowed: new_total_borrow_balance,
@@ -892,43 +864,14 @@
 			current_total_borrowed_balance,
 			current_total_balance
 				.checked_add(current_total_borrowed_balance)
-<<<<<<< HEAD
 				.and_then(|v| v.checked_sub(current_total_protocol_interest))
-				.ok_or(Error::<T>::NumOverflow)?,
-=======
-				.and_then(|v| v.checked_sub(current_total_insurance))
 				.ok_or(Error::<T>::UtilizationRateCalculationError)?,
->>>>>>> 8d6c978c
 		)
 		.ok_or(Error::<T>::UtilizationRateCalculationError)?;
 
 		Ok(utilization_rate)
 	}
 
-<<<<<<< HEAD
-	/// Calculates the current supply interest rate of the pool.
-	/// - `utilization_rate`: Current utilization rate.
-	/// - `borrow_rate`: Current interest rate that users pay for lending assets.
-	/// - `protocol_interest_factor`: Current interest factor.
-	///
-	/// returns `supply_interest_rate =
-	///  utilization_rate * (borrow_rate * (1 - protocol_interest_factor))`
-	fn calculate_supply_interest_rate(
-		utilization_rate: Rate,
-		borrow_rate: Rate,
-		protocol_interest_factor: Rate,
-	) -> RateResult {
-		let supply_interest_rate = Rate::one()
-			.checked_sub(&protocol_interest_factor)
-			.and_then(|v| v.checked_mul(&borrow_rate))
-			.and_then(|v| v.checked_mul(&utilization_rate))
-			.ok_or(Error::<T>::NumOverflow)?;
-
-		Ok(supply_interest_rate)
-	}
-
-=======
->>>>>>> 8d6c978c
 	/// Calculates the number of blocks elapsed since the last accrual.
 	/// - `current_block_number`: Current block number.
 	/// - `accrual_block_number_previous`: Number of the last block with accruals.
@@ -962,123 +905,6 @@
 
 		Ok(interest_factor)
 	}
-<<<<<<< HEAD
-
-	/// Calculate the interest accumulated into borrows.
-	///
-	/// returns `interest_accumulated = simple_interest_factor * current_total_borrowed_balance`
-	fn calculate_interest_accumulated(
-		simple_interest_factor: Rate,
-		current_total_borrowed_balance: Balance,
-	) -> BalanceResult {
-		let interest_accumulated = Rate::from_inner(current_total_borrowed_balance)
-			.checked_mul(&simple_interest_factor)
-			.map(|x| x.into_inner())
-			.ok_or(Error::<T>::NumOverflow)?;
-
-		Ok(interest_accumulated)
-	}
-
-	/// Calculates the new total borrow.
-	/// - `interest_accumulated`: Accrued interest on the borrower's loan.
-	/// - `current_total_borrowed_balance`: The amount of borrows in the pool.
-	///
-	/// returns `new_total_borrows = interest_accumulated + total_borrows`
-	fn calculate_new_total_borrow(
-		interest_accumulated: Balance,
-		current_total_borrowed_balance: Balance,
-	) -> BalanceResult {
-		let new_total_borrows = interest_accumulated
-			.checked_add(current_total_borrowed_balance)
-			.ok_or(Error::<T>::NumOverflow)?;
-
-		Ok(new_total_borrows)
-	}
-
-	/// Calculates new total protocol interest.
-	/// - `interest_accumulated`: Accrued interest on the borrower's loan.
-	/// - `protocol_interest_factor`: The portion of borrower interest that is converted into
-	/// protocol interest
-	/// - `current_total_protocol_interest`: The amount of protocol interest in the pool (currently
-	/// unused).
-	///
-	/// returns `total_protocol_interest_new =
-	///  interest_accumulated * protocol_interest_factor + total_protocol_interest`
-	fn calculate_new_total_protocol_interest(
-		interest_accumulated: Balance,
-		protocol_interest_factor: Rate,
-		current_total_protocol_interest: Balance,
-	) -> BalanceResult {
-		// protocol_interest_accumulated = interest_accumulated * protocol_interest_factor
-		let protocol_interest_accumulated = Rate::from_inner(interest_accumulated)
-			.checked_mul(&protocol_interest_factor)
-			.map(|x| x.into_inner())
-			.ok_or(Error::<T>::NumOverflow)?;
-
-		// total_protocol_interest_new = interest_accumulated + current_total_protocol_interest
-		let total_protocol_interest_new = protocol_interest_accumulated
-			.checked_add(current_total_protocol_interest)
-			.ok_or(Error::<T>::NumOverflow)?;
-
-		Ok(total_protocol_interest_new)
-	}
-
-	/// Calculates new borrow index.
-	///
-	/// returns `new_borrow_index = simple_interest_factor * borrow_index + borrow_index`
-	fn calculate_new_borrow_index(simple_interest_factor: Rate, current_borrow_index: Rate) -> RateResult {
-		let new_borrow_index = simple_interest_factor
-			.checked_mul(&current_borrow_index)
-			.and_then(|v| v.checked_add(&current_borrow_index))
-			.ok_or(Error::<T>::NumOverflow)?;
-
-		Ok(new_borrow_index)
-	}
-
-	/// Performs mathematical calculations.
-	///
-	/// returns `value = value + balance_scalar * rate_scalar`
-	fn mul_price_and_balance_add_to_prev_value(
-		value: Balance,
-		balance_scalar: Balance,
-		rate_scalar: Rate,
-	) -> BalanceResult {
-		let result = value
-			.checked_add(
-				Rate::from_inner(balance_scalar)
-					.checked_mul(&rate_scalar)
-					.map(|x| x.into_inner())
-					.ok_or(Error::<T>::NumOverflow)?,
-			)
-			.ok_or(Error::<T>::NumOverflow)?;
-
-		Ok(result)
-	}
-}
-
-// Storage getters for Controller Data
-impl<T: Config> Pallet<T> {
-	/// Determines how much a user can borrow.
-	fn get_collateral_factor(pool_id: CurrencyId) -> Rate {
-		Self::controller_dates(pool_id).collateral_factor
-	}
-
-	/// Gets the maximum borrow rate.
-	fn get_max_borrow_rate(pool_id: CurrencyId) -> Rate {
-		Self::controller_dates(pool_id).max_borrow_rate
-	}
-
-	/// Get the protocol interest factor.
-	fn get_protocol_interest_factor(pool_id: CurrencyId) -> Rate {
-		Self::controller_dates(pool_id).protocol_interest_factor
-	}
-
-	/// Gets the borrow cap amount
-	fn get_borrow_cap(pool_id: CurrencyId) -> Option<Balance> {
-		Self::controller_dates(pool_id).borrow_cap
-	}
-=======
->>>>>>> 8d6c978c
 }
 
 // Admin functions
@@ -1102,23 +928,14 @@
 		// transfer amount to this pool
 		T::MultiCurrency::transfer(pool_id, &who, &T::LiquidityPoolsManager::pools_account_id(), amount)?;
 
-<<<<<<< HEAD
 		// calculate new protocol interest balance
-		let current_interest_balance = <LiquidityPools<T>>::get_pool_total_protocol_interest(pool_id);
-=======
-		// calculate new insurance balance
-		let current_insurance_balance = T::LiquidityPoolsManager::get_pool_total_insurance(pool_id);
->>>>>>> 8d6c978c
+		let current_interest_balance = T::LiquidityPoolsManager::get_pool_total_protocol_interest(pool_id);
 
 		let new_interest_balance = current_interest_balance
 			.checked_add(amount)
 			.ok_or(Error::<T>::BalanceOverflow)?;
 
-<<<<<<< HEAD
-		<LiquidityPools<T>>::set_pool_total_protocol_interest(pool_id, new_interest_balance)?;
-=======
-		<LiquidityPools<T>>::set_pool_total_insurance(pool_id, new_insurance_balance);
->>>>>>> 8d6c978c
+		<LiquidityPools<T>>::set_pool_total_protocol_interest(pool_id, new_interest_balance);
 
 		Ok(())
 	}
@@ -1138,25 +955,15 @@
 			Error::<T>::NotEnoughBalance
 		);
 
-<<<<<<< HEAD
 		// calculate new protocol interest balance
-		let current_total_protocol_interest = <LiquidityPools<T>>::get_pool_total_protocol_interest(pool_id);
+		let current_total_protocol_interest = T::LiquidityPoolsManager::get_pool_total_protocol_interest(pool_id);
 		ensure!(amount <= current_total_protocol_interest, Error::<T>::NotEnoughBalance);
-=======
-		// calculate new insurance balance
-		let current_total_insurance = T::LiquidityPoolsManager::get_pool_total_insurance(pool_id);
-		ensure!(amount <= current_total_insurance, Error::<T>::NotEnoughBalance);
->>>>>>> 8d6c978c
 
 		let new_interest_balance = current_total_protocol_interest
 			.checked_sub(amount)
 			.ok_or(Error::<T>::NotEnoughBalance)?;
 
-<<<<<<< HEAD
-		<LiquidityPools<T>>::set_pool_total_protocol_interest(pool_id, new_interest_balance)?;
-=======
-		<LiquidityPools<T>>::set_pool_total_insurance(pool_id, new_insurance_balance);
->>>>>>> 8d6c978c
+		<LiquidityPools<T>>::set_pool_total_protocol_interest(pool_id, new_interest_balance);
 
 		// transfer amount from this pool
 		T::MultiCurrency::transfer(pool_id, &T::LiquidityPoolsManager::pools_account_id(), &who, amount)?;
