--- conflicted
+++ resolved
@@ -897,66 +897,4 @@
 
 		Ok(interest_factor)
 	}
-<<<<<<< HEAD
-}
-
-// Admin functions
-impl<T: Config> Pallet<T> {
-	// FIXME It is possible to remove this function
-	/// Replenishes the protocol interest balance.
-	/// - `who`: Account ID of the administrator who replenishes the interest.
-	/// - `pool_id`: Pool ID of the replenishing pool.
-	/// - `amount`: Amount to replenish protocol interest in the pool.
-	fn do_deposit_interest(who: &T::AccountId, pool_id: CurrencyId, amount: Balance) -> DispatchResult {
-		ensure!(pool_id.is_enabled_underlying_asset_id(), Error::<T>::PoolNotFound);
-
-		ensure!(
-			amount <= T::MultiCurrency::free_balance(pool_id, &who),
-			Error::<T>::NotEnoughBalance
-		);
-
-		// transfer amount to this pool
-		T::MultiCurrency::transfer(pool_id, &who, &T::LiquidityPoolsManager::pools_account_id(), amount)?;
-
-		// calculate new protocol interest balance
-		let current_interest_balance = T::LiquidityPoolsManager::get_pool_total_protocol_interest(pool_id);
-
-		let new_interest_balance = current_interest_balance
-			.checked_add(amount)
-			.ok_or(Error::<T>::BalanceOverflow)?;
-
-		<LiquidityPools<T>>::set_pool_total_protocol_interest(pool_id, new_interest_balance);
-
-		Ok(())
-	}
-
-	/// Burns the protocol interest balance.
-	/// - `who`: Account ID of the administrator who burns the interest.
-	/// - `pool_id`: Pool ID in which the interest is decreasing.
-	/// - `amount`: Amount to redeem protocol interest in the pool.
-	fn do_redeem_interest(who: &T::AccountId, pool_id: CurrencyId, amount: Balance) -> DispatchResult {
-		ensure!(pool_id.is_enabled_underlying_asset_id(), Error::<T>::PoolNotFound);
-
-		ensure!(
-			amount <= T::MultiCurrency::free_balance(pool_id, &T::LiquidityPoolsManager::pools_account_id()),
-			Error::<T>::NotEnoughBalance
-		);
-
-		// calculate new protocol interest balance
-		let current_total_protocol_interest = T::LiquidityPoolsManager::get_pool_total_protocol_interest(pool_id);
-		ensure!(amount <= current_total_protocol_interest, Error::<T>::NotEnoughBalance);
-
-		let new_interest_balance = current_total_protocol_interest
-			.checked_sub(amount)
-			.ok_or(Error::<T>::NotEnoughBalance)?;
-
-		<LiquidityPools<T>>::set_pool_total_protocol_interest(pool_id, new_interest_balance);
-
-		// transfer amount from this pool
-		T::MultiCurrency::transfer(pool_id, &T::LiquidityPoolsManager::pools_account_id(), &who, amount)?;
-
-		Ok(())
-	}
-=======
->>>>>>> 29921726
 }