//! # Controller Module
//!
//! ## Overview
//!
//! Contains protocol settings and helper functions related to interest calculations.
//! Also it is managing paused operations and whitelist mode. These are related to protocol
//! security. In case of emergency some of protocol operations can be paused by authorized users.
//! When Whitelist mode is enabled, protocol interaction is restricted to whitelist members only.

#![cfg_attr(not(feature = "std"), no_std)]
#![allow(clippy::unused_unit)]
#![allow(clippy::upper_case_acronyms)]

use codec::{Decode, Encode};
use frame_support::{ensure, pallet_prelude::*, transactional};
use frame_system::pallet_prelude::*;
use liquidity_pools::{Pool, PoolUserData};
use minterest_primitives::{
	arithmetic::sum_with_mult_result,
	constants::time::BLOCKS_PER_YEAR,
	currency::CurrencyType::{UnderlyingAsset, WrappedToken},
};
use minterest_primitives::{Balance, CurrencyId, Interest, Operation, Rate};
pub use module::*;
use orml_traits::MultiCurrency;
use pallet_traits::{
	ControllerManager, CurrencyConverter, LiquidityPoolStorageProvider, MinterestModelManager, MntManager,
	PoolsManager, PricesManager, UserStorageProvider,
};
#[cfg(feature = "std")]
use serde::{Deserialize, Serialize};
use sp_runtime::{
	traits::{CheckedAdd, CheckedDiv, CheckedMul, CheckedSub, One, Zero},
	DispatchError, DispatchResult, FixedPointNumber, FixedU128, RuntimeDebug,
};
use sp_std::{cmp::Ordering, convert::TryInto, prelude::Vec, result};
pub use weights::WeightInfo;

<<<<<<< HEAD
=======
#[cfg(test)]
mod mock;
>>>>>>> b1231ae9
#[cfg(test)]
mod tests;
pub mod weights;

#[cfg_attr(feature = "std", derive(Serialize, Deserialize))]
#[derive(Encode, Decode, Clone, RuntimeDebug, Eq, PartialEq, Default)]
pub struct ControllerData<BlockNumber> {
	/// Block number that interest was last accrued at.
	pub last_interest_accrued_block: BlockNumber,

	/// Defines the portion of borrower interest that is converted into protocol interest.
	pub protocol_interest_factor: Rate,

	/// Maximum borrow rate.
	pub max_borrow_rate: Rate,

	/// This multiplier represents which share of the supplied value can be used as a collateral for
	/// loans. For instance, 0.9 allows 90% of total pool value to be used as a collateral. Must be
	/// between 0 and 1.
	pub collateral_factor: Rate,

	/// Maximum total borrow amount per pool in usd. No value means infinite borrow cap.
	pub borrow_cap: Option<Balance>,

	/// Minimum protocol interest needed to transfer it to liquidation pool
	pub protocol_interest_threshold: Balance,
}

/// The Root or half MinterestCouncil can pause certain actions as a safety mechanism.
#[cfg_attr(feature = "std", derive(Serialize, Deserialize))]
#[derive(Encode, Decode, RuntimeDebug, Eq, PartialEq, Default)]
pub struct PauseKeeper {
	/// Pause mint operation in the pool.
	pub deposit_paused: bool,
	/// Pause redeem operation in the pool.
	pub redeem_paused: bool,
	/// Pause borrow operation in the pool.
	pub borrow_paused: bool,
	/// Pause repay operation in the pool.
	pub repay_paused: bool,
	/// Pause transfer operation in the pool.
	pub transfer_paused: bool,
}

impl PauseKeeper {
	pub fn all_paused() -> Self {
		PauseKeeper {
			deposit_paused: true,
			redeem_paused: true,
			borrow_paused: true,
			repay_paused: true,
			transfer_paused: true,
		}
	}
	pub fn all_unpaused() -> Self {
		PauseKeeper {
			deposit_paused: false,
			redeem_paused: false,
			borrow_paused: false,
			repay_paused: false,
			transfer_paused: false,
		}
	}
}

pub struct GetAllPaused;
impl frame_support::traits::Get<PauseKeeper> for GetAllPaused {
	fn get() -> PauseKeeper {
		PauseKeeper::all_paused()
	}
}

type RateResult = result::Result<Rate, DispatchError>;
type BalanceResult = result::Result<Balance, DispatchError>;
type LiquidityResult = result::Result<(Balance, Balance), DispatchError>;

#[frame_support::pallet]
pub mod module {
	use super::*;

	#[pallet::config]
	pub trait Config: frame_system::Config {
		/// The overarching event type.
		type Event: From<Event> + IsType<<Self as frame_system::Config>::Event>;

		/// The `MultiCurrency` implementation.
		type MultiCurrency: MultiCurrency<Self::AccountId, Balance = Balance, CurrencyId = CurrencyId>;

		/// The price source of currencies
		type PriceSource: PricesManager<CurrencyId>;

		/// Provides the basic liquidity pools manager and liquidity pool functionality.
		type LiquidityPoolsManager: LiquidityPoolStorageProvider<Self::AccountId, Pool>
			+ PoolsManager<Self::AccountId>
			+ CurrencyConverter
			+ UserStorageProvider<Self::AccountId, PoolUserData>;

		/// Provides the basic minterest model functionality.
		type MinterestModelManager: MinterestModelManager;

		#[pallet::constant]
		/// Maximum total borrow amount per pool in usd.
		type MaxBorrowCap: Get<Balance>;

		/// The origin which may update controller parameters. Root or
		/// Half Minterest Council can always do this.
		type UpdateOrigin: EnsureOrigin<Self::Origin>;

		/// Weight information for the extrinsics.
		type ControllerWeightInfo: WeightInfo;

		/// Provides MNT token distribution functionality.
		type MntManager: MntManager<Self::AccountId>;
	}

	#[pallet::error]
	pub enum Error<T> {
		/// Number overflow in calculation.
		NumOverflow,
		/// Borrow rate is absurdly high.
		BorrowRateTooHigh,
		/// Feed price is invalid
		InvalidFeedPrice,
		/// Insufficient available liquidity.
		InsufficientLiquidity,
		/// Pool not found.
		PoolNotFound,
		/// Pool is already created
		PoolAlreadyCreated,
		/// Balance exceeds maximum value.
		/// Only happened when the balance went wrong and balance exceeds the integer type.
		BalanceOverflow,
		/// Collateral balance exceeds maximum value.
		CollateralBalanceOverflow,
		/// Borrow balance exceeds maximum value.
		BorrowBalanceOverflow,
		/// Protocol interest exceeds maximum value.
		ProtocolInterestOverflow,
		/// Maximum borrow rate cannot be set to 0.
		MaxBorrowRateCannotBeZero,
		/// Collateral factor must be in range (0..1].
		CollateralFactorIncorrectValue,
		/// Borrow cap is reached
		BorrowCapReached,
		/// Invalid borrow cap. Borrow cap must be in range [0..MAX_BORROW_CAP].
		InvalidBorrowCap,
		/// Utilization rate calculation error.
		UtilizationRateCalculationError,
		/// Hypothetical account liquidity calculation error.
		HypotheticalLiquidityCalculationError,
		/// The currency is not enabled in wrapped protocol.
		NotValidWrappedTokenId,
		/// The currency is not enabled in protocol.
		NotValidUnderlyingAssetId,
	}

	#[pallet::event]
	#[pallet::generate_deposit(pub(crate) fn deposit_event)]
	pub enum Event {
		/// InterestFactor has been successfully changed
		InterestFactorChanged,
		/// Max Borrow Rate has been successfully changed
		MaxBorrowRateChanged,
		/// Collateral factor has been successfully changed
		CollateralFactorChanged,
		/// The operation is paused: \[pool_id, operation\]
		OperationIsPaused(CurrencyId, Operation),
		/// The operation is unpaused: \[pool_id, operation\]
		OperationIsUnPaused(CurrencyId, Operation),
		/// Borrow cap changed: \[pool_id, new_cap\]
		BorrowCapChanged(CurrencyId, Option<Balance>),
		/// Protocol operation mode switched: \[is_whitelist_mode\]
		ProtocolOperationModeSwitched(bool),
		/// Protocol interest threshold changed: \[pool_id, new_value\]
		ProtocolInterestThresholdChanged(CurrencyId, Balance),
	}

	/// Controller data information: `(timestamp, protocol_interest_factor, collateral_factor,
	/// max_borrow_rate)`.
	#[pallet::storage]
	#[pallet::getter(fn controller_params)]
	pub type ControllerParams<T: Config> =
		StorageMap<_, Twox64Concat, CurrencyId, ControllerData<T::BlockNumber>, ValueQuery>;

	/// The Pause Guardian can pause certain actions as a safety mechanism.
	#[pallet::storage]
	#[pallet::getter(fn pause_keepers)]
	pub(crate) type PauseKeepers<T: Config> =
		StorageMap<_, Twox64Concat, CurrencyId, PauseKeeper, ValueQuery, GetAllPaused>;

	#[pallet::genesis_config]
	pub struct GenesisConfig<T: Config> {
		#[allow(clippy::type_complexity)]
		pub controller_params: Vec<(CurrencyId, ControllerData<T::BlockNumber>)>,
		pub pause_keepers: Vec<(CurrencyId, PauseKeeper)>,
	}

	#[cfg(feature = "std")]
	impl<T: Config> Default for GenesisConfig<T> {
		fn default() -> Self {
			GenesisConfig {
				controller_params: vec![],
				pause_keepers: vec![],
			}
		}
	}

	#[pallet::genesis_build]
	impl<T: Config> GenesisBuild<T> for GenesisConfig<T> {
		fn build(&self) {
			self.controller_params
				.iter()
				.for_each(|(currency_id, controller_data)| {
					ControllerParams::<T>::insert(currency_id, ControllerData { ..*controller_data })
				});
			self.pause_keepers.iter().for_each(|(currency_id, pause_keeper)| {
				PauseKeepers::<T>::insert(currency_id, PauseKeeper { ..*pause_keeper })
			});
		}
	}

	#[pallet::pallet]
	pub struct Pallet<T>(PhantomData<T>);

	#[pallet::hooks]
	impl<T: Config> Hooks<T::BlockNumber> for Pallet<T> {}

	// Admin functions
	#[pallet::call]
	impl<T: Config> Pallet<T> {
		/// Pause specific operation (deposit, redeem, borrow, repay) with the pool.
		///
		/// The dispatch origin of this call must be 'UpdateOrigin'.
		#[pallet::weight(T::ControllerWeightInfo::pause_operation())]
		#[transactional]
		pub fn pause_operation(
			origin: OriginFor<T>,
			pool_id: CurrencyId,
			operation: Operation,
		) -> DispatchResultWithPostInfo {
			T::UpdateOrigin::ensure_origin(origin)?;
			ensure!(pool_id.is_supported_underlying_asset(), Error::<T>::PoolNotFound);
			ensure!(
				T::LiquidityPoolsManager::pool_exists(&pool_id),
				Error::<T>::PoolNotFound
			);

			PauseKeepers::<T>::mutate(pool_id, |pool| match operation {
				Operation::Deposit => pool.deposit_paused = true,
				Operation::Redeem => pool.redeem_paused = true,
				Operation::Borrow => pool.borrow_paused = true,
				Operation::Repay => pool.repay_paused = true,
				Operation::Transfer => pool.transfer_paused = true,
			});

			Self::deposit_event(Event::OperationIsPaused(pool_id, operation));
			Ok(().into())
		}

		/// Unpause specific operation (deposit, redeem, borrow, repay) with the pool.
		///
		/// The dispatch origin of this call must be 'UpdateOrigin'.
		#[pallet::weight(T::ControllerWeightInfo::resume_operation())]
		#[transactional]
		pub fn resume_operation(
			origin: OriginFor<T>,
			pool_id: CurrencyId,
			operation: Operation,
		) -> DispatchResultWithPostInfo {
			T::UpdateOrigin::ensure_origin(origin)?;
			ensure!(pool_id.is_supported_underlying_asset(), Error::<T>::PoolNotFound);
			ensure!(
				T::LiquidityPoolsManager::pool_exists(&pool_id),
				Error::<T>::PoolNotFound
			);

			PauseKeepers::<T>::mutate(pool_id, |pool| match operation {
				Operation::Deposit => pool.deposit_paused = false,
				Operation::Redeem => pool.redeem_paused = false,
				Operation::Borrow => pool.borrow_paused = false,
				Operation::Repay => pool.repay_paused = false,
				Operation::Transfer => pool.transfer_paused = false,
			});

			Self::deposit_event(Event::OperationIsUnPaused(pool_id, operation));
			Ok(().into())
		}

		/// Set interest factor.
		/// - `pool_id`: PoolID for which the parameter value is being set.
		/// - `protocol_interest_factor`: new value for interest factor.
		///
		/// The dispatch origin of this call must be 'UpdateOrigin'.
		#[pallet::weight(T::ControllerWeightInfo::set_protocol_interest_factor())]
		#[transactional]
		pub fn set_protocol_interest_factor(
			origin: OriginFor<T>,
			pool_id: CurrencyId,
			protocol_interest_factor: Rate,
		) -> DispatchResultWithPostInfo {
			T::UpdateOrigin::ensure_origin(origin)?;
			ensure!(pool_id.is_supported_underlying_asset(), Error::<T>::PoolNotFound);
			ensure!(
				T::LiquidityPoolsManager::pool_exists(&pool_id),
				Error::<T>::PoolNotFound
			);

			ControllerParams::<T>::mutate(pool_id, |data| data.protocol_interest_factor = protocol_interest_factor);
			Self::deposit_event(Event::InterestFactorChanged);
			Ok(().into())
		}

		/// Set Maximum borrow rate.
		/// - `pool_id`: PoolID for which the parameter value is being set.
		/// - `max_borrow_rate`: new value for maximum borrow rate.
		///
		/// The dispatch origin of this call must be 'UpdateOrigin'.
		#[pallet::weight(T::ControllerWeightInfo::set_max_borrow_rate())]
		#[transactional]
		pub fn set_max_borrow_rate(
			origin: OriginFor<T>,
			pool_id: CurrencyId,
			max_borrow_rate: Rate,
		) -> DispatchResultWithPostInfo {
			T::UpdateOrigin::ensure_origin(origin)?;
			ensure!(pool_id.is_supported_underlying_asset(), Error::<T>::PoolNotFound);
			ensure!(
				T::LiquidityPoolsManager::pool_exists(&pool_id),
				Error::<T>::PoolNotFound
			);
			ensure!(
				Self::is_valid_max_borrow_rate(max_borrow_rate),
				Error::<T>::MaxBorrowRateCannotBeZero
			);

			ControllerParams::<T>::mutate(pool_id, |data| data.max_borrow_rate = max_borrow_rate);
			Self::deposit_event(Event::MaxBorrowRateChanged);
			Ok(().into())
		}

		/// Set Collateral factor.
		/// - `pool_id`: PoolID for which the parameter value is being set.
		/// - `collateral_factor`: new value for collateral factor.
		///
		/// The dispatch origin of this call must be 'UpdateOrigin'.
		#[pallet::weight(T::ControllerWeightInfo::set_collateral_factor())]
		#[transactional]
		pub fn set_collateral_factor(
			origin: OriginFor<T>,
			pool_id: CurrencyId,
			collateral_factor: Rate,
		) -> DispatchResultWithPostInfo {
			T::UpdateOrigin::ensure_origin(origin)?;
			ensure!(pool_id.is_supported_underlying_asset(), Error::<T>::PoolNotFound);
			ensure!(
				T::LiquidityPoolsManager::pool_exists(&pool_id),
				Error::<T>::PoolNotFound
			);
			ensure!(
				Self::is_valid_collateral_factor(collateral_factor),
				Error::<T>::CollateralFactorIncorrectValue
			);

			ControllerParams::<T>::mutate(pool_id, |data| data.collateral_factor = collateral_factor);
			Self::deposit_event(Event::CollateralFactorChanged);
			Ok(().into())
		}

		/// Set borrow cap.
		///
		/// The dispatch origin of this call must be Administrator.
		/// Borrow cap value must be in range 0..1_000_000_000_000_000_000_000_000
		#[pallet::weight(T::ControllerWeightInfo::set_borrow_cap())]
		#[transactional]
		pub fn set_borrow_cap(
			origin: OriginFor<T>,
			pool_id: CurrencyId,
			borrow_cap: Option<Balance>,
		) -> DispatchResultWithPostInfo {
			T::UpdateOrigin::ensure_origin(origin)?;
			ensure!(pool_id.is_supported_underlying_asset(), Error::<T>::PoolNotFound);
			ensure!(
				T::LiquidityPoolsManager::pool_exists(&pool_id),
				Error::<T>::PoolNotFound
			);

			ensure!(Self::is_valid_borrow_cap(borrow_cap), Error::<T>::InvalidBorrowCap);
			ControllerParams::<T>::mutate(pool_id, |data| data.borrow_cap = borrow_cap);
			Self::deposit_event(Event::BorrowCapChanged(pool_id, borrow_cap));
			Ok(().into())
		}

		/// Set protocol interest threshold.
		///
		/// The dispatch origin of this call must be Administrator.
		#[pallet::weight(T::ControllerWeightInfo::set_protocol_interest_threshold())]
		#[transactional]
		pub fn set_protocol_interest_threshold(
			origin: OriginFor<T>,
			pool_id: CurrencyId,
			protocol_interest_threshold: Balance,
		) -> DispatchResultWithPostInfo {
			T::UpdateOrigin::ensure_origin(origin)?;
			ensure!(pool_id.is_supported_underlying_asset(), Error::<T>::PoolNotFound);
			ensure!(
				T::LiquidityPoolsManager::pool_exists(&pool_id),
				Error::<T>::PoolNotFound
			);

			ControllerParams::<T>::mutate(pool_id, |data| {
				data.protocol_interest_threshold = protocol_interest_threshold
			});
			Self::deposit_event(Event::ProtocolInterestThresholdChanged(
				pool_id,
				protocol_interest_threshold,
			));
			Ok(().into())
		}
	}
}

// RPC methods
impl<T: Config> Pallet<T> {
	/// Gets exchange, borrow interest rate and supply interest rate. The rates is calculated
	/// for the current block.
	pub fn get_pool_exchange_borrow_and_supply_rates(pool_id: CurrencyId) -> Option<(Rate, Rate, Rate)> {
		if !T::LiquidityPoolsManager::pool_exists(&pool_id) {
			return None;
		}
		Self::accrue_interest_rate(pool_id).ok()?;
		let pool_interest_factor: Rate = Self::controller_params(pool_id).protocol_interest_factor;
		let utilization_rate: Rate = Self::get_utilization_rate(pool_id)?;
		let exchange_rate: Rate = T::LiquidityPoolsManager::get_exchange_rate(pool_id).ok()?;
		let borrow_rate: Rate =
			T::MinterestModelManager::calculate_borrow_interest_rate(pool_id, utilization_rate).ok()?;
		// supply_interest_rate = utilization_rate * borrow_rate * (1 - protocol_interest_factor)
		let supply_rate: Rate = Rate::one()
			.checked_sub(&pool_interest_factor)
			.and_then(|v| v.checked_mul(&borrow_rate))
			.and_then(|v| v.checked_mul(&utilization_rate))
			.ok_or(Error::<T>::NumOverflow)
			.ok()?;

		Some((exchange_rate, borrow_rate, supply_rate))
	}

	/// Gets current utilization rate of the pool. The rate is calculated for the current block.
	pub fn get_utilization_rate(pool_id: CurrencyId) -> Option<Rate> {
		Self::accrue_interest_rate(pool_id).ok()?;
		let pool_supply_underlying = T::LiquidityPoolsManager::get_pool_available_liquidity(pool_id);
		let pool_data = T::LiquidityPoolsManager::get_pool_data(pool_id);
		Self::calculate_utilization_rate(pool_supply_underlying, pool_data.borrowed, pool_data.protocol_interest).ok()
	}

	/// Calculates user total supply and user total borrow balance in usd based on
	/// pool_borrow, pool_protocol_interest, borrow_index values calculated for current block.
	pub fn get_user_total_supply_and_borrow_balance_in_usd(
		who: &T::AccountId,
	) -> result::Result<(Balance, Balance), DispatchError> {
		CurrencyId::get_enabled_tokens_in_protocol(UnderlyingAsset)
			.iter()
			.filter(|&underlying_id| T::LiquidityPoolsManager::pool_exists(underlying_id))
			.try_fold(
				(Balance::zero(), Balance::zero()),
				|(mut acc_user_total_supply_in_usd, mut acc_user_total_borrow_in_usd),
				 &pool_id|
				 -> result::Result<(Balance, Balance), DispatchError> {
					let wrapped_id = pool_id.wrapped_asset().ok_or(Error::<T>::PoolNotFound)?;

					// Check if user has / had borrow wrapped tokens in the pool
					let user_supply_wrap = T::MultiCurrency::free_balance(wrapped_id, &who);
					let has_user_supply_wrap_balance = !user_supply_wrap.is_zero();
					let has_user_borrow_underlying_balance =
						!T::LiquidityPoolsManager::get_user_borrow_balance(&who, pool_id).is_zero();
					// Skip this pool if there is nothing to calculate
					if !has_user_supply_wrap_balance && !has_user_borrow_underlying_balance {
						return Ok((acc_user_total_supply_in_usd, acc_user_total_borrow_in_usd));
					}
					let oracle_price =
						T::PriceSource::get_underlying_price(pool_id).ok_or(Error::<T>::InvalidFeedPrice)?;

					Self::accrue_interest_rate(pool_id).ok();

					if has_user_supply_wrap_balance {
						let exchange_rate = T::LiquidityPoolsManager::get_exchange_rate(pool_id)?;
						let user_supply_in_usd =
							T::LiquidityPoolsManager::wrapped_to_usd(user_supply_wrap, exchange_rate, oracle_price)?;
						acc_user_total_supply_in_usd += user_supply_in_usd
					}
					if has_user_borrow_underlying_balance {
						let user_borrow_underlying = Self::borrow_balance_stored(&who, pool_id)?;
						let user_borrow_in_usd =
							T::LiquidityPoolsManager::underlying_to_usd(user_borrow_underlying, oracle_price)?;
						acc_user_total_borrow_in_usd += user_borrow_in_usd
					}
					Ok((acc_user_total_supply_in_usd, acc_user_total_borrow_in_usd))
				},
			)
	}

	/// Calculates pool_total_supply, pool_total_borrow including interest, tvl (Total Value
	/// Locked), pool_protocol_interest. All values are converted to USD.
	/// pool_total_supply is calculated as: sum(pool_supply_usd)
	/// where:
	///     `pool_supply_usd` - current available liquidity in the n pool;
	/// pool_total_borrow is calculated as: sum(fresh_pool_borrow_usd)
	/// where:
	///     `fresh_pool_borrow_usd` - freshest value of pool borrow in the n pool;
	/// tvl is calculated as: sum(pool_supply_wrap * exchange_rate),
	/// where:
	///     `pool_supply_wrap` - total number of wrapped tokens in the n pool;
	///     `exchange_rate` - exchange rate in the n pool;
	/// pool_total_interest is calculated as: sum(fresh_pool_protocol_interest_usd)
	/// where:
	///     `fresh_pool_protocol_interest_usd` - freshest value of protocol interest in the n pool;
	pub fn get_protocol_total_values() -> result::Result<(Balance, Balance, Balance, Balance), DispatchError> {
		CurrencyId::get_enabled_tokens_in_protocol(UnderlyingAsset)
			.iter()
			.filter(|&underlying_id| T::LiquidityPoolsManager::pool_exists(underlying_id))
			.try_fold(
				(Balance::zero(), Balance::zero(), Balance::zero(), Balance::zero()),
				|(pool_total_supply_usd, pool_total_borrow_usd, tvl, pool_total_interest_usd),
				 &pool_id|
				 -> result::Result<(Balance, Balance, Balance, Balance), DispatchError> {
					Self::accrue_interest_rate(pool_id).ok();
					let wrapped_id = pool_id.wrapped_asset().ok_or(Error::<T>::NotValidUnderlyingAssetId)?;
					let pool_supply_wrap = T::MultiCurrency::total_issuance(wrapped_id);
					let pool_supply_underlying = T::LiquidityPoolsManager::get_pool_available_liquidity(pool_id);
					let pool_data = T::LiquidityPoolsManager::get_pool_data(pool_id);
					let exchange_rate = T::LiquidityPoolsManager::get_exchange_rate(pool_id)?;
					let oracle_price =
						T::PriceSource::get_underlying_price(pool_id).ok_or(Error::<T>::InvalidFeedPrice)?;

					let pool_supply_in_usd =
						T::LiquidityPoolsManager::underlying_to_usd(pool_supply_underlying, oracle_price)?;
					let pool_tvl_in_usd =
						T::LiquidityPoolsManager::wrapped_to_usd(pool_supply_wrap, exchange_rate, oracle_price)?;
					let pool_borrow_in_usd =
						T::LiquidityPoolsManager::underlying_to_usd(pool_data.borrowed, oracle_price)?;
					let pool_protocol_interest_in_usd =
						T::LiquidityPoolsManager::underlying_to_usd(pool_data.protocol_interest, oracle_price)?;

					Ok((
						pool_total_supply_usd
							.checked_add(pool_supply_in_usd)
							.ok_or(Error::<T>::BalanceOverflow)?,
						pool_total_borrow_usd
							.checked_add(pool_borrow_in_usd)
							.ok_or(Error::<T>::BalanceOverflow)?,
						tvl.checked_add(pool_tvl_in_usd).ok_or(Error::<T>::BalanceOverflow)?,
						pool_total_interest_usd
							.checked_add(pool_protocol_interest_in_usd)
							.ok_or(Error::<T>::BalanceOverflow)?,
					))
				},
			)
	}

	/// Calculate user total collateral in usd based on collateral factor, fresh exchange rate and
	/// latest oracle price. Collateral is calculated for the current block.
	///
	/// - `who`: the AccountId whose collateral should be calculated.
	pub fn get_user_total_collateral(who: T::AccountId) -> BalanceResult {
		CurrencyId::get_enabled_tokens_in_protocol(UnderlyingAsset)
			.iter()
			.filter(|&pool_id| T::LiquidityPoolsManager::is_pool_collateral(&who, *pool_id))
			.try_fold(Balance::zero(), |acc, &pool_id| -> BalanceResult {
				let user_supply_underlying = Self::get_user_supply_underlying_balance(&who, pool_id)?;
				let pool_collateral_factor = Self::controller_params(pool_id).collateral_factor;
				let oracle_price = T::PriceSource::get_underlying_price(pool_id).ok_or(Error::<T>::InvalidFeedPrice)?;
				let user_supply_usd =
					T::LiquidityPoolsManager::underlying_to_usd(user_supply_underlying, oracle_price)?;
				let user_collateral_in_usd = Rate::from_inner(user_supply_usd)
					.checked_mul(&pool_collateral_factor)
					.map(|x| x.into_inner())
					.ok_or(Error::<T>::NumOverflow)?;
				Ok(acc + user_collateral_in_usd)
			})
	}

	/// Calculate actual borrow balance for user per asset based on fresh latest indexes.
	///
	/// - `who`: the AccountId whose balance should be calculated.
	/// - `currency_id`: ID of the currency, the balance of borrowing of which we calculate.
	pub fn get_user_borrow_underlying_balance(who: &T::AccountId, underlying_asset_id: CurrencyId) -> BalanceResult {
		ensure!(
			T::LiquidityPoolsManager::pool_exists(&underlying_asset_id),
			Error::<T>::PoolNotFound
		);
		ensure!(
			underlying_asset_id.is_supported_underlying_asset(),
			Error::<T>::NotValidUnderlyingAssetId
		);
		Self::accrue_interest_rate(underlying_asset_id)?;
		Self::borrow_balance_stored(&who, underlying_asset_id)
	}

	/// Calculates user balance converted to underlying asset using exchange rate calculated for the
	/// current block.
	///
	/// - `who`: the AccountId whose balance should be calculated.
	/// - `pool_id` - ID of the pool to calculate balance for.
	pub fn get_user_supply_underlying_balance(who: &T::AccountId, pool_id: CurrencyId) -> BalanceResult {
		ensure!(
			T::LiquidityPoolsManager::pool_exists(&pool_id),
			Error::<T>::PoolNotFound
		);
		let wrapped_id = pool_id.wrapped_asset().ok_or(Error::<T>::NotValidUnderlyingAssetId)?;
		let user_balance_wrapped_tokens = T::MultiCurrency::free_balance(wrapped_id, &who);
		if user_balance_wrapped_tokens.is_zero() {
			return Ok(Balance::zero());
		}
		Self::accrue_interest_rate(pool_id)?;
		let exchange_rate = T::LiquidityPoolsManager::get_exchange_rate(pool_id)?;
		let user_supply_underlying =
			T::LiquidityPoolsManager::wrapped_to_underlying(user_balance_wrapped_tokens, exchange_rate)?;
		Ok(user_supply_underlying)
	}

	/// Calculate total user's supply APY, borrow APY and Net APY.
	///
	/// - `who`: the AccountId whose APY should be calculated.
	pub fn get_user_total_supply_borrow_and_net_apy(
		who: T::AccountId,
	) -> Result<(Interest, Interest, Interest), DispatchError> {
		// Annual Percentage Yield (APY) calculation:
		// user_supply_interest = user_supply_usd * supply_rate;
		// user_borrow_interest = user_borrow_usd * borrow_rate;
		// user_mnt_supply_interest = user_supply_usd * mnt_supply_rate;
		// user_mnt_borrow_interest = user_borrow_usd * mnt_borrow_rate;

		// user_total_net_interest = Σ(user_supply_interest) - Σ(user_borrow_interest) +
		// + Σ(user_mnt_supply_interest) + Σ(user_mnt_borrow_interest);

		// user_total_supply_APY = (Σ(user_supply_interest) / user_total_supply_usd) * BlocksPerYear
		// user_total_borrow_APY = (Σ(user_borrow_interest) / user_total_borrow_usd) * BlocksPerYear

		// user_total_net_APY:
		// 	if user_total_net_interest > 0:
		// 		(user_total_net_interest / user_total_supply_usd) * BlocksPerYear
		// 	elif user_total_net_interest < 0:
		// 		(user_total_net_interest / user_total_borrow_usd) * BlocksPerYear

		let (
			user_total_supply_interest,
			user_total_borrow_interest,
			user_total_mnt_supply_interest,
			user_total_mnt_borrow_interest,
			user_total_supply_usd,
			user_total_borrow_usd,
		) = CurrencyId::get_enabled_tokens_in_protocol(UnderlyingAsset)
			.into_iter()
			.filter(|pool_id| T::LiquidityPoolsManager::pool_exists(pool_id))
			.try_fold(
				(
					Interest::zero(),
					Interest::zero(),
					Interest::zero(),
					Interest::zero(),
					Balance::zero(),
					Balance::zero(),
				),
				|(
					acc_user_supply_interest,
					acc_user_borrow_interest,
					acc_user_mnt_supply_interest,
					acc_user_mnt_borrow_interest,
					user_total_supply_usd,
					user_total_borrow_usd,
				),
				 pool_id|
				 -> result::Result<(Interest, Interest, Interest, Interest, Balance, Balance), DispatchError> {
					let user_supply_underlying = Self::get_user_supply_underlying_balance(&who, pool_id)?;
					let user_borrow_underlying = Self::get_user_borrow_underlying_balance(&who, pool_id)?;
					let oracle_price =
						T::PriceSource::get_underlying_price(pool_id).ok_or(Error::<T>::InvalidFeedPrice)?;
					let user_supply_in_usd =
						T::LiquidityPoolsManager::underlying_to_usd(user_supply_underlying, oracle_price)?;
					let user_borrow_in_usd =
						T::LiquidityPoolsManager::underlying_to_usd(user_borrow_underlying, oracle_price)?;

					let (_, borrow_rate, supply_rate) =
						Self::get_pool_exchange_borrow_and_supply_rates(pool_id).ok_or(Error::<T>::NumOverflow)?;

					let (mnt_borrow_rate, mnt_supply_rate) = T::MntManager::get_mnt_borrow_and_supply_rates(pool_id)?;

					let calculate_interest = |amount: Balance, rate: Balance| {
						Interest::from_inner(amount as i128)
							.checked_mul(&Interest::from_inner(rate as i128))
							.ok_or(Error::<T>::NumOverflow)
					};

					let user_supply_interest = calculate_interest(user_supply_in_usd, supply_rate.into_inner())?;
					let user_borrow_interest = calculate_interest(user_borrow_in_usd, borrow_rate.into_inner())?;
					let user_mnt_supply_interest =
						calculate_interest(user_supply_in_usd, mnt_supply_rate.into_inner())?;
					let user_mnt_borrow_interest =
						calculate_interest(user_borrow_in_usd, mnt_borrow_rate.into_inner())?;

					Ok((
						acc_user_supply_interest
							.checked_add(&user_supply_interest)
							.ok_or(Error::<T>::BalanceOverflow)?,
						acc_user_borrow_interest
							.checked_add(&user_borrow_interest)
							.ok_or(Error::<T>::BalanceOverflow)?,
						acc_user_mnt_supply_interest
							.checked_add(&user_mnt_supply_interest)
							.ok_or(Error::<T>::BalanceOverflow)?,
						acc_user_mnt_borrow_interest
							.checked_add(&user_mnt_borrow_interest)
							.ok_or(Error::<T>::BalanceOverflow)?,
						user_total_supply_usd
							.checked_add(user_supply_in_usd)
							.ok_or(Error::<T>::BalanceOverflow)?,
						user_total_borrow_usd
							.checked_add(user_borrow_in_usd)
							.ok_or(Error::<T>::BalanceOverflow)?,
					))
				},
			)?;

		let user_net_interest = user_total_supply_interest
			.checked_sub(&user_total_borrow_interest)
			.and_then(|v| v.checked_add(&user_total_mnt_supply_interest))
			.and_then(|v| v.checked_add(&user_total_mnt_borrow_interest))
			.ok_or(Error::<T>::BalanceOverflow)?;

		// Calculate APY given the amount of BlocksPerYear.
		let calculate_apy = |interest: Interest, amount: Balance| {
			interest
				.checked_div(&Interest::from_inner(amount as i128))
				.and_then(|v| v.checked_mul(&Interest::saturating_from_integer(BLOCKS_PER_YEAR)))
				.ok_or(Error::<T>::NumOverflow)
		};

		let user_total_supply_apy = calculate_apy(user_total_supply_interest, user_total_supply_usd)?;
		let user_total_borrow_apy = calculate_apy(user_total_borrow_interest, user_total_borrow_usd)?;

		let user_net_apy = match user_net_interest.is_positive() {
			true => calculate_apy(user_net_interest, user_total_supply_usd)?,
			false => calculate_apy(user_net_interest, user_total_borrow_usd)?,
		};

		Ok((user_total_supply_apy, user_total_borrow_apy, user_net_apy))
	}
}

// Private methods
impl<T: Config> Pallet<T> {
	/// Checks if borrow cap is reached.
	///
	/// Return true if pool borrow underlying will exceed borrow cap, otherwise false.
	fn is_borrow_cap_reached(pool_id: CurrencyId, borrow_amount: Balance) -> Result<bool, DispatchError> {
		if let Some(borrow_cap) = Self::controller_params(pool_id).borrow_cap {
			let oracle_price = T::PriceSource::get_underlying_price(pool_id).ok_or(Error::<T>::InvalidFeedPrice)?;
			let pool_borrow_underlying = T::LiquidityPoolsManager::get_pool_borrow_underlying(pool_id);

			// new_borrow_balance_in_usd = (pool_borrow_underlying + borrow_amount) * oracle_price
			let new_pool_borrows = pool_borrow_underlying
				.checked_add(borrow_amount)
				.ok_or(Error::<T>::BalanceOverflow)?;
			let new_borrow_balance_in_usd =
				T::LiquidityPoolsManager::underlying_to_usd(new_pool_borrows, oracle_price)?;

			Ok(new_borrow_balance_in_usd >= borrow_cap)
		} else {
			Ok(false)
		}
	}

	/// Calculate the borrow balance of account based on pool_borrow_index calculated beforehand.
	///
	/// - `who`: The address whose balance should be calculated.
	/// - `underlying_asset`: ID of the currency, the balance of borrowing of which we calculate.
	/// - `pool_borrow_index`: borrow index for the pool
	///
	/// Returns the borrow balance of account in underlying assets.
	fn calculate_user_borrow_balance(
		who: &T::AccountId,
		underlying_asset: CurrencyId,
		pool_borrow_index: Rate,
	) -> BalanceResult {
		let user_borrow_underlying = T::LiquidityPoolsManager::get_user_borrow_balance(&who, underlying_asset);

		// If user_borrow_balance = 0 then borrow_index is likely also 0.
		// Rather than failing the calculation with a division by 0, we immediately return 0 in this case.
		if user_borrow_underlying.is_zero() {
			return Ok(Balance::zero());
		};

		let user_borrow_index = T::LiquidityPoolsManager::get_user_borrow_index(&who, underlying_asset);

		// Calculate new user borrow balance using the borrow index:
		// recent_user_borrow_balance = user_borrow_balance * pool_borrow_index / user_borrow_index
		let recent_user_borrow_underlying = Rate::from_inner(user_borrow_underlying)
			.checked_mul(&pool_borrow_index)
			.and_then(|v| v.checked_div(&user_borrow_index))
			.map(|x| x.into_inner())
			.ok_or(Error::<T>::BorrowBalanceOverflow)?;
		Ok(recent_user_borrow_underlying)
	}

	/// Calculates the utilization rate of the pool.
	/// - `pool_supply_underlying_balance`: The amount of underlying assets in the pool.
	/// - `pool_borrow_underlying`: The amount of borrows in the pool.
	/// - `pool_protocol_interest`: The amount of interest in the pool (currently unused).
	///
<<<<<<< HEAD
	/// returns `utilization_rate =
	///  pool_borrows / (pool_cash + pool_borrows - pool_protocol_interest)`
	pub fn calculate_utilization_rate(
=======
	/// returns `utilization_rate = pool_borrow_underlying /
	/// (pool_supply_underlying_balance + pool_borrow_underlying - pool_protocol_interest)`
	fn calculate_utilization_rate(
>>>>>>> b1231ae9
		pool_supply_underlying_balance: Balance,
		pool_borrow_underlying: Balance,
		pool_protocol_interest: Balance,
	) -> RateResult {
		// Utilization rate is 0 when there are no borrows
		if pool_borrow_underlying.is_zero() {
			return Ok(Rate::zero());
		}

		// utilization_rate = pool_borrow_underlying /
		// (pool_supply_underlying_balance + pool_borrow_underlying - pool_protocol_interest)
		let utilization_rate = Rate::checked_from_rational(
			pool_borrow_underlying,
			pool_supply_underlying_balance
				.checked_add(pool_borrow_underlying)
				.and_then(|v| v.checked_sub(pool_protocol_interest))
				.ok_or(Error::<T>::UtilizationRateCalculationError)?,
		)
		.ok_or(Error::<T>::UtilizationRateCalculationError)?;

		Ok(utilization_rate)
	}

	/// Calculates the number of blocks elapsed since the last accrual.
	/// - `current_block_number`: Current block number.
	/// - `accrual_block_number_previous`: Number of the last block with accruals.
	///
	/// returns `current_block_number - accrual_block_number_previous`
	pub fn calculate_block_delta(
		current_block_number: T::BlockNumber,
		accrual_block_number_previous: T::BlockNumber,
	) -> result::Result<T::BlockNumber, DispatchError> {
		ensure!(
			current_block_number >= accrual_block_number_previous,
			Error::<T>::NumOverflow
		);

		Ok(current_block_number - accrual_block_number_previous)
	}

<<<<<<< HEAD
	pub fn extend_calculate_block_delta<F>(f:F)
		where F: 'static + Fn(Box<dyn Fn(T::BlockNumber,T::BlockNumber ) -> result::Result<T::BlockNumber, DispatchError> + Send + Sync>) + Send + Sync{
		f(Box::new(Self::calculate_block_delta));
	}

	/// Calculates pool borrows, pool protocol interest and pool borrow index for given pool.
	/// Applies accrued interest to pool borrows and protocol interest and calculates interest
	/// accrued from the last checkpointed block up to the current block.
	///
	/// - `pool_id`: CurrencyId to calculate parameters for.
	///
	/// Returns pool parameters calculated for a current block.
	pub fn calculate_current_pool_data(pool_id: CurrencyId) -> result::Result<Pool, DispatchError> {
		let current_block_number = <frame_system::Module<T>>::block_number();
		let accrual_block_number_previous = Self::controller_dates(pool_id).last_interest_accrued_block;
		if current_block_number == accrual_block_number_previous {
			return Ok(<LiquidityPools<T>>::get_pool_data(pool_id));
		}

		let block_delta = Self::calculate_block_delta(current_block_number, accrual_block_number_previous)?;
		let current_total_balance = T::LiquidityPoolsManager::get_pool_available_liquidity(pool_id);
		let pool_data = <LiquidityPools<T>>::get_pool_data(pool_id);

		let utilization_rate = Self::calculate_utilization_rate(
			current_total_balance,
			pool_data.total_borrowed,
			pool_data.total_protocol_interest,
		)?;

		// Calculate the current borrow interest rate
		let current_borrow_interest_rate =
			T::MinterestModelManager::calculate_borrow_interest_rate(pool_id, utilization_rate)?;

		let ControllerData {
			max_borrow_rate,
			protocol_interest_factor,
			..
		} = Self::controller_dates(pool_id);

		ensure!(
			current_borrow_interest_rate <= max_borrow_rate,
			Error::<T>::BorrowRateTooHigh
		);

		/*
		Calculate the interest accumulated into borrows and protocol interest and the new index:
			*  simpleInterestFactor = borrowRate * blockDelta
			*  interestAccumulated = simpleInterestFactor * totalBorrows
			*  totalBorrowsNew = interestAccumulated + totalBorrows
			*  totalProtocolInterestNew = interestAccumulated * protocolInterestFactor + totalProtocolInterest
			*  borrowIndexNew = simpleInterestFactor * borrowIndex + borrowIndex
		*/

		let simple_interest_factor = Self::calculate_interest_factor(current_borrow_interest_rate, block_delta)?;

		let interest_accumulated = Rate::from_inner(pool_data.total_borrowed)
			.checked_mul(&simple_interest_factor)
			.map(|x| x.into_inner())
			.ok_or(Error::<T>::BalanceOverflow)?;

		let total_borrowed = interest_accumulated
			.checked_add(pool_data.total_borrowed)
			.ok_or(Error::<T>::BorrowBalanceOverflow)?;

		let total_protocol_interest = sum_with_mult_result(
			pool_data.total_protocol_interest,
			interest_accumulated,
			protocol_interest_factor,
		)
		.map_err(|_| Error::<T>::ProtocolInterestOverflow)?;

		let borrow_index = simple_interest_factor
			.checked_mul(&pool_data.borrow_index)
			.and_then(|v| v.checked_add(&pool_data.borrow_index))
			.ok_or(Error::<T>::NumOverflow)?;

		Ok(Pool {
			total_borrowed,
			borrow_index,
			total_protocol_interest,
		})
	}

=======
>>>>>>> b1231ae9
	/// Calculates the simple interest factor.
	/// - `current_borrow_interest_rate`: Current interest rate that users pay for lending assets.
	/// - `block_delta`: The number of blocks elapsed since the last accrual.
	///
	/// returns `interest_factor = current_borrow_interest_rate * block_delta`.
	pub fn calculate_interest_factor(current_borrow_interest_rate: Rate, block_delta: T::BlockNumber) -> RateResult {
		let block_delta_as_usize = TryInto::<usize>::try_into(block_delta)
			.ok()
			.expect("blockchain will not exceed 2^32 blocks; qed");

		let interest_factor: FixedU128 = Rate::saturating_from_integer(block_delta_as_usize as u128)
			.checked_mul(&current_borrow_interest_rate)
			.ok_or(Error::<T>::NumOverflow)?;

		Ok(interest_factor)
	}

	fn is_valid_max_borrow_rate(max_borrow_rate: Rate) -> bool {
		!max_borrow_rate.is_zero()
	}

	fn is_valid_collateral_factor(collateral_factor: Rate) -> bool {
		!collateral_factor.is_zero() && collateral_factor <= Rate::one()
	}

	fn is_valid_borrow_cap(borrow_cap: Option<Balance>) -> bool {
		match borrow_cap {
			Some(cap) => cap >= Balance::zero() && cap <= T::MaxBorrowCap::get(),
			None => true,
		}
	}
}

impl<T: Config> ControllerManager<T::AccountId> for Pallet<T> {
	/// This is a part of a pool creation flow
	/// Creates storage records for ControllerParams and PauseKeepers
	/// All operations are unpaused after this function call
	fn create_pool(
		currency_id: CurrencyId,
		protocol_interest_factor: Rate,
		max_borrow_rate: Rate,
		collateral_factor: Rate,
		protocol_interest_threshold: Balance,
	) -> DispatchResult {
		ensure!(
			!ControllerParams::<T>::contains_key(currency_id),
			Error::<T>::PoolAlreadyCreated
		);
		ensure!(
			Self::is_valid_max_borrow_rate(max_borrow_rate),
			Error::<T>::MaxBorrowRateCannotBeZero
		);
		ensure!(
			Self::is_valid_collateral_factor(collateral_factor),
			Error::<T>::CollateralFactorIncorrectValue
		);

		ControllerParams::<T>::insert(
			currency_id,
			ControllerData {
				last_interest_accrued_block: <frame_system::Pallet<T>>::block_number(),
				protocol_interest_factor,
				max_borrow_rate,
				collateral_factor,
				borrow_cap: None,
				protocol_interest_threshold,
			},
		);
		PauseKeepers::<T>::insert(
			currency_id,
			PauseKeeper {
				deposit_paused: false,
				redeem_paused: false,
				borrow_paused: false,
				repay_paused: false,
				transfer_paused: false,
			},
		);
		Ok(())
	}

	/// Return the borrow balance of account based on stored data.
	///
	/// - `who`: The address whose balance should be calculated.
	/// - `currency_id`: ID of the currency, the balance of borrowing of which we calculate.
	fn borrow_balance_stored(who: &T::AccountId, underlying_asset_id: CurrencyId) -> BalanceResult {
		let pool_borrow_index = T::LiquidityPoolsManager::get_pool_borrow_index(underlying_asset_id);
		let user_borrow_underlying = Self::calculate_user_borrow_balance(who, underlying_asset_id, pool_borrow_index)?;
		Ok(user_borrow_underlying)
	}

	/// Determine what the account liquidity would be if the given amounts were redeemed/borrowed.
	///
	/// - `account`: The account to determine liquidity.
	/// - `underlying_asset`: The pool to hypothetically redeem/borrow.
	/// - `redeem_amount`: The number of tokens to hypothetically redeem.
	/// - `borrow_amount`: The amount of underlying to hypothetically borrow.
	/// Returns (hypothetical account liquidity in excess of collateral requirements,
	///          hypothetical account shortfall below collateral requirements).
	fn get_hypothetical_account_liquidity(
		account: &T::AccountId,
		underlying_to_borrow: CurrencyId,
		redeem_amount: Balance,
		borrow_amount: Balance,
	) -> LiquidityResult {
		let m_tokens_ids: Vec<CurrencyId> = CurrencyId::get_enabled_tokens_in_protocol(WrappedToken);

		let (mut user_total_collateral, mut sum_borrow_plus_effects) = (Balance::zero(), Balance::zero());

		// For each tokens the account is in
		for asset in m_tokens_ids.into_iter() {
			let underlying_asset = asset.underlying_asset().ok_or(Error::<T>::NotValidWrappedTokenId)?;
			if !T::LiquidityPoolsManager::pool_exists(&underlying_asset) {
				continue;
			}

			// Read the balances and exchange rate from the cToken
			let user_borrow_underlying = Self::borrow_balance_stored(account, underlying_asset)?;
			let exchange_rate = T::LiquidityPoolsManager::get_exchange_rate(underlying_asset)?;
			let collateral_factor = Self::controller_params(underlying_asset).collateral_factor;

			// Get the normalized price of the asset.
			let oracle_price =
				T::PriceSource::get_underlying_price(underlying_asset).ok_or(Error::<T>::InvalidFeedPrice)?;

			// Pre-compute a conversion factor from tokens -> dollars (normalized price value)
			// tokens_to_denom = collateral_factor * exchange_rate * oracle_price
			let tokens_to_denom = collateral_factor
				.checked_mul(&exchange_rate)
				.and_then(|v| v.checked_mul(&oracle_price))
				.ok_or(Error::<T>::NumOverflow)?;

			if T::LiquidityPoolsManager::is_pool_collateral(&account, underlying_asset) {
				let user_supply_wrap = T::MultiCurrency::free_balance(asset, account);

				// user_total_collateral += tokens_to_denom * user_supply_wrap
				user_total_collateral = sum_with_mult_result(user_total_collateral, user_supply_wrap, tokens_to_denom)
					.map_err(|_| Error::<T>::CollateralBalanceOverflow)?;
			}

			// sum_borrow_plus_effects += oracle_price * user_borrow_underlying
			sum_borrow_plus_effects =
				sum_with_mult_result(sum_borrow_plus_effects, user_borrow_underlying, oracle_price)
					.map_err(|_| Error::<T>::BalanceOverflow)?;

			// Calculate effects of interacting with Underlying Asset Modify.
			if underlying_to_borrow == underlying_asset {
				// redeem effect
				if redeem_amount > 0 {
					// sum_borrow_plus_effects += tokens_to_denom * redeem_tokens
					sum_borrow_plus_effects =
						sum_with_mult_result(sum_borrow_plus_effects, redeem_amount, tokens_to_denom)
							.map_err(|_| Error::<T>::BalanceOverflow)?;
				};
				// borrow effect
				if borrow_amount > 0 {
					// sum_borrow_plus_effects += oracle_price * borrow_amount
					sum_borrow_plus_effects =
						sum_with_mult_result(sum_borrow_plus_effects, borrow_amount, oracle_price)
							.map_err(|_| Error::<T>::BalanceOverflow)?;
				}
			}
		}

		match user_total_collateral.cmp(&sum_borrow_plus_effects) {
			Ordering::Less => Ok((
				0,
				sum_borrow_plus_effects
					.checked_sub(user_total_collateral)
					.ok_or(Error::<T>::InsufficientLiquidity)?,
			)),
			_ => Ok((
				user_total_collateral
					.checked_sub(sum_borrow_plus_effects)
					.ok_or(Error::<T>::InsufficientLiquidity)?,
				0,
			)),
		}
	}

	/// Applies accrued interest to total borrows and protocol interest.
	/// This calculates interest accrued from the last checkpointed block
	/// up to the current block and writes new checkpoint to storage.
	///
	/// - `pool_id`: CurrencyId to calculate parameters for.
	fn accrue_interest_rate(underlying_asset: CurrencyId) -> DispatchResult {
		//Remember the initial block number.
		let current_block_number = <frame_system::Pallet<T>>::block_number();
		let accrual_block_number_previous = Self::controller_params(underlying_asset).last_interest_accrued_block;

		//Short-circuit accumulating 0 interest.
		if current_block_number == accrual_block_number_previous {
			return Ok(());
		}

		let pool_supply_underlying = T::LiquidityPoolsManager::get_pool_available_liquidity(underlying_asset);
		let pool_data = T::LiquidityPoolsManager::get_pool_data(underlying_asset);
		let utilization_rate =
			Self::calculate_utilization_rate(pool_supply_underlying, pool_data.borrowed, pool_data.protocol_interest)?;

		// Calculate the current borrow interest rate
		let pool_borrow_interest_rate =
			T::MinterestModelManager::calculate_borrow_interest_rate(underlying_asset, utilization_rate)?;

		let ControllerData {
			max_borrow_rate,
			protocol_interest_factor: pool_interest_factor,
			..
		} = Self::controller_params(underlying_asset);

		ensure!(
			pool_borrow_interest_rate <= max_borrow_rate,
			Error::<T>::BorrowRateTooHigh
		);

		let block_delta = Self::calculate_block_delta(current_block_number, accrual_block_number_previous)?;

		/*
		Calculate the interest accumulated into borrows and protocol interest and the new index:
			*  simple_interest_factor = pool_borrow_interest_rate * block_delta
			*  pool_interest_accumulated = simple_interest_factor * pool_borrow_underlying
			*  updated_pool_borrow_underlying = pool_interest_accumulated + pool_borrow_underlying
			*  updated_pool_protocol_interest = pool_interest_accumulated * pool_interest_factor + pool_interest_underlying
			*  updated_pool_borrow_index = simpleInterest_factor * pool_borrow_index + pool_borrow_index
		*/

		let simple_interest_factor = Self::calculate_interest_factor(pool_borrow_interest_rate, block_delta)?;
		let pool_interest_accumulated = Rate::from_inner(pool_data.borrowed)
			.checked_mul(&simple_interest_factor)
			.map(|x| x.into_inner())
			.ok_or(Error::<T>::BalanceOverflow)?;
		let updated_pool_borrow_underlying = pool_interest_accumulated
			.checked_add(pool_data.borrowed)
			.ok_or(Error::<T>::BorrowBalanceOverflow)?;
		let updated_pool_protocol_interest = sum_with_mult_result(
			pool_data.protocol_interest,
			pool_interest_accumulated,
			pool_interest_factor,
		)
		.map_err(|_| Error::<T>::ProtocolInterestOverflow)?;
		let updated_borrow_index: Rate = simple_interest_factor
			.checked_mul(&pool_data.borrow_index)
			.and_then(|v| v.checked_add(&pool_data.borrow_index))
			.ok_or(Error::<T>::NumOverflow)?;

		// Save new params
		ControllerParams::<T>::mutate(underlying_asset, |data| {
			data.last_interest_accrued_block = current_block_number
		});
		T::LiquidityPoolsManager::set_pool_data(
			underlying_asset,
			Pool {
				borrowed: updated_pool_borrow_underlying,
				borrow_index: updated_borrow_index,
				protocol_interest: updated_pool_protocol_interest,
			},
		);
		Ok(())
	}

	/// Checks if a specific operation is allowed on a pool.
	///
	/// Return true - if operation is allowed, false - if operation is unallowed.
	fn is_operation_allowed(pool_id: CurrencyId, operation: Operation) -> bool {
		match operation {
			Operation::Deposit => !Self::pause_keepers(pool_id).deposit_paused,
			Operation::Redeem => !Self::pause_keepers(pool_id).redeem_paused,
			Operation::Borrow => !Self::pause_keepers(pool_id).borrow_paused,
			Operation::Repay => !Self::pause_keepers(pool_id).repay_paused,
			Operation::Transfer => !Self::pause_keepers(pool_id).transfer_paused,
		}
	}

	/// Checks if the account should be allowed to redeem tokens in the given pool.
	///
	/// - `underlying_asset` - The CurrencyId to verify the redeem against.
	/// - `redeemer` -  The account which would redeem the tokens.
	/// - `redeem_amount` - The number of mTokens to exchange for the underlying asset in the
	/// pool.
	///
	/// Return Ok if the redeem is allowed.
	fn redeem_allowed(underlying_asset: CurrencyId, redeemer: &T::AccountId, redeem_amount: Balance) -> DispatchResult {
		if T::LiquidityPoolsManager::is_pool_collateral(&redeemer, underlying_asset) {
			let (_, shortfall) =
				Self::get_hypothetical_account_liquidity(&redeemer, underlying_asset, redeem_amount, 0)
					.map_err(|_| Error::<T>::HypotheticalLiquidityCalculationError)?;

			ensure!(shortfall.is_zero(), Error::<T>::InsufficientLiquidity);
		}
		Ok(())
	}

	/// Checks if the account should be allowed to borrow the underlying asset of the given pool.
	///
	/// - `underlying_asset` - The CurrencyId to verify the borrow against.
	/// - `who` -  The account which would borrow the asset.
	/// - `borrow_amount` - The amount of underlying assets the account would borrow.
	///
	/// Return Ok if the borrow is allowed.
	fn borrow_allowed(underlying_asset: CurrencyId, who: &T::AccountId, borrow_amount: Balance) -> DispatchResult {
		let borrow_cap_reached = Self::is_borrow_cap_reached(underlying_asset, borrow_amount)?;
		ensure!(!borrow_cap_reached, Error::<T>::BorrowCapReached);

		let (_, shortfall) = Self::get_hypothetical_account_liquidity(&who, underlying_asset, 0, borrow_amount)
			.map_err(|_| Error::<T>::HypotheticalLiquidityCalculationError)?;

		ensure!(shortfall.is_zero(), Error::<T>::InsufficientLiquidity);

		Ok(())
	}

	/// Return minimum protocol interest needed to transfer it to liquidation pool
	fn get_protocol_interest_threshold(pool_id: CurrencyId) -> Balance {
		Self::controller_params(pool_id).protocol_interest_threshold
	}
}<|MERGE_RESOLUTION|>--- conflicted
+++ resolved
@@ -36,11 +36,6 @@
 use sp_std::{cmp::Ordering, convert::TryInto, prelude::Vec, result};
 pub use weights::WeightInfo;
 
-<<<<<<< HEAD
-=======
-#[cfg(test)]
-mod mock;
->>>>>>> b1231ae9
 #[cfg(test)]
 mod tests;
 pub mod weights;
@@ -849,15 +844,9 @@
 	/// - `pool_borrow_underlying`: The amount of borrows in the pool.
 	/// - `pool_protocol_interest`: The amount of interest in the pool (currently unused).
 	///
-<<<<<<< HEAD
-	/// returns `utilization_rate =
-	///  pool_borrows / (pool_cash + pool_borrows - pool_protocol_interest)`
-	pub fn calculate_utilization_rate(
-=======
 	/// returns `utilization_rate = pool_borrow_underlying /
 	/// (pool_supply_underlying_balance + pool_borrow_underlying - pool_protocol_interest)`
-	fn calculate_utilization_rate(
->>>>>>> b1231ae9
+	pub fn calculate_utilization_rate(
 		pool_supply_underlying_balance: Balance,
 		pool_borrow_underlying: Balance,
 		pool_protocol_interest: Balance,
@@ -898,92 +887,6 @@
 		Ok(current_block_number - accrual_block_number_previous)
 	}
 
-<<<<<<< HEAD
-	pub fn extend_calculate_block_delta<F>(f:F)
-		where F: 'static + Fn(Box<dyn Fn(T::BlockNumber,T::BlockNumber ) -> result::Result<T::BlockNumber, DispatchError> + Send + Sync>) + Send + Sync{
-		f(Box::new(Self::calculate_block_delta));
-	}
-
-	/// Calculates pool borrows, pool protocol interest and pool borrow index for given pool.
-	/// Applies accrued interest to pool borrows and protocol interest and calculates interest
-	/// accrued from the last checkpointed block up to the current block.
-	///
-	/// - `pool_id`: CurrencyId to calculate parameters for.
-	///
-	/// Returns pool parameters calculated for a current block.
-	pub fn calculate_current_pool_data(pool_id: CurrencyId) -> result::Result<Pool, DispatchError> {
-		let current_block_number = <frame_system::Module<T>>::block_number();
-		let accrual_block_number_previous = Self::controller_dates(pool_id).last_interest_accrued_block;
-		if current_block_number == accrual_block_number_previous {
-			return Ok(<LiquidityPools<T>>::get_pool_data(pool_id));
-		}
-
-		let block_delta = Self::calculate_block_delta(current_block_number, accrual_block_number_previous)?;
-		let current_total_balance = T::LiquidityPoolsManager::get_pool_available_liquidity(pool_id);
-		let pool_data = <LiquidityPools<T>>::get_pool_data(pool_id);
-
-		let utilization_rate = Self::calculate_utilization_rate(
-			current_total_balance,
-			pool_data.total_borrowed,
-			pool_data.total_protocol_interest,
-		)?;
-
-		// Calculate the current borrow interest rate
-		let current_borrow_interest_rate =
-			T::MinterestModelManager::calculate_borrow_interest_rate(pool_id, utilization_rate)?;
-
-		let ControllerData {
-			max_borrow_rate,
-			protocol_interest_factor,
-			..
-		} = Self::controller_dates(pool_id);
-
-		ensure!(
-			current_borrow_interest_rate <= max_borrow_rate,
-			Error::<T>::BorrowRateTooHigh
-		);
-
-		/*
-		Calculate the interest accumulated into borrows and protocol interest and the new index:
-			*  simpleInterestFactor = borrowRate * blockDelta
-			*  interestAccumulated = simpleInterestFactor * totalBorrows
-			*  totalBorrowsNew = interestAccumulated + totalBorrows
-			*  totalProtocolInterestNew = interestAccumulated * protocolInterestFactor + totalProtocolInterest
-			*  borrowIndexNew = simpleInterestFactor * borrowIndex + borrowIndex
-		*/
-
-		let simple_interest_factor = Self::calculate_interest_factor(current_borrow_interest_rate, block_delta)?;
-
-		let interest_accumulated = Rate::from_inner(pool_data.total_borrowed)
-			.checked_mul(&simple_interest_factor)
-			.map(|x| x.into_inner())
-			.ok_or(Error::<T>::BalanceOverflow)?;
-
-		let total_borrowed = interest_accumulated
-			.checked_add(pool_data.total_borrowed)
-			.ok_or(Error::<T>::BorrowBalanceOverflow)?;
-
-		let total_protocol_interest = sum_with_mult_result(
-			pool_data.total_protocol_interest,
-			interest_accumulated,
-			protocol_interest_factor,
-		)
-		.map_err(|_| Error::<T>::ProtocolInterestOverflow)?;
-
-		let borrow_index = simple_interest_factor
-			.checked_mul(&pool_data.borrow_index)
-			.and_then(|v| v.checked_add(&pool_data.borrow_index))
-			.ok_or(Error::<T>::NumOverflow)?;
-
-		Ok(Pool {
-			total_borrowed,
-			borrow_index,
-			total_protocol_interest,
-		})
-	}
-
-=======
->>>>>>> b1231ae9
 	/// Calculates the simple interest factor.
 	/// - `current_borrow_interest_rate`: Current interest rate that users pay for lending assets.
 	/// - `block_delta`: The number of blocks elapsed since the last accrual.
