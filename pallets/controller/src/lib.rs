--- conflicted
+++ resolved
@@ -4,10 +4,6 @@
 use frame_support::{decl_error, decl_event, decl_module, decl_storage, ensure, traits::Get};
 use frame_system::{self as system};
 use minterest_primitives::{Balance, CurrencyId, Rate};
-<<<<<<< HEAD
-=======
-use orml_traits::MultiCurrency;
->>>>>>> 040d575f
 #[cfg(feature = "std")]
 use serde::{Deserialize, Serialize};
 use sp_runtime::{
@@ -31,20 +27,11 @@
 type LiquidityPools<T> = liquidity_pools::Module<T>;
 type MTokens<T> = m_tokens::Module<T>;
 
-<<<<<<< HEAD
+
 pub trait Trait: liquidity_pools::Trait + system::Trait + m_tokens::Trait {
 	/// The overarching event type.
 	type Event: From<Event> + Into<<Self as system::Trait>::Event>;
 
-=======
-pub trait Trait: liquidity_pools::Trait + system::Trait {
-	/// The overarching event type.
-	type Event: From<Event> + Into<<Self as system::Trait>::Event>;
-
-	/// The `MultiCurrency` implementation for wrapped.
-	type MultiCurrency: MultiCurrency<Self::AccountId, Balance = Balance, CurrencyId = CurrencyId>;
-
->>>>>>> 040d575f
 	/// Start exchange rate
 	type InitialExchangeRate: Get<Rate>;
 
@@ -108,7 +95,6 @@
 		if current_block_number == accrual_block_number_previous {
 			return Ok(());
 		}
-<<<<<<< HEAD
 
 		let current_total_balance = <LiquidityPools<T>>::get_reserve_available_liquidity(underlying_asset_id);
 		let current_total_borrowed_balance = <LiquidityPools<T>>::get_reserve_total_borrowed(underlying_asset_id);
@@ -122,21 +108,6 @@
 			current_total_insurance,
 		)?;
 
-=======
-
-		let current_total_balance = <LiquidityPools<T>>::get_reserve_available_liquidity(underlying_asset_id);
-		let current_total_borrowed_balance = <LiquidityPools<T>>::get_reserve_total_borrowed(underlying_asset_id);
-		let current_total_insurance = <LiquidityPools<T>>::get_reserve_total_insurance(underlying_asset_id);
-		let _current_borrow_index: Rate; // FIXME: how can i use it?
-
-		// Calculate the current borrow interest rate
-		let current_borrow_interest_rate = Self::calculate_borrow_interest_rate(
-			current_total_balance,
-			current_total_borrowed_balance,
-			current_total_insurance,
-		)?;
-
->>>>>>> 040d575f
 		ensure!(
 			current_borrow_interest_rate <= T::MaxBorrowRate::get(),
 			Error::<T>::BorrowRateIsTooHight
@@ -218,11 +189,7 @@
 		let total_cash = <LiquidityPools<T>>::get_reserve_available_liquidity(underlying_asset_id);
 
 		// Total number of tokens in circulation
-<<<<<<< HEAD
 		let total_supply = <MTokens<T>>::total_issuance(wrapped_asset_id);
-=======
-		let total_supply = T::MultiCurrency::total_issuance(wrapped_asset_id);
->>>>>>> 040d575f
 
 		let current_exchange_rate = Self::calculate_exchange_rate(total_cash, total_supply)?;
 
@@ -280,7 +247,6 @@
 		};
 
 		Ok(interest_factor)
-<<<<<<< HEAD
 	}
 
 	// interestAccumulated = simpleInterestFactor * totalBorrows
@@ -296,23 +262,6 @@
 		Ok(interest_accumulated)
 	}
 
-=======
-	}
-
-	// interestAccumulated = simpleInterestFactor * totalBorrows
-	fn calculate_interest_accumulated(
-		simple_interest_factor: Rate,
-		current_total_borrowed_balance: Balance,
-	) -> BalanceResult {
-		let interest_accumulated = Rate::from_inner(current_total_borrowed_balance)
-			.checked_mul(&simple_interest_factor)
-			.map(|x| x.into_inner())
-			.ok_or(Error::<T>::NumOverflow)?;
-
-		Ok(interest_accumulated)
-	}
-
->>>>>>> 040d575f
 	// totalBorrowsNew = interestAccumulated + totalBorrows
 	fn calculate_new_total_borrow(
 		interest_accumulated: Balance,
