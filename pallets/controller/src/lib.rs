//! # Controller Module
//!
//! ## Overview
//!
//! Contains protocol settings and helper functions related to interest calculations.
//! Also it is managing paused operations and whitelist mode. These are related to protocol
//! security. In case of emergency some of protocol operations can be paused by authorized users.
//! When Whitelist mode is enabled, protocol interaction is restricted to whitelist members only.

#![cfg_attr(not(feature = "std"), no_std)]
#![allow(clippy::unused_unit)]
#![allow(clippy::upper_case_acronyms)]

use codec::{Decode, Encode};
use frame_support::{ensure, pallet_prelude::*, transactional};
use frame_system::pallet_prelude::*;
use liquidity_pools::Pool;
use minterest_primitives::{
	arithmetic::sum_with_mult_result,
	currency::CurrencyType::{UnderlyingAsset, WrappedToken},
};
use minterest_primitives::{Balance, CurrencyId, Operation, Rate};
pub use module::*;
use orml_traits::MultiCurrency;
use pallet_traits::{ControllerManager, LiquidityPoolsManager, MinterestModelManager, PoolsManager, PricesManager};
#[cfg(feature = "std")]
use serde::{Deserialize, Serialize};
use sp_runtime::traits::CheckedSub;
use sp_runtime::{
	traits::{CheckedAdd, CheckedDiv, CheckedMul, Zero},
	DispatchError, DispatchResult, FixedPointNumber, FixedU128, RuntimeDebug,
};
use sp_std::{cmp::Ordering, convert::TryInto, prelude::Vec, result};
pub use weights::WeightInfo;
#[cfg(test)]
mod mock;
#[cfg(test)]
mod tests;
pub mod weights;

#[cfg_attr(feature = "std", derive(Serialize, Deserialize))]
#[derive(Encode, Decode, Clone, RuntimeDebug, Eq, PartialEq, Default)]
pub struct ControllerData<BlockNumber> {
	/// Block number that interest was last accrued at.
	pub last_interest_accrued_block: BlockNumber,

	/// Defines the portion of borrower interest that is converted into protocol interest.
	pub protocol_interest_factor: Rate,

	/// Maximum borrow rate.
	pub max_borrow_rate: Rate,

	/// This multiplier represents which share of the supplied value can be used as a collateral for
	/// loans. For instance, 0.9 allows 90% of total pool value to be used as a collateral. Must be
	/// between 0 and 1.
	pub collateral_factor: Rate,

	/// Maximum total borrow amount per pool in usd. No value means infinite borrow cap.
	pub borrow_cap: Option<Balance>,

	/// Minimum protocol interest needed to transfer it to liquidation pool
	pub protocol_interest_threshold: Balance,
}

/// The Root or half MinterestCouncil can pause certain actions as a safety mechanism.
#[cfg_attr(feature = "std", derive(Serialize, Deserialize))]
#[derive(Encode, Decode, RuntimeDebug, Eq, PartialEq, Default)]
pub struct PauseKeeper {
	/// Pause mint operation in the pool.
	pub deposit_paused: bool,
	/// Pause redeem operation in the pool.
	pub redeem_paused: bool,
	/// Pause borrow operation in the pool.
	pub borrow_paused: bool,
	/// Pause repay operation in the pool.
	pub repay_paused: bool,
	/// Pause transfer operation in the pool.
	pub transfer_paused: bool,
}

impl PauseKeeper {
	pub fn all_paused() -> Self {
		PauseKeeper {
			deposit_paused: true,
			redeem_paused: true,
			borrow_paused: true,
			repay_paused: true,
			transfer_paused: true,
		}
	}
	pub fn all_unpaused() -> Self {
		PauseKeeper {
			deposit_paused: false,
			redeem_paused: false,
			borrow_paused: false,
			repay_paused: false,
			transfer_paused: false,
		}
	}
}

pub struct GetAllPaused;
impl frame_support::traits::Get<PauseKeeper> for GetAllPaused {
	fn get() -> PauseKeeper {
		PauseKeeper::all_paused()
	}
}

type LiquidityPools<T> = liquidity_pools::Module<T>;
type RateResult = result::Result<Rate, DispatchError>;
type BalanceResult = result::Result<Balance, DispatchError>;
type LiquidityResult = result::Result<(Balance, Balance), DispatchError>;

#[frame_support::pallet]
pub mod module {
	use super::*;
	use pallet_traits::MinterestModelManager;

	#[pallet::config]
	pub trait Config: frame_system::Config + liquidity_pools::Config {
		/// The overarching event type.
		type Event: From<Event> + IsType<<Self as frame_system::Config>::Event>;

		/// Provides the basic liquidity pools manager and liquidity pool functionality.
		type LiquidityPoolsManager: LiquidityPoolsManager<Self::AccountId>;

<<<<<<< HEAD
		/// Provides the basic minterest model manager and minterest model functionality.
=======
		/// Provides the basic minterest model functionality.
>>>>>>> e645abcd
		type MinterestModelManager: MinterestModelManager;

		#[pallet::constant]
		/// Maximum total borrow amount per pool in usd.
		type MaxBorrowCap: Get<Balance>;

		/// The origin which may update controller parameters. Root or
		/// Half Minterest Council can always do this.
		type UpdateOrigin: EnsureOrigin<Self::Origin>;

		/// Weight information for the extrinsics.
		type ControllerWeightInfo: WeightInfo;
	}

	#[pallet::error]
	pub enum Error<T> {
		/// Number overflow in calculation.
		NumOverflow,
		/// Borrow rate is absurdly high.
		BorrowRateTooHigh,
		/// Feed price is invalid
		InvalidFeedPrice,
		/// Insufficient available liquidity.
		InsufficientLiquidity,
		/// Pool not found.
		PoolNotFound,
		/// Pool is already created
		PoolAlreadyCreated,
		/// Balance exceeds maximum value.
		/// Only happened when the balance went wrong and balance exceeds the integer type.
		BalanceOverflow,
		/// Collateral balance exceeds maximum value.
		CollateralBalanceOverflow,
		/// Borrow balance exceeds maximum value.
		BorrowBalanceOverflow,
		/// Protocol interest exceeds maximum value.
		ProtocolInterestOverflow,
		/// Maximum borrow rate cannot be set to 0.
		MaxBorrowRateCannotBeZero,
		/// Collateral factor must be in range (0..1].
		CollateralFactorIncorrectValue,
		/// Borrow cap is reached
		BorrowCapReached,
		/// Invalid borrow cap. Borrow cap must be in range [0..MAX_BORROW_CAP].
		InvalidBorrowCap,
		/// Utilization rate calculation error.
		UtilizationRateCalculationError,
		/// Hypothetical account liquidity calculation error.
		HypotheticalLiquidityCalculationError,
		/// The currency is not enabled in wrapped protocol.
		NotValidWrappedTokenId,
		/// The currency is not enabled in protocol.
		NotValidUnderlyingAssetId,
	}

	#[pallet::event]
	#[pallet::generate_deposit(pub(crate) fn deposit_event)]
	pub enum Event {
		/// InterestFactor has been successfully changed
		InterestFactorChanged,
		/// Max Borrow Rate has been successfully changed
		MaxBorrowRateChanged,
		/// Collateral factor has been successfully changed
		CollateralFactorChanged,
		/// The operation is paused: \[pool_id, operation\]
		OperationIsPaused(CurrencyId, Operation),
		/// The operation is unpaused: \[pool_id, operation\]
		OperationIsUnPaused(CurrencyId, Operation),
		/// Borrow cap changed: \[pool_id, new_cap\]
		BorrowCapChanged(CurrencyId, Option<Balance>),
		/// Protocol operation mode switched: \[is_whitelist_mode\]
		ProtocolOperationModeSwitched(bool),
		/// Protocol interest threshold changed: \[pool_id, new_value\]
		ProtocolInterestThresholdChanged(CurrencyId, Balance),
	}

	/// Controller data information: `(timestamp, protocol_interest_factor, collateral_factor,
	/// max_borrow_rate)`.
	#[pallet::storage]
	#[pallet::getter(fn controller_dates)]
	pub type ControllerParams<T: Config> =
		StorageMap<_, Twox64Concat, CurrencyId, ControllerData<T::BlockNumber>, ValueQuery>;

	/// The Pause Guardian can pause certain actions as a safety mechanism.
	#[pallet::storage]
	#[pallet::getter(fn pause_keepers)]
	pub(crate) type PauseKeepers<T: Config> =
		StorageMap<_, Twox64Concat, CurrencyId, PauseKeeper, ValueQuery, GetAllPaused>;

	/// Boolean variable. Protocol operation mode. In whitelist mode, only members
	/// 'WhitelistCouncil' can work with protocols.
	#[pallet::storage]
	#[pallet::getter(fn whitelist_mode)]
	pub type WhitelistMode<T: Config> = StorageValue<_, bool, ValueQuery>;

	#[pallet::genesis_config]
	pub struct GenesisConfig<T: Config> {
		#[allow(clippy::type_complexity)]
		pub controller_dates: Vec<(CurrencyId, ControllerData<T::BlockNumber>)>,
		pub pause_keepers: Vec<(CurrencyId, PauseKeeper)>,
		pub whitelist_mode: bool,
	}

	#[cfg(feature = "std")]
	impl<T: Config> Default for GenesisConfig<T> {
		fn default() -> Self {
			GenesisConfig {
				controller_dates: vec![],
				pause_keepers: vec![],
				whitelist_mode: false,
			}
		}
	}

	#[pallet::genesis_build]
	impl<T: Config> GenesisBuild<T> for GenesisConfig<T> {
		fn build(&self) {
			self.controller_dates.iter().for_each(|(currency_id, controller_data)| {
				ControllerParams::<T>::insert(currency_id, ControllerData { ..*controller_data })
			});
			self.pause_keepers.iter().for_each(|(currency_id, pause_keeper)| {
				PauseKeepers::<T>::insert(currency_id, PauseKeeper { ..*pause_keeper })
			});
			WhitelistMode::<T>::put(self.whitelist_mode);
		}
	}

	#[pallet::pallet]
	pub struct Pallet<T>(PhantomData<T>);

	#[pallet::hooks]
	impl<T: Config> Hooks<T::BlockNumber> for Pallet<T> {}

	// Admin functions
	#[pallet::call]
	impl<T: Config> Pallet<T> {
		/// Pause specific operation (deposit, redeem, borrow, repay) with the pool.
		///
		/// The dispatch origin of this call must be 'UpdateOrigin'.
		#[pallet::weight(T::ControllerWeightInfo::pause_operation())]
		#[transactional]
		pub fn pause_operation(
			origin: OriginFor<T>,
			pool_id: CurrencyId,
			operation: Operation,
		) -> DispatchResultWithPostInfo {
			T::UpdateOrigin::ensure_origin(origin)?;
			ensure!(pool_id.is_supported_underlying_asset(), Error::<T>::PoolNotFound);
			ensure!(
				T::LiquidityPoolsManager::pool_exists(&pool_id),
				Error::<T>::PoolNotFound
			);

			PauseKeepers::<T>::mutate(pool_id, |pool| match operation {
				Operation::Deposit => pool.deposit_paused = true,
				Operation::Redeem => pool.redeem_paused = true,
				Operation::Borrow => pool.borrow_paused = true,
				Operation::Repay => pool.repay_paused = true,
				Operation::Transfer => pool.transfer_paused = true,
			});

			Self::deposit_event(Event::OperationIsPaused(pool_id, operation));
			Ok(().into())
		}

		/// Unpause specific operation (deposit, redeem, borrow, repay) with the pool.
		///
		/// The dispatch origin of this call must be 'UpdateOrigin'.
		#[pallet::weight(T::ControllerWeightInfo::resume_operation())]
		#[transactional]
		pub fn resume_operation(
			origin: OriginFor<T>,
			pool_id: CurrencyId,
			operation: Operation,
		) -> DispatchResultWithPostInfo {
			T::UpdateOrigin::ensure_origin(origin)?;
			ensure!(pool_id.is_supported_underlying_asset(), Error::<T>::PoolNotFound);
			ensure!(
				T::LiquidityPoolsManager::pool_exists(&pool_id),
				Error::<T>::PoolNotFound
			);

			PauseKeepers::<T>::mutate(pool_id, |pool| match operation {
				Operation::Deposit => pool.deposit_paused = false,
				Operation::Redeem => pool.redeem_paused = false,
				Operation::Borrow => pool.borrow_paused = false,
				Operation::Repay => pool.repay_paused = false,
				Operation::Transfer => pool.transfer_paused = false,
			});

			Self::deposit_event(Event::OperationIsUnPaused(pool_id, operation));
			Ok(().into())
		}

		/// Set interest factor.
		/// - `pool_id`: PoolID for which the parameter value is being set.
		/// - `protocol_interest_factor`: new value for interest factor.
		///
		/// The dispatch origin of this call must be 'UpdateOrigin'.
		#[pallet::weight(T::ControllerWeightInfo::set_protocol_interest_factor())]
		#[transactional]
		pub fn set_protocol_interest_factor(
			origin: OriginFor<T>,
			pool_id: CurrencyId,
			protocol_interest_factor: Rate,
		) -> DispatchResultWithPostInfo {
			T::UpdateOrigin::ensure_origin(origin)?;
			ensure!(pool_id.is_supported_underlying_asset(), Error::<T>::PoolNotFound);
			ensure!(
				T::LiquidityPoolsManager::pool_exists(&pool_id),
				Error::<T>::PoolNotFound
			);

			ControllerParams::<T>::mutate(pool_id, |data| data.protocol_interest_factor = protocol_interest_factor);
			Self::deposit_event(Event::InterestFactorChanged);
			Ok(().into())
		}

		/// Set Maximum borrow rate.
		/// - `pool_id`: PoolID for which the parameter value is being set.
		/// - `max_borrow_rate`: new value for maximum borrow rate.
		///
		/// The dispatch origin of this call must be 'UpdateOrigin'.
		#[pallet::weight(T::ControllerWeightInfo::set_max_borrow_rate())]
		#[transactional]
		pub fn set_max_borrow_rate(
			origin: OriginFor<T>,
			pool_id: CurrencyId,
			max_borrow_rate: Rate,
		) -> DispatchResultWithPostInfo {
			T::UpdateOrigin::ensure_origin(origin)?;
			ensure!(pool_id.is_supported_underlying_asset(), Error::<T>::PoolNotFound);
			ensure!(
				T::LiquidityPoolsManager::pool_exists(&pool_id),
				Error::<T>::PoolNotFound
			);
			ensure!(
				Self::is_valid_max_borrow_rate(max_borrow_rate),
				Error::<T>::MaxBorrowRateCannotBeZero
			);

			ControllerParams::<T>::mutate(pool_id, |data| data.max_borrow_rate = max_borrow_rate);
			Self::deposit_event(Event::MaxBorrowRateChanged);
			Ok(().into())
		}

		/// Set Collateral factor.
		/// - `pool_id`: PoolID for which the parameter value is being set.
		/// - `collateral_factor`: new value for collateral factor.
		///
		/// The dispatch origin of this call must be 'UpdateOrigin'.
		#[pallet::weight(T::ControllerWeightInfo::set_collateral_factor())]
		#[transactional]
		pub fn set_collateral_factor(
			origin: OriginFor<T>,
			pool_id: CurrencyId,
			collateral_factor: Rate,
		) -> DispatchResultWithPostInfo {
			T::UpdateOrigin::ensure_origin(origin)?;
			ensure!(pool_id.is_supported_underlying_asset(), Error::<T>::PoolNotFound);
			ensure!(
				T::LiquidityPoolsManager::pool_exists(&pool_id),
				Error::<T>::PoolNotFound
			);
			ensure!(
				Self::is_valid_collateral_factor(collateral_factor),
				Error::<T>::CollateralFactorIncorrectValue
			);

			ControllerParams::<T>::mutate(pool_id, |data| data.collateral_factor = collateral_factor);
			Self::deposit_event(Event::CollateralFactorChanged);
			Ok(().into())
		}

		/// Set borrow cap.
		///
		/// The dispatch origin of this call must be Administrator.
		/// Borrow cap value must be in range 0..1_000_000_000_000_000_000_000_000
		#[pallet::weight(T::ControllerWeightInfo::set_borrow_cap())]
		#[transactional]
		pub fn set_borrow_cap(
			origin: OriginFor<T>,
			pool_id: CurrencyId,
			borrow_cap: Option<Balance>,
		) -> DispatchResultWithPostInfo {
			T::UpdateOrigin::ensure_origin(origin)?;
			ensure!(pool_id.is_supported_underlying_asset(), Error::<T>::PoolNotFound);
			ensure!(
				T::LiquidityPoolsManager::pool_exists(&pool_id),
				Error::<T>::PoolNotFound
			);

			ensure!(Self::is_valid_borrow_cap(borrow_cap), Error::<T>::InvalidBorrowCap);
			ControllerParams::<T>::mutate(pool_id, |data| data.borrow_cap = borrow_cap);
			Self::deposit_event(Event::BorrowCapChanged(pool_id, borrow_cap));
			Ok(().into())
		}

		/// Set protocol interest threshold.
		///
		/// The dispatch origin of this call must be Administrator.
		#[pallet::weight(T::ControllerWeightInfo::set_protocol_interest_threshold())]
		#[transactional]
		pub fn set_protocol_interest_threshold(
			origin: OriginFor<T>,
			pool_id: CurrencyId,
			protocol_interest_threshold: Balance,
		) -> DispatchResultWithPostInfo {
			T::UpdateOrigin::ensure_origin(origin)?;
			ensure!(pool_id.is_supported_underlying_asset(), Error::<T>::PoolNotFound);
			ensure!(
				T::LiquidityPoolsManager::pool_exists(&pool_id),
				Error::<T>::PoolNotFound
			);

			ControllerParams::<T>::mutate(pool_id, |data| {
				data.protocol_interest_threshold = protocol_interest_threshold
			});
			Self::deposit_event(Event::ProtocolInterestThresholdChanged(
				pool_id,
				protocol_interest_threshold,
			));
			Ok(().into())
		}

		/// Enable / disable whitelist mode.
		///
		/// The dispatch origin of this call must be 'UpdateOrigin'.
		#[pallet::weight(T::ControllerWeightInfo::switch_whitelist_mode())]
		#[transactional]
		pub fn switch_whitelist_mode(origin: OriginFor<T>) -> DispatchResultWithPostInfo {
			T::UpdateOrigin::ensure_origin(origin)?;
			let mode = WhitelistMode::<T>::mutate(|mode| {
				*mode = !*mode;
				*mode
			});
			Self::deposit_event(Event::ProtocolOperationModeSwitched(mode));
			Ok(().into())
		}
	}
}

// RPC methods
impl<T: Config> Pallet<T> {
	/// Gets exchange, borrow interest rate and supply interest rate. The rates is calculated
	/// for the current block.
	pub fn get_pool_exchange_borrow_and_supply_rates(pool_id: CurrencyId) -> Option<(Rate, Rate, Rate)> {
		if !<LiquidityPools<T>>::pool_exists(&pool_id) {
			return None;
		}
		let pool_data: Pool = Self::calculate_current_pool_data(pool_id).ok()?;
		let protocol_interest_factor: Rate = Self::controller_dates(pool_id).protocol_interest_factor;
		let utilization_rate: Rate = Self::get_utilization_rate(pool_id)?;
		let exchange_rate: Rate = <LiquidityPools<T>>::get_exchange_rate_by_interest_params(
			pool_id,
			pool_data.total_protocol_interest,
			pool_data.total_borrowed,
		)
		.ok()?;
<<<<<<< HEAD
		let borrow_rate: Rate =
			T::MinterestModelManager::calculate_borrow_interest_rate(pool_id, utilization_rate).ok()?;
=======

		let borrow_rate = T::MinterestModelManager::calculate_borrow_interest_rate(pool_id, utilization_rate).ok()?;

>>>>>>> e645abcd
		// supply_interest_rate = utilization_rate * borrow_rate * (1 - protocol_interest_factor)
		let supply_rate: Rate = Rate::one()
			.checked_sub(&protocol_interest_factor)
			.and_then(|v| v.checked_mul(&borrow_rate))
			.and_then(|v| v.checked_mul(&utilization_rate))
			.ok_or(Error::<T>::NumOverflow)
			.ok()?;

		Some((exchange_rate, borrow_rate, supply_rate))
	}

	/// Gets current utilization rate of the pool. The rate is calculated for the current block.
	pub fn get_utilization_rate(pool_id: CurrencyId) -> Option<Rate> {
		let pool_data = Self::calculate_current_pool_data(pool_id).ok()?;
		let pool_underlying_balance = T::LiquidityPoolsManager::get_pool_available_liquidity(pool_id);
		Self::calculate_utilization_rate(
			pool_underlying_balance,
			pool_data.total_borrowed,
			pool_data.total_protocol_interest,
		)
		.ok()
	}

	/// Calculates user total supply and user total borrowed balance in usd based on
	/// total_borrowed, total_protocol_interest, borrow_index values calculated for current block.
	pub fn get_user_total_supply_and_borrowed_balance_in_usd(
		who: &T::AccountId,
	) -> result::Result<(Balance, Balance), DispatchError> {
		CurrencyId::get_enabled_tokens_in_protocol(UnderlyingAsset)
			.iter()
			.filter(|&underlying_id| T::LiquidityPoolsManager::pool_exists(underlying_id))
			.try_fold(
				(Balance::zero(), Balance::zero()),
				|(mut acc_user_supply_in_usd, mut acc_user_borrowed_in_usd),
				 &pool_id|
				 -> result::Result<(Balance, Balance), DispatchError> {
					let wrapped_id = pool_id.wrapped_asset().ok_or(Error::<T>::PoolNotFound)?;

					// Check if user has / had borrowed wrapped tokens in the pool
					let user_wrap_balance = T::MultiCurrency::free_balance(wrapped_id, &who);
					let has_user_wrap_balance = !user_wrap_balance.is_zero();
					let has_user_borrow_balance =
						!<LiquidityPools<T>>::get_user_borrow_balance(&who, pool_id).is_zero();
					// Skip this pool if there is nothing to calculate
					if !has_user_wrap_balance && !has_user_borrow_balance {
						return Ok((acc_user_supply_in_usd, acc_user_borrowed_in_usd));
					}

					let pool_data = Self::calculate_current_pool_data(pool_id)?;
					let oracle_price =
						T::PriceSource::get_underlying_price(pool_id).ok_or(Error::<T>::InvalidFeedPrice)?;

					if has_user_wrap_balance {
						let current_exchange_rate = <LiquidityPools<T>>::get_exchange_rate_by_interest_params(
							pool_id,
							pool_data.total_protocol_interest,
							pool_data.total_borrowed,
						)?;
						acc_user_supply_in_usd += Rate::from_inner(user_wrap_balance)
							.checked_mul(&current_exchange_rate)
							.and_then(|v| v.checked_mul(&oracle_price))
							.map(|x| x.into_inner())
							.ok_or(Error::<T>::BalanceOverflow)?;
					}
					if has_user_borrow_balance {
						let user_borrow_balance =
							Self::calculate_user_borrow_balance(&who, pool_id, pool_data.borrow_index)?;
						let user_borrow_balance_in_usd = Rate::from_inner(user_borrow_balance)
							.checked_mul(&oracle_price)
							.map(|x| x.into_inner())
							.ok_or(Error::<T>::BalanceOverflow)?;
						acc_user_borrowed_in_usd += user_borrow_balance_in_usd;
					}
					Ok((acc_user_supply_in_usd, acc_user_borrowed_in_usd))
				},
			)
	}

	/// Calculates total amount of money currently held in the protocol in usd.
	/// Total value is calculated as: sum(total_issuance_n * exchange_rate_n * oracle_price_n),
	/// where:
	///     `total_issuance_n` - total number of wrapped tokens in the n pool;
	///     `exchange_rate_n` - exchange rate in the n pool;
	///     `oracle_price_n` - oracle price for the n pool.
	/// The amounts is calculated for the current block.
	pub fn get_protocol_total_value() -> BalanceResult {
		CurrencyId::get_enabled_tokens_in_protocol(UnderlyingAsset)
			.iter()
			.filter(|&underlying_id| T::LiquidityPoolsManager::pool_exists(underlying_id))
			.try_fold(Balance::zero(), |current_value, &pool_id| -> BalanceResult {
				let pool_data = Self::calculate_current_pool_data(pool_id)?;
				let current_exchange_rate = <LiquidityPools<T>>::get_exchange_rate_by_interest_params(
					pool_id,
					pool_data.total_protocol_interest,
					pool_data.total_borrowed,
				)?;
				let wrapped_id = pool_id.wrapped_asset().ok_or(Error::<T>::NotValidUnderlyingAssetId)?;
				let pool_supply_wrapped_balance = T::MultiCurrency::total_issuance(wrapped_id);
				let oracle_price = T::PriceSource::get_underlying_price(pool_id).ok_or(Error::<T>::InvalidFeedPrice)?;
				let pool_supply_underlying_balance_usd = Rate::from_inner(pool_supply_wrapped_balance)
					.checked_mul(&current_exchange_rate)
					.and_then(|v| v.checked_mul(&oracle_price))
					.map(|x| x.into_inner())
					.ok_or(Error::<T>::BalanceOverflow)?;
				Ok(current_value
					.checked_add(pool_supply_underlying_balance_usd)
					.ok_or(Error::<T>::BalanceOverflow)?)
			})
	}

	/// Calculate total collateral in usd based on collateral factor, fresh exchange rate and latest
	/// oracle price. Collateral is calculated for the current block.
	///
	/// - `who`: the AccountId whose collateral should be calculated.
	pub fn get_user_total_collateral(who: T::AccountId) -> BalanceResult {
		CurrencyId::get_enabled_tokens_in_protocol(UnderlyingAsset)
			.iter()
			.filter(|&pool_id| <LiquidityPools<T>>::check_user_available_collateral(&who, *pool_id))
			.try_fold(Balance::zero(), |acc, &pool_id| -> BalanceResult {
				let user_supply_underlying = Self::get_user_underlying_balance_per_asset(&who, pool_id)?;
				let collateral_factor = Self::controller_dates(pool_id).collateral_factor;
				let oracle_price = T::PriceSource::get_underlying_price(pool_id).ok_or(Error::<T>::InvalidFeedPrice)?;

				let user_collateral_in_usd = Rate::from_inner(user_supply_underlying)
					.checked_mul(&oracle_price)
					.and_then(|x| x.checked_mul(&collateral_factor))
					.map(|x| x.into_inner())
					.ok_or(Error::<T>::NumOverflow)?;

				Ok(acc + user_collateral_in_usd)
			})
	}

	/// Calculate actual borrow balance for user per asset based on fresh latest indexes.
	///
	/// - `who`: the AccountId whose balance should be calculated.
	/// - `currency_id`: ID of the currency, the balance of borrowing of which we calculate.
	pub fn get_user_borrow_per_asset(who: &T::AccountId, underlying_asset_id: CurrencyId) -> BalanceResult {
		ensure!(
			<LiquidityPools<T>>::pool_exists(&underlying_asset_id),
			Error::<T>::PoolNotFound
		);
		ensure!(
			underlying_asset_id.is_supported_underlying_asset(),
			Error::<T>::NotValidUnderlyingAssetId
		);
		let pool_data = Self::calculate_current_pool_data(underlying_asset_id)?;
		Self::calculate_user_borrow_balance(&who, underlying_asset_id, pool_data.borrow_index)
	}

	/// Calculates user balance converted to underlying asset using exchange rate calculated for the
	/// current block.
	///
	/// - `who`: the AccountId whose balance should be calculated.
	/// - `pool_id` - ID of the pool to calculate balance for.
	pub fn get_user_underlying_balance_per_asset(who: &T::AccountId, pool_id: CurrencyId) -> BalanceResult {
		ensure!(<LiquidityPools<T>>::pool_exists(&pool_id), Error::<T>::PoolNotFound);
		let wrapped_id = pool_id.wrapped_asset().ok_or(Error::<T>::NotValidUnderlyingAssetId)?;

		let user_balance_wrapped_tokens = T::MultiCurrency::free_balance(wrapped_id, &who);
		if user_balance_wrapped_tokens.is_zero() {
			return Ok(Balance::zero());
		}

		let pool_data = Self::calculate_current_pool_data(pool_id)?;
		let current_exchange_rate = <LiquidityPools<T>>::get_exchange_rate_by_interest_params(
			pool_id,
			pool_data.total_protocol_interest,
			pool_data.total_borrowed,
		)?;
		Ok(Rate::from_inner(user_balance_wrapped_tokens)
			.checked_mul(&current_exchange_rate)
			.map(|x| x.into_inner())
			.ok_or(Error::<T>::NumOverflow)?)
	}
}

// Private methods
impl<T: Config> Pallet<T> {
	/// Checks if borrow cap is reached.
	///
	/// Return true if total borrow per pool will exceed borrow cap, otherwise false.
	fn is_borrow_cap_reached(pool_id: CurrencyId, borrow_amount: Balance) -> Result<bool, DispatchError> {
		if let Some(borrow_cap) = Self::controller_dates(pool_id).borrow_cap {
			let oracle_price = T::PriceSource::get_underlying_price(pool_id).ok_or(Error::<T>::InvalidFeedPrice)?;
			let pool_borrow_underlying = T::LiquidityPoolsManager::get_pool_total_borrowed(pool_id);

			// new_borrow_balance_in_usd = (pool_borrow_underlying + borrow_amount) * oracle_price
			let new_pool_borrows = pool_borrow_underlying
				.checked_add(borrow_amount)
				.ok_or(Error::<T>::BalanceOverflow)?;

			let new_borrow_balance_in_usd = Rate::from_inner(new_pool_borrows)
				.checked_mul(&oracle_price)
				.map(|x| x.into_inner())
				.ok_or(Error::<T>::BalanceOverflow)?;

			Ok(new_borrow_balance_in_usd >= borrow_cap)
		} else {
			Ok(false)
		}
	}

	/// Return the borrow balance of account based on pool_borrow_index calculated beforehand.
	///
	/// - `who`: The address whose balance should be calculated.
	/// - `underlying_asset`: ID of the currency, the balance of borrowing of which we calculate.
	/// - `pool_borrow_index`: borrow index for the pool
	fn calculate_user_borrow_balance(
		who: &T::AccountId,
		underlying_asset: CurrencyId,
		pool_borrow_index: Rate,
	) -> BalanceResult {
		let user_borrow_balance = <LiquidityPools<T>>::get_user_borrow_balance(&who, underlying_asset);

		// If user_borrow_balance = 0 then borrow_index is likely also 0.
		// Rather than failing the calculation with a division by 0, we immediately return 0 in this case.
		if user_borrow_balance.is_zero() {
			return Ok(Balance::zero());
		};

		let user_borrow_index = <LiquidityPools<T>>::get_user_borrow_index(&who, underlying_asset);

		// Calculate new user borrow balance using the borrow index:
		// recent_user_borrow_balance = user_borrow_balance * pool_borrow_index / user_borrow_index
		let recent_user_borrow_balance = Rate::from_inner(user_borrow_balance)
			.checked_mul(&pool_borrow_index)
			.and_then(|v| v.checked_div(&user_borrow_index))
			.map(|x| x.into_inner())
			.ok_or(Error::<T>::BorrowBalanceOverflow)?;
		Ok(recent_user_borrow_balance)
	}

	/// Calculates the utilization rate of the pool.
	/// - `current_total_balance`: The amount of cash in the pool.
	/// - `current_total_borrowed_balance`: The amount of borrows in the pool.
	/// - `current_total_protocol_interest`: The amount of interest in the pool (currently unused).
	///
	/// returns `utilization_rate =
	///  total_borrows / (total_cash + total_borrows - total_protocol_interest)`
	fn calculate_utilization_rate(
		current_total_balance: Balance,
		current_total_borrowed_balance: Balance,
		current_total_protocol_interest: Balance,
	) -> RateResult {
		// Utilization rate is 0 when there are no borrows
		if current_total_borrowed_balance.is_zero() {
			return Ok(Rate::zero());
		}

		// utilization_rate = current_total_borrowed_balance / (current_total_balance +
		// + current_total_borrowed_balance - current_total_protocol_interest)
		let utilization_rate = Rate::checked_from_rational(
			current_total_borrowed_balance,
			current_total_balance
				.checked_add(current_total_borrowed_balance)
				.and_then(|v| v.checked_sub(current_total_protocol_interest))
				.ok_or(Error::<T>::UtilizationRateCalculationError)?,
		)
		.ok_or(Error::<T>::UtilizationRateCalculationError)?;

		Ok(utilization_rate)
	}

	/// Calculates the number of blocks elapsed since the last accrual.
	/// - `current_block_number`: Current block number.
	/// - `accrual_block_number_previous`: Number of the last block with accruals.
	///
	/// returns `current_block_number - accrual_block_number_previous`
	fn calculate_block_delta(
		current_block_number: T::BlockNumber,
		accrual_block_number_previous: T::BlockNumber,
	) -> result::Result<T::BlockNumber, DispatchError> {
		ensure!(
			current_block_number >= accrual_block_number_previous,
			Error::<T>::NumOverflow
		);

		Ok(current_block_number - accrual_block_number_previous)
	}

	/// Calculates pool borrows, pool protocol interest and pool borrow index for given pool.
	/// Applies accrued interest to pool borrows and protocol interest and calculates interest
	/// accrued from the last checkpointed block up to the current block.
	///
	/// - `pool_id`: CurrencyId to calculate parameters for.
	///
	/// Returns pool parameters calculated for a current block.
	pub fn calculate_current_pool_data(pool_id: CurrencyId) -> result::Result<Pool, DispatchError> {
		let current_block_number = <frame_system::Module<T>>::block_number();
		let accrual_block_number_previous = Self::controller_dates(pool_id).last_interest_accrued_block;
		if current_block_number == accrual_block_number_previous {
			return Ok(<LiquidityPools<T>>::get_pool_data(pool_id));
		}

		let block_delta = Self::calculate_block_delta(current_block_number, accrual_block_number_previous)?;
		let current_total_balance = T::LiquidityPoolsManager::get_pool_available_liquidity(pool_id);
		let pool_data = <LiquidityPools<T>>::get_pool_data(pool_id);

		let utilization_rate = Self::calculate_utilization_rate(
			current_total_balance,
			pool_data.total_borrowed,
			pool_data.total_protocol_interest,
		)?;

		// Calculate the current borrow interest rate
		let current_borrow_interest_rate =
<<<<<<< HEAD
			T::MinterestModelManager::calculate_borrow_interest_rate(pool_id, utilization_rate)?;
=======
			T::MinterestModelManager::calculate_borrow_interest_rate(underlying_asset, utilization_rate)?;
>>>>>>> e645abcd

		let ControllerData {
			max_borrow_rate,
			protocol_interest_factor,
			..
		} = Self::controller_dates(pool_id);

		ensure!(
			current_borrow_interest_rate <= max_borrow_rate,
			Error::<T>::BorrowRateTooHigh
		);

		/*
		Calculate the interest accumulated into borrows and protocol interest and the new index:
			*  simpleInterestFactor = borrowRate * blockDelta
			*  interestAccumulated = simpleInterestFactor * totalBorrows
			*  totalBorrowsNew = interestAccumulated + totalBorrows
			*  totalProtocolInterestNew = interestAccumulated * protocolInterestFactor + totalProtocolInterest
			*  borrowIndexNew = simpleInterestFactor * borrowIndex + borrowIndex
		*/

		let simple_interest_factor = Self::calculate_interest_factor(current_borrow_interest_rate, block_delta)?;

		let interest_accumulated = Rate::from_inner(pool_data.total_borrowed)
			.checked_mul(&simple_interest_factor)
			.map(|x| x.into_inner())
			.ok_or(Error::<T>::BalanceOverflow)?;

		let total_borrowed = interest_accumulated
			.checked_add(pool_data.total_borrowed)
			.ok_or(Error::<T>::BorrowBalanceOverflow)?;

		let total_protocol_interest = sum_with_mult_result(
			pool_data.total_protocol_interest,
			interest_accumulated,
			protocol_interest_factor,
		)
		.map_err(|_| Error::<T>::ProtocolInterestOverflow)?;

		let borrow_index = simple_interest_factor
			.checked_mul(&pool_data.borrow_index)
			.and_then(|v| v.checked_add(&pool_data.borrow_index))
			.ok_or(Error::<T>::NumOverflow)?;

		Ok(Pool {
			total_borrowed,
			borrow_index,
			total_protocol_interest,
		})
	}

<<<<<<< HEAD
=======
	/// Calculates the utilization rate of the pool.
	/// - `current_total_balance`: The amount of cash in the pool.
	/// - `current_total_borrowed_balance`: The amount of borrows in the pool.
	/// - `current_total_protocol_interest`: The amount of interest in the pool (currently unused).
	///
	/// returns `utilization_rate =
	///  total_borrows / (total_cash + total_borrows - total_protocol_interest)`
	fn calculate_utilization_rate(
		current_total_balance: Balance,
		current_total_borrowed_balance: Balance,
		current_total_protocol_interest: Balance,
	) -> RateResult {
		// Utilization rate is 0 when there are no borrows
		if current_total_borrowed_balance.is_zero() {
			return Ok(Rate::zero());
		}

		// utilization_rate = current_total_borrowed_balance / (current_total_balance +
		// + current_total_borrowed_balance - current_total_protocol_interest)
		let utilization_rate = Rate::checked_from_rational(
			current_total_borrowed_balance,
			current_total_balance
				.checked_add(current_total_borrowed_balance)
				.and_then(|v| v.checked_sub(current_total_protocol_interest))
				.ok_or(Error::<T>::UtilizationRateCalculationError)?,
		)
		.ok_or(Error::<T>::UtilizationRateCalculationError)?;

		Ok(utilization_rate)
	}

	/// Calculates the number of blocks elapsed since the last accrual.
	/// - `current_block_number`: Current block number.
	/// - `accrual_block_number_previous`: Number of the last block with accruals.
	///
	/// returns `current_block_number - accrual_block_number_previous`
	fn calculate_block_delta(
		current_block_number: T::BlockNumber,
		accrual_block_number_previous: T::BlockNumber,
	) -> result::Result<T::BlockNumber, DispatchError> {
		ensure!(
			current_block_number >= accrual_block_number_previous,
			Error::<T>::NumOverflow
		);

		Ok(current_block_number - accrual_block_number_previous)
	}

	/// Calculates number of blocks passed since the last pool update and updates pool values based
	/// on block delta
	/// - `pool_id`: CurrencyId to calculate parameters for.
	///
	/// returns pool parameters calculated for a current block
	fn calculate_current_pool_data(pool_id: CurrencyId) -> result::Result<Pool, DispatchError> {
		let current_block_number = <frame_system::Module<T>>::block_number();
		let accrual_block_number_previous = Self::controller_dates(pool_id).last_interest_accrued_block;
		if current_block_number == accrual_block_number_previous {
			return Ok(<LiquidityPools<T>>::get_pool_data(pool_id));
		}

		let block_delta = Self::calculate_block_delta(current_block_number, accrual_block_number_previous)?;
		Self::calculate_interest_params(pool_id, block_delta)
	}

>>>>>>> e645abcd
	/// Calculates the simple interest factor.
	/// - `current_borrow_interest_rate`: Current interest rate that users pay for lending assets.
	/// - `block_delta`: The number of blocks elapsed since the last accrual.
	///
	/// returns `interest_factor = current_borrow_interest_rate * block_delta`.
	fn calculate_interest_factor(current_borrow_interest_rate: Rate, block_delta: T::BlockNumber) -> RateResult {
		let block_delta_as_usize = TryInto::<usize>::try_into(block_delta)
			.ok()
			.expect("blockchain will not exceed 2^32 blocks; qed");

		let interest_factor: FixedU128 = Rate::saturating_from_integer(block_delta_as_usize as u128)
			.checked_mul(&current_borrow_interest_rate)
			.ok_or(Error::<T>::NumOverflow)?;

		Ok(interest_factor)
	}

	fn is_valid_max_borrow_rate(max_borrow_rate: Rate) -> bool {
		!max_borrow_rate.is_zero()
	}

	fn is_valid_collateral_factor(collateral_factor: Rate) -> bool {
		!collateral_factor.is_zero() && collateral_factor <= Rate::one()
	}

	fn is_valid_borrow_cap(borrow_cap: Option<Balance>) -> bool {
		match borrow_cap {
			Some(cap) => cap >= Balance::zero() && cap <= T::MaxBorrowCap::get(),
			None => true,
		}
	}
}

impl<T: Config> ControllerManager<T::AccountId> for Pallet<T> {
	/// This is a part of a pool creation flow
	/// Creates storage records for ControllerParams and PauseKeepers
	/// All operations are unpaused after this function call
	fn create_pool(
		currency_id: CurrencyId,
		protocol_interest_factor: Rate,
		max_borrow_rate: Rate,
		collateral_factor: Rate,
		protocol_interest_threshold: Balance,
	) -> DispatchResult {
		ensure!(
			!ControllerParams::<T>::contains_key(currency_id),
			Error::<T>::PoolAlreadyCreated
		);
		ensure!(
			Self::is_valid_max_borrow_rate(max_borrow_rate),
			Error::<T>::MaxBorrowRateCannotBeZero
		);
		ensure!(
			Self::is_valid_collateral_factor(collateral_factor),
			Error::<T>::CollateralFactorIncorrectValue
		);

		ControllerParams::<T>::insert(
			currency_id,
			ControllerData {
				last_interest_accrued_block: <frame_system::Module<T>>::block_number(),
				protocol_interest_factor,
				max_borrow_rate,
				collateral_factor,
				borrow_cap: None,
				protocol_interest_threshold,
			},
		);
		PauseKeepers::<T>::insert(
			currency_id,
			PauseKeeper {
				deposit_paused: false,
				redeem_paused: false,
				borrow_paused: false,
				repay_paused: false,
				transfer_paused: false,
			},
		);
		Ok(())
	}

	/// Return the borrow balance of account based on stored data.
	///
	/// - `who`: The address whose balance should be calculated.
	/// - `currency_id`: ID of the currency, the balance of borrowing of which we calculate.
	fn borrow_balance_stored(who: &T::AccountId, underlying_asset_id: CurrencyId) -> BalanceResult {
		let pool_borrow_index = T::LiquidityPoolsManager::get_pool_borrow_index(underlying_asset_id);
		let borrow_balance = Self::calculate_user_borrow_balance(who, underlying_asset_id, pool_borrow_index)?;
		Ok(borrow_balance)
	}

	/// Determine what the account liquidity would be if the given amounts were redeemed/borrowed.
	///
	/// - `account`: The account to determine liquidity.
	/// - `underlying_asset`: The pool to hypothetically redeem/borrow.
	/// - `redeem_amount`: The number of tokens to hypothetically redeem.
	/// - `borrow_amount`: The amount of underlying to hypothetically borrow.
	/// Returns (hypothetical account liquidity in excess of collateral requirements,
	///          hypothetical account shortfall below collateral requirements).
	fn get_hypothetical_account_liquidity(
		account: &T::AccountId,
		underlying_to_borrow: CurrencyId,
		redeem_amount: Balance,
		borrow_amount: Balance,
	) -> LiquidityResult {
		let m_tokens_ids: Vec<CurrencyId> = CurrencyId::get_enabled_tokens_in_protocol(WrappedToken);

		let mut sum_collateral = Balance::zero();
		let mut sum_borrow_plus_effects = Balance::zero();

		// For each tokens the account is in
		for asset in m_tokens_ids.into_iter() {
			let underlying_asset = asset.underlying_asset().ok_or(Error::<T>::NotValidWrappedTokenId)?;
			if !T::LiquidityPoolsManager::pool_exists(&underlying_asset) {
				continue;
			}

			// Read the balances and exchange rate from the cToken
			let borrow_balance = Self::borrow_balance_stored(account, underlying_asset)?;
			let exchange_rate = <LiquidityPools<T>>::get_exchange_rate(underlying_asset)?;
			let collateral_factor = Self::controller_dates(underlying_asset).collateral_factor;

			// Get the normalized price of the asset.
			let oracle_price =
				T::PriceSource::get_underlying_price(underlying_asset).ok_or(Error::<T>::InvalidFeedPrice)?;

			// Pre-compute a conversion factor from tokens -> dollars (normalized price value)
			// tokens_to_denom = collateral_factor * exchange_rate * oracle_price
			let tokens_to_denom = collateral_factor
				.checked_mul(&exchange_rate)
				.and_then(|v| v.checked_mul(&oracle_price))
				.ok_or(Error::<T>::NumOverflow)?;

			if <LiquidityPools<T>>::check_user_available_collateral(&account, underlying_asset) {
				let m_token_balance = T::MultiCurrency::free_balance(asset, account);

				// sum_collateral += tokens_to_denom * m_token_balance
				sum_collateral = sum_with_mult_result(sum_collateral, m_token_balance, tokens_to_denom)
					.map_err(|_| Error::<T>::CollateralBalanceOverflow)?;
			}

			// sum_borrow_plus_effects += oracle_price * borrow_balance
			sum_borrow_plus_effects = sum_with_mult_result(sum_borrow_plus_effects, borrow_balance, oracle_price)
				.map_err(|_| Error::<T>::BalanceOverflow)?;

			// Calculate effects of interacting with Underlying Asset Modify.
			if underlying_to_borrow == underlying_asset {
				// redeem effect
				if redeem_amount > 0 {
					// sum_borrow_plus_effects += tokens_to_denom * redeem_tokens
					sum_borrow_plus_effects =
						sum_with_mult_result(sum_borrow_plus_effects, redeem_amount, tokens_to_denom)
							.map_err(|_| Error::<T>::BalanceOverflow)?;
				};
				// borrow effect
				if borrow_amount > 0 {
					// sum_borrow_plus_effects += oracle_price * borrow_amount
					sum_borrow_plus_effects =
						sum_with_mult_result(sum_borrow_plus_effects, borrow_amount, oracle_price)
							.map_err(|_| Error::<T>::BalanceOverflow)?;
				}
			}
		}

		match sum_collateral.cmp(&sum_borrow_plus_effects) {
			Ordering::Less => Ok((
				0,
				sum_borrow_plus_effects
					.checked_sub(sum_collateral)
					.ok_or(Error::<T>::InsufficientLiquidity)?,
			)),
			_ => Ok((
				sum_collateral
					.checked_sub(sum_borrow_plus_effects)
					.ok_or(Error::<T>::InsufficientLiquidity)?,
				0,
			)),
		}
	}

	/// Applies accrued interest to total borrows and protocol interest.
	/// This calculates interest accrued from the last checkpointed block
	/// up to the current block and writes new checkpoint to storage.
	fn accrue_interest_rate(underlying_asset: CurrencyId) -> DispatchResult {
		let current_block_number = <frame_system::Module<T>>::block_number();
		if Self::controller_dates(underlying_asset).last_interest_accrued_block == current_block_number {
			return Ok(());
		}

		let pool_data = Self::calculate_current_pool_data(underlying_asset)?;
		// Save new params
		ControllerParams::<T>::mutate(underlying_asset, |data| {
			data.last_interest_accrued_block = current_block_number
		});
		<LiquidityPools<T>>::set_pool_data(
			underlying_asset,
			pool_data.total_borrowed,
			pool_data.borrow_index,
			pool_data.total_protocol_interest,
		)?;

		Ok(())
	}

	/// Checks if a specific operation is allowed on a pool.
	///
	/// Return true - if operation is allowed, false - if operation is unallowed.
	fn is_operation_allowed(pool_id: CurrencyId, operation: Operation) -> bool {
		match operation {
			Operation::Deposit => !Self::pause_keepers(pool_id).deposit_paused,
			Operation::Redeem => !Self::pause_keepers(pool_id).redeem_paused,
			Operation::Borrow => !Self::pause_keepers(pool_id).borrow_paused,
			Operation::Repay => !Self::pause_keepers(pool_id).repay_paused,
			Operation::Transfer => !Self::pause_keepers(pool_id).transfer_paused,
		}
	}

	/// Checks if the account should be allowed to redeem tokens in the given pool.
	///
	/// - `underlying_asset` - The CurrencyId to verify the redeem against.
	/// - `redeemer` -  The account which would redeem the tokens.
	/// - `redeem_amount` - The number of mTokens to exchange for the underlying asset in the
	/// pool.
	///
	/// Return Ok if the redeem is allowed.
	fn redeem_allowed(underlying_asset: CurrencyId, redeemer: &T::AccountId, redeem_amount: Balance) -> DispatchResult {
		if LiquidityPools::<T>::check_user_available_collateral(&redeemer, underlying_asset) {
			let (_, shortfall) =
				Self::get_hypothetical_account_liquidity(&redeemer, underlying_asset, redeem_amount, 0)
					.map_err(|_| Error::<T>::HypotheticalLiquidityCalculationError)?;

			ensure!(shortfall.is_zero(), Error::<T>::InsufficientLiquidity);
		}
		Ok(())
	}

	/// Checks if the account should be allowed to borrow the underlying asset of the given pool.
	///
	/// - `underlying_asset` - The CurrencyId to verify the borrow against.
	/// - `who` -  The account which would borrow the asset.
	/// - `borrow_amount` - The amount of underlying assets the account would borrow.
	///
	/// Return Ok if the borrow is allowed.
	fn borrow_allowed(underlying_asset: CurrencyId, who: &T::AccountId, borrow_amount: Balance) -> DispatchResult {
		let borrow_cap_reached = Self::is_borrow_cap_reached(underlying_asset, borrow_amount)?;
		ensure!(!borrow_cap_reached, Error::<T>::BorrowCapReached);

		let (_, shortfall) = Self::get_hypothetical_account_liquidity(&who, underlying_asset, 0, borrow_amount)
			.map_err(|_| Error::<T>::HypotheticalLiquidityCalculationError)?;

		ensure!(shortfall.is_zero(), Error::<T>::InsufficientLiquidity);

		Ok(())
	}

	/// Return minimum protocol interest needed to transfer it to liquidation pool
	fn get_protocol_interest_threshold(pool_id: CurrencyId) -> Balance {
		Self::controller_dates(pool_id).protocol_interest_threshold
	}

	/// Protocol operation mode. In whitelist mode, only members 'WhitelistCouncil' can work with
	/// protocols.
	fn is_whitelist_mode_enabled() -> bool {
		WhitelistMode::<T>::get()
	}
}<|MERGE_RESOLUTION|>--- conflicted
+++ resolved
@@ -114,7 +114,6 @@
 #[frame_support::pallet]
 pub mod module {
 	use super::*;
-	use pallet_traits::MinterestModelManager;
 
 	#[pallet::config]
 	pub trait Config: frame_system::Config + liquidity_pools::Config {
@@ -124,11 +123,7 @@
 		/// Provides the basic liquidity pools manager and liquidity pool functionality.
 		type LiquidityPoolsManager: LiquidityPoolsManager<Self::AccountId>;
 
-<<<<<<< HEAD
-		/// Provides the basic minterest model manager and minterest model functionality.
-=======
 		/// Provides the basic minterest model functionality.
->>>>>>> e645abcd
 		type MinterestModelManager: MinterestModelManager;
 
 		#[pallet::constant]
@@ -488,14 +483,8 @@
 			pool_data.total_borrowed,
 		)
 		.ok()?;
-<<<<<<< HEAD
 		let borrow_rate: Rate =
 			T::MinterestModelManager::calculate_borrow_interest_rate(pool_id, utilization_rate).ok()?;
-=======
-
-		let borrow_rate = T::MinterestModelManager::calculate_borrow_interest_rate(pool_id, utilization_rate).ok()?;
-
->>>>>>> e645abcd
 		// supply_interest_rate = utilization_rate * borrow_rate * (1 - protocol_interest_factor)
 		let supply_rate: Rate = Rate::one()
 			.checked_sub(&protocol_interest_factor)
@@ -803,11 +792,7 @@
 
 		// Calculate the current borrow interest rate
 		let current_borrow_interest_rate =
-<<<<<<< HEAD
 			T::MinterestModelManager::calculate_borrow_interest_rate(pool_id, utilization_rate)?;
-=======
-			T::MinterestModelManager::calculate_borrow_interest_rate(underlying_asset, utilization_rate)?;
->>>>>>> e645abcd
 
 		let ControllerData {
 			max_borrow_rate,
@@ -859,73 +844,6 @@
 		})
 	}
 
-<<<<<<< HEAD
-=======
-	/// Calculates the utilization rate of the pool.
-	/// - `current_total_balance`: The amount of cash in the pool.
-	/// - `current_total_borrowed_balance`: The amount of borrows in the pool.
-	/// - `current_total_protocol_interest`: The amount of interest in the pool (currently unused).
-	///
-	/// returns `utilization_rate =
-	///  total_borrows / (total_cash + total_borrows - total_protocol_interest)`
-	fn calculate_utilization_rate(
-		current_total_balance: Balance,
-		current_total_borrowed_balance: Balance,
-		current_total_protocol_interest: Balance,
-	) -> RateResult {
-		// Utilization rate is 0 when there are no borrows
-		if current_total_borrowed_balance.is_zero() {
-			return Ok(Rate::zero());
-		}
-
-		// utilization_rate = current_total_borrowed_balance / (current_total_balance +
-		// + current_total_borrowed_balance - current_total_protocol_interest)
-		let utilization_rate = Rate::checked_from_rational(
-			current_total_borrowed_balance,
-			current_total_balance
-				.checked_add(current_total_borrowed_balance)
-				.and_then(|v| v.checked_sub(current_total_protocol_interest))
-				.ok_or(Error::<T>::UtilizationRateCalculationError)?,
-		)
-		.ok_or(Error::<T>::UtilizationRateCalculationError)?;
-
-		Ok(utilization_rate)
-	}
-
-	/// Calculates the number of blocks elapsed since the last accrual.
-	/// - `current_block_number`: Current block number.
-	/// - `accrual_block_number_previous`: Number of the last block with accruals.
-	///
-	/// returns `current_block_number - accrual_block_number_previous`
-	fn calculate_block_delta(
-		current_block_number: T::BlockNumber,
-		accrual_block_number_previous: T::BlockNumber,
-	) -> result::Result<T::BlockNumber, DispatchError> {
-		ensure!(
-			current_block_number >= accrual_block_number_previous,
-			Error::<T>::NumOverflow
-		);
-
-		Ok(current_block_number - accrual_block_number_previous)
-	}
-
-	/// Calculates number of blocks passed since the last pool update and updates pool values based
-	/// on block delta
-	/// - `pool_id`: CurrencyId to calculate parameters for.
-	///
-	/// returns pool parameters calculated for a current block
-	fn calculate_current_pool_data(pool_id: CurrencyId) -> result::Result<Pool, DispatchError> {
-		let current_block_number = <frame_system::Module<T>>::block_number();
-		let accrual_block_number_previous = Self::controller_dates(pool_id).last_interest_accrued_block;
-		if current_block_number == accrual_block_number_previous {
-			return Ok(<LiquidityPools<T>>::get_pool_data(pool_id));
-		}
-
-		let block_delta = Self::calculate_block_delta(current_block_number, accrual_block_number_previous)?;
-		Self::calculate_interest_params(pool_id, block_delta)
-	}
-
->>>>>>> e645abcd
 	/// Calculates the simple interest factor.
 	/// - `current_borrow_interest_rate`: Current interest rate that users pay for lending assets.
 	/// - `block_delta`: The number of blocks elapsed since the last accrual.
