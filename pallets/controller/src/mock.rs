--- conflicted
+++ resolved
@@ -172,18 +172,12 @@
 impl Config for Runtime {
 	type Event = Event;
 	type LiquidityPoolsManager = liquidity_pools::Module<Runtime>;
-<<<<<<< HEAD
 	type MaxBorrowCap = MaxBorrowCap;
-}
-
-pub const MAX_MEMBERS: u8 = 16;
+	type UpdateOrigin = EnsureSignedBy<OneAlice, AccountId>;
+}
+
 pub const MAX_BORROW_CAP: Balance = 1_000_000_000_000_000_000_000_000;
 
-=======
-	type UpdateOrigin = EnsureSignedBy<OneAlice, AccountId>;
-}
-
->>>>>>> 0d69769d
 pub struct ExtBuilder {
 	endowed_accounts: Vec<(AccountId, CurrencyId, Balance)>,
 	pools: Vec<(CurrencyId, Pool)>,
