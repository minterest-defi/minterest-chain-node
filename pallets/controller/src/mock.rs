use super::*;
use crate as controller;
use frame_support::{ord_parameter_types, pallet_prelude::GenesisBuild, parameter_types, PalletId};
use frame_system::EnsureSignedBy;
use liquidity_pools::{Pool, PoolUserData};
use minterest_model::MinterestModelData;
pub(crate) use minterest_primitives::Price;
pub use minterest_primitives::{Balance, CurrencyId, Interest, Rate};
use orml_traits::parameter_type_with_key;
use sp_core::H256;
use sp_runtime::{
	testing::Header,
	traits::{AccountIdConversion, BlakeTwo256, IdentityLookup, Zero},
	FixedPointNumber,
};
use sp_std::cell::RefCell;
pub use test_helper::*;

type UncheckedExtrinsic = frame_system::mocking::MockUncheckedExtrinsic<Runtime>;
type Block = frame_system::mocking::MockBlock<Runtime>;

// Configure a mock runtime to test the pallet.
frame_support::construct_runtime!(
	pub enum Runtime where
		Block = Block,
		NodeBlock = Block,
		UncheckedExtrinsic = UncheckedExtrinsic,
	{
<<<<<<< HEAD
		System: frame_system::{Pallet, Call, Config, Storage, Event<T>},
		Balances: pallet_balances::{Pallet, Call, Storage, Config<T>, Event<T>},
		Tokens: orml_tokens::{Pallet, Storage, Call, Event<T>, Config<T>},
		Currencies: orml_currencies::{Pallet, Call, Event<T>},
		Controller: controller::{Pallet, Storage, Call, Event, Config<T>},
		MinterestModel: minterest_model::{Pallet, Storage, Call, Event, Config<T>},
		TestPools: liquidity_pools::{Pallet, Storage, Call, Config<T>},
=======
		System: frame_system::{Module, Call, Config, Storage, Event<T>},
		Balances: pallet_balances::{Module, Call, Storage, Config<T>, Event<T>},
		Tokens: orml_tokens::{Module, Storage, Call, Event<T>, Config<T>},
		Currencies: orml_currencies::{Module, Call, Event<T>},
		Controller: controller::{Module, Storage, Call, Event, Config<T>},
		MinterestModel: minterest_model::{Module, Storage, Call, Event, Config<T>},
		TestPools: liquidity_pools::{Module, Storage, Call, Config<T>},
		TestMntToken: mnt_token::{Module, Storage, Call, Event<T>, Config<T>},
>>>>>>> d07bf9aa
	}
);

ord_parameter_types! {
	pub const OneAlice: AccountId = 1;
}

mock_impl_system_config!(Runtime);
mock_impl_orml_tokens_config!(Runtime);
mock_impl_orml_currencies_config!(Runtime);
mock_impl_liquidity_pools_config!(Runtime);
mock_impl_minterest_model_config!(Runtime, OneAlice);
mock_impl_controller_config!(Runtime, OneAlice);
mock_impl_mnt_token_config!(Runtime, OneAlice);
mock_impl_balances_config!(Runtime);

parameter_types! {
<<<<<<< HEAD
	pub const LiquidityPoolsPalletId: PalletId = PalletId(*b"min/lqdy");
	pub LiquidityPoolAccountId: AccountId = LiquidityPoolsPalletId::get().into_account();
=======
	pub const LiquidityPoolsModuleId: ModuleId = ModuleId(*b"min/lqdy");
	pub const MntTokenModuleId: ModuleId = ModuleId(*b"min/mntt");
	pub LiquidityPoolAccountId: AccountId = LiquidityPoolsModuleId::get().into_account();
	pub MntTokenAccountId: AccountId = MntTokenModuleId::get().into_account();
>>>>>>> d07bf9aa
	pub InitialExchangeRate: Rate = Rate::one();
	pub EnabledUnderlyingAssetsIds: Vec<CurrencyId> = CurrencyId::get_enabled_tokens_in_protocol(UnderlyingAsset);
	pub EnabledWrappedTokensId: Vec<CurrencyId> = CurrencyId::get_enabled_tokens_in_protocol(WrappedToken);
}

thread_local! {
	static UNDERLYING_PRICE: RefCell<Option<Price>> = RefCell::new(Some(Price::one()));
}

pub struct MockPriceSource;
impl MockPriceSource {
	pub fn set_underlying_price(price: Option<Price>) {
		UNDERLYING_PRICE.with(|v| *v.borrow_mut() = price);
	}
}
impl PricesManager<CurrencyId> for MockPriceSource {
	fn get_underlying_price(_currency_id: CurrencyId) -> Option<Price> {
		UNDERLYING_PRICE.with(|v| *v.borrow_mut())
	}

	fn lock_price(_currency_id: CurrencyId) {}

	fn unlock_price(_currency_id: CurrencyId) {}
}

pub struct ExtBuilder {
	endowed_accounts: Vec<(AccountId, CurrencyId, Balance)>,
	pools: Vec<(CurrencyId, Pool)>,
	pool_user_data: Vec<(CurrencyId, AccountId, PoolUserData)>,
}

impl Default for ExtBuilder {
	fn default() -> Self {
		Self {
			endowed_accounts: vec![],
			pools: vec![],
			pool_user_data: vec![],
		}
	}
}

impl ExtBuilder {
	pub fn user_balance(mut self, user: AccountId, currency_id: CurrencyId, balance: Balance) -> Self {
		self.endowed_accounts.push((user, currency_id, balance));
		self
	}

	pub fn pool_balance(mut self, currency_id: CurrencyId, balance: Balance) -> Self {
		self.endowed_accounts
			.push((TestPools::pools_account_id(), currency_id, balance));
		self
	}

	pub fn pool_total_borrowed(mut self, pool_id: CurrencyId, total_borrowed: Balance) -> Self {
		self.pools.push((
			pool_id,
			Pool {
				total_borrowed,
				borrow_index: Rate::saturating_from_rational(1, 1),
				total_protocol_interest: Balance::zero(),
			},
		));
		self
	}

	pub fn pool_mock(mut self, pool_id: CurrencyId) -> Self {
		self.pools.push((
			pool_id,
			Pool {
				total_borrowed: Balance::zero(),
				borrow_index: Rate::saturating_from_rational(2, 1),
				total_protocol_interest: Balance::zero(),
			},
		));
		self
	}

	pub fn pool_user_data(
		mut self,
		pool_id: CurrencyId,
		user: AccountId,
		total_borrowed: Balance,
		interest_index: Rate,
		is_collateral: bool,
		liquidation_attempts: u8,
	) -> Self {
		self.pool_user_data.push((
			pool_id,
			user,
			PoolUserData {
				total_borrowed,
				interest_index,
				is_collateral,
				liquidation_attempts,
			},
		));
		self
	}

	pub fn alice_deposit_60_dot(self) -> Self {
		self.user_balance(ALICE, DOT, dollars(40_u128))
			.user_balance(ALICE, MDOT, dollars(60_u128))
			.pool_balance(DOT, dollars(60_u128))
			.pool_mock(DOT)
			.pool_user_data(DOT, ALICE, Balance::zero(), Rate::zero(), false, 0)
	}

	pub fn alice_deposit_20_eth(self) -> Self {
		self.user_balance(ALICE, ETH, dollars(80_u128))
			.user_balance(ALICE, METH, dollars(20_u128))
			.pool_balance(ETH, dollars(20_u128))
			.pool_mock(ETH)
			.pool_user_data(ETH, ALICE, Balance::zero(), Rate::zero(), false, 0)
	}

	pub fn build(self) -> sp_io::TestExternalities {
		let mut t = frame_system::GenesisConfig::default()
			.build_storage::<Runtime>()
			.unwrap();

		orml_tokens::GenesisConfig::<Runtime> {
			balances: self.endowed_accounts,
		}
		.assimilate_storage(&mut t)
		.unwrap();

		controller::GenesisConfig::<Runtime> {
			controller_dates: vec![
				(
					DOT,
					ControllerData {
						last_interest_accrued_block: 0,
						protocol_interest_factor: Rate::saturating_from_rational(1, 10),
						max_borrow_rate: Rate::saturating_from_rational(5, 1000),
						collateral_factor: Rate::saturating_from_rational(9, 10), // 90%
						borrow_cap: None,
						protocol_interest_threshold: PROTOCOL_INTEREST_TRANSFER_THRESHOLD,
					},
				),
				(
					ETH,
					ControllerData {
						last_interest_accrued_block: 0,
						protocol_interest_factor: Rate::saturating_from_rational(1, 10),
						max_borrow_rate: Rate::saturating_from_rational(5, 1000),
						collateral_factor: Rate::saturating_from_rational(9, 10), // 90
						borrow_cap: None,
						protocol_interest_threshold: PROTOCOL_INTEREST_TRANSFER_THRESHOLD,
					},
				),
				(
					BTC,
					ControllerData {
						last_interest_accrued_block: 0,
						protocol_interest_factor: Rate::saturating_from_rational(1, 10),
						max_borrow_rate: Rate::saturating_from_rational(5, 1000),
						collateral_factor: Rate::saturating_from_rational(9, 10), // 90%
						borrow_cap: None,
						protocol_interest_threshold: PROTOCOL_INTEREST_TRANSFER_THRESHOLD,
					},
				),
			],
			pause_keepers: vec![
				(ETH, PauseKeeper::all_unpaused()),
				(DOT, PauseKeeper::all_unpaused()),
				(BTC, PauseKeeper::all_unpaused()),
			],
		}
		.assimilate_storage(&mut t)
		.unwrap();

		liquidity_pools::GenesisConfig::<Runtime> {
			pools: self.pools,
			pool_user_data: self.pool_user_data,
		}
		.assimilate_storage(&mut t)
		.unwrap();

		minterest_model::GenesisConfig::<Runtime> {
			minterest_model_params: vec![
				(
					DOT,
					MinterestModelData {
						kink: Rate::saturating_from_rational(8, 10),
						base_rate_per_block: Rate::zero(),
						multiplier_per_block: Rate::saturating_from_rational(9, 1_000_000_000), // 0.047304 PerYear
						jump_multiplier_per_block: Rate::saturating_from_rational(207, 1_000_000_000), // 1.09 PerYear
					},
				),
				(
					ETH,
					MinterestModelData {
						kink: Rate::saturating_from_rational(8, 10),
						base_rate_per_block: Rate::zero(),
						multiplier_per_block: Rate::saturating_from_rational(9, 1_000_000_000), // 0.047304 PerYear
						jump_multiplier_per_block: Rate::saturating_from_rational(207, 1_000_000_000), // 1.09 PerYear
					},
				),
				(
					BTC,
					MinterestModelData {
						kink: Rate::saturating_from_rational(8, 10),
						base_rate_per_block: Rate::zero(),
						multiplier_per_block: Rate::saturating_from_rational(9, 1_000_000_000), // 0.047304 PerYear
						jump_multiplier_per_block: Rate::saturating_from_rational(207, 1_000_000_000), // 1.09 PerYear
					},
				),
			],
			_phantom: Default::default(),
		}
		.assimilate_storage(&mut t)
		.unwrap();

		let mut ext = sp_io::TestExternalities::new(t);
		ext.execute_with(|| System::set_block_number(1));
		ext
	}
}<|MERGE_RESOLUTION|>--- conflicted
+++ resolved
@@ -26,7 +26,6 @@
 		NodeBlock = Block,
 		UncheckedExtrinsic = UncheckedExtrinsic,
 	{
-<<<<<<< HEAD
 		System: frame_system::{Pallet, Call, Config, Storage, Event<T>},
 		Balances: pallet_balances::{Pallet, Call, Storage, Config<T>, Event<T>},
 		Tokens: orml_tokens::{Pallet, Storage, Call, Event<T>, Config<T>},
@@ -34,16 +33,7 @@
 		Controller: controller::{Pallet, Storage, Call, Event, Config<T>},
 		MinterestModel: minterest_model::{Pallet, Storage, Call, Event, Config<T>},
 		TestPools: liquidity_pools::{Pallet, Storage, Call, Config<T>},
-=======
-		System: frame_system::{Module, Call, Config, Storage, Event<T>},
-		Balances: pallet_balances::{Module, Call, Storage, Config<T>, Event<T>},
-		Tokens: orml_tokens::{Module, Storage, Call, Event<T>, Config<T>},
-		Currencies: orml_currencies::{Module, Call, Event<T>},
-		Controller: controller::{Module, Storage, Call, Event, Config<T>},
-		MinterestModel: minterest_model::{Module, Storage, Call, Event, Config<T>},
-		TestPools: liquidity_pools::{Module, Storage, Call, Config<T>},
-		TestMntToken: mnt_token::{Module, Storage, Call, Event<T>, Config<T>},
->>>>>>> d07bf9aa
+		TestMntToken: mnt_token::{Pallet, Storage, Call, Event<T>, Config<T>},
 	}
 );
 
@@ -61,15 +51,10 @@
 mock_impl_balances_config!(Runtime);
 
 parameter_types! {
-<<<<<<< HEAD
 	pub const LiquidityPoolsPalletId: PalletId = PalletId(*b"min/lqdy");
 	pub LiquidityPoolAccountId: AccountId = LiquidityPoolsPalletId::get().into_account();
-=======
-	pub const LiquidityPoolsModuleId: ModuleId = ModuleId(*b"min/lqdy");
-	pub const MntTokenModuleId: ModuleId = ModuleId(*b"min/mntt");
-	pub LiquidityPoolAccountId: AccountId = LiquidityPoolsModuleId::get().into_account();
-	pub MntTokenAccountId: AccountId = MntTokenModuleId::get().into_account();
->>>>>>> d07bf9aa
+	pub const MntTokenPalletId: PalletId = PalletId(*b"min/mntt");
+	pub MntTokenAccountId: AccountId = MntTokenPalletId::get().into_account();
 	pub InitialExchangeRate: Rate = Rate::one();
 	pub EnabledUnderlyingAssetsIds: Vec<CurrencyId> = CurrencyId::get_enabled_tokens_in_protocol(UnderlyingAsset);
 	pub EnabledWrappedTokensId: Vec<CurrencyId> = CurrencyId::get_enabled_tokens_in_protocol(WrappedToken);
