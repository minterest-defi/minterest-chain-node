--- conflicted
+++ resolved
@@ -89,14 +89,12 @@
 			underlying_asset_id: CurrencyId,
 		) -> Option<BalanceInfo>;
 
-<<<<<<< HEAD
-		fn get_user_supply_borrow_and_net_apy(account_id: AccountId) -> Option<(Interest, Interest, Interest)>;
-=======
 		fn get_user_underlying_balance_per_asset(
 			account_id: AccountId,
 			pool_id: CurrencyId,
 		) -> Option<BalanceInfo>;
->>>>>>> 2d1005c5
+
+		fn get_user_supply_borrow_and_net_apy(account_id: AccountId) -> Option<(Interest, Interest, Interest)>;
 
 		fn pool_exists(underlying_asset_id: CurrencyId) -> bool;
 	}
