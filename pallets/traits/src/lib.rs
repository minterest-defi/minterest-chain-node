--- conflicted
+++ resolved
@@ -202,7 +202,11 @@
 		multiplier_per_block: Rate,
 		jump_multiplier_per_block: Rate,
 	) -> DispatchResult;
-<<<<<<< HEAD
+
+	fn calculate_borrow_interest_rate(
+		underlying_asset: CurrencyId,
+		utilization_rate: Rate,
+	) -> Result<Rate, DispatchError>;
 }
 
 /// An abstraction of controller basic functionalities.
@@ -216,11 +220,4 @@
 
 	/// Returns the set of all accounts in the whitelist.
 	fn whitelist_members() -> BTreeSet<AccountId>;
-=======
-
-	fn calculate_borrow_interest_rate(
-		underlying_asset: CurrencyId,
-		utilization_rate: Rate,
-	) -> Result<Rate, DispatchError>;
->>>>>>> e645abcd
 }