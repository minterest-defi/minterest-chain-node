#![cfg_attr(not(feature = "std"), no_std)]
#![allow(clippy::upper_case_acronyms)]

use minterest_primitives::{Balance, CurrencyId, Operation, Price, Rate};
use sp_runtime::{DispatchError, DispatchResult};
use sp_std::{collections::btree_set::BTreeSet, result::Result};

/// An abstraction of basic borrowing functions
pub trait Borrowing<AccountId> {
	/// Updates the state of the core as a consequence of a borrow action.
	fn update_state_on_borrow(
		who: &AccountId,
		underlying_asset: CurrencyId,
		amount_borrowed: Balance,
		account_borrows: Balance,
	) -> DispatchResult;

	/// updates the state of the core as a consequence of a repay action.
	fn update_state_on_repay(
		who: &AccountId,
		underlying_asset: CurrencyId,
		repay_amount: Balance,
		account_borrows: Balance,
	) -> DispatchResult;
}

/// An abstraction of pools basic functionalities.
pub trait PoolsManager<AccountId> {
	/// Return module account id.
	fn pools_account_id() -> AccountId;

	/// Return liquidity balance of `pool_id`.
	fn get_pool_available_liquidity(pool_id: CurrencyId) -> Balance;
}

/// Provides liquidity pool functionality
pub trait LiquidityPoolsManager<AccountId>: PoolsManager<AccountId> {
	/// Gets total amount borrowed from the pool.
	fn get_pool_total_borrowed(pool_id: CurrencyId) -> Balance;

	/// Gets pool borrow index
	/// Accumulator of the total earned interest rate since the opening of the pool
	fn get_pool_borrow_index(pool_id: CurrencyId) -> Rate;

	/// Gets current total amount of protocol interest of the underlying held in this pool.
	fn get_pool_total_protocol_interest(pool_id: CurrencyId) -> Balance;

	/// Check if pool exists
	fn pool_exists(underlying_asset: &CurrencyId) -> bool;

	/// This is a part of a pool creation flow
	/// Creates storage records for LiquidityPool
	fn create_pool(currency_id: CurrencyId) -> DispatchResult;
}

/// An abstraction of pools basic functionalities.
pub trait LiquidationPoolsManager<AccountId>: PoolsManager<AccountId> {
	/// This is a part of a pool creation flow
	/// Checks parameters validity and creates storage records for LiquidationPoolsData
	fn create_pool(currency_id: CurrencyId, deviation_threshold: Rate, balance_ratio: Rate) -> DispatchResult;
}

/// An abstraction of prices basic functionalities.
pub trait PricesManager<CurrencyId> {
	/// Get price underlying token in USD.
	fn get_underlying_price(currency_id: CurrencyId) -> Option<Price>;

	/// Locks price when get valid price from source.
	fn lock_price(currency_id: CurrencyId);

	/// Unlocks price when get valid price from source.
	fn unlock_price(currency_id: CurrencyId);
}

/// An abstraction of DEXs basic functionalities.
pub trait DEXManager<AccountId, CurrencyId, Balance> {
	//TODO: Add function description
	fn swap_with_exact_supply(
		who: &AccountId,
		target_currency_id: CurrencyId,
		supply_currency_id: CurrencyId,
		supply_amount: Balance,
		min_target_amount: Balance,
	) -> Result<Balance, DispatchError>;

	//TODO: Add function description
	fn swap_with_exact_target(
		who: &AccountId,
		supply_currency_id: CurrencyId,
		target_currency_id: CurrencyId,
		max_supply_amount: Balance,
		target_amount: Balance,
	) -> Result<Balance, DispatchError>;
}

/// An abstraction of controller basic functionalities.
pub trait ControllerManager<AccountId> {
	/// This is a part of a pool creation flow
	/// Creates storage records for ControllerParams and PauseKeepers
	/// All operations are unpaused after this function call
	fn create_pool(
		currency_id: CurrencyId,
		protocol_interest_factor: Rate,
		max_borrow_rate: Rate,
		collateral_factor: Rate,
		protocol_interest_threshold: Balance,
	) -> DispatchResult;

	/// Return the borrow balance of account based on stored data.
	fn borrow_balance_stored(who: &AccountId, underlying_asset_id: CurrencyId) -> Result<Balance, DispatchError>;

	/// Determine what the account liquidity would be if the given amounts were redeemed/borrowed.
	fn get_hypothetical_account_liquidity(
		account: &AccountId,
		underlying_to_borrow: CurrencyId,
		redeem_amount: Balance,
		borrow_amount: Balance,
	) -> Result<(Balance, Balance), DispatchError>;

	/// Applies accrued interest to total borrows and protocol interest.
	/// This calculates interest accrued from the last checkpointed block
	/// up to the current block and writes new checkpoint to storage.
	fn accrue_interest_rate(underlying_asset_id: CurrencyId) -> DispatchResult;

	/// Checks if a specific operation is allowed on a pool.
	fn is_operation_allowed(pool_id: CurrencyId, operation: Operation) -> bool;

	/// Checks if the account should be allowed to redeem tokens in the given pool.
	fn redeem_allowed(underlying_asset_id: CurrencyId, redeemer: &AccountId, redeem_amount: Balance) -> DispatchResult;

	/// Checks if the account should be allowed to borrow the underlying asset of the given pool.
	fn borrow_allowed(underlying_asset_id: CurrencyId, who: &AccountId, borrow_amount: Balance) -> DispatchResult;

	/// Return minimum protocol interest needed to transfer it to liquidation pool
	fn get_protocol_interest_threshold(pool_id: CurrencyId) -> Balance;
}

pub trait MntManager<AccountId> {
	/// Update MNT supply index for a pool.
	///
	/// - `underlying_asset`: The pool which supply index to update.
	fn update_mnt_supply_index(underlying_id: CurrencyId) -> DispatchResult;

	/// Update MNT borrow index for a pool.
	///
	/// - `underlying_asset`: The pool which borrow index to update.
	fn update_mnt_borrow_index(underlying_id: CurrencyId) -> DispatchResult;

	/// Distribute MNT token to supplier. It should be called after update_mnt_supply_index.
	///
	/// - `underlying_id`: The pool in which the supplier is acting;
	/// - `supplier`: The AccountId of the supplier to distribute MNT to.
	///
	/// returns `supplier_mnt_accrued`: - The MNT accrued but not yet transferred to each user
	fn distribute_supplier_mnt(
		underlying_id: CurrencyId,
		supplier: &AccountId,
		distribute_all: bool,
	) -> Result<Balance, DispatchError>;

	/// Distribute MNT token to borrower. It should be called after update_mnt_borrow_index.
	/// Borrowers will not begin to accrue tokens till the first interaction with the protocol.
	///
	/// - `underlying_id`: The pool in which the borrower is acting;
	/// - `borrower`: The AccountId of the borrower to distribute MNT to.
	///
	/// returns `borrower_mnt_accrued`: - The MNT accrued but not yet transferred to each user
	fn distribute_borrower_mnt(
		underlying_id: CurrencyId,
		borrower: &AccountId,
		distribute_all: bool,
	) -> Result<Balance, DispatchError>;

	/// Return MNT Borrow Rate and MNT Supply Rate values per block for current pool.
	/// - `pool_id` - the pool to calculate rates
	///
	/// returns (`borrow_apy`, `supply_apy`): - percentage yield per block
	fn get_mnt_borrow_and_supply_rates(pool_id: CurrencyId) -> Result<(Price, Price), DispatchError>;
}

/// An abstraction of risk-manager basic functionalities.
pub trait RiskManager {
	/// This is a part of a pool creation flow
	/// Creates storage records for RiskManagerParams
	fn create_pool(
		currency_id: CurrencyId,
		max_attempts: u8,
		min_partial_liquidation_sum: Balance,
		threshold: Rate,
		liquidation_fee: Rate,
	) -> DispatchResult;
}

/// An abstraction of minterest-model basic functionalities.
pub trait MinterestModelManager {
	/// This is a part of a pool creation flow
	/// Checks parameters validity and creates storage records for MinterestModelParams
	fn create_pool(
		currency_id: CurrencyId,
		kink: Rate,
		base_rate_per_block: Rate,
		multiplier_per_block: Rate,
		jump_multiplier_per_block: Rate,
	) -> DispatchResult;

<<<<<<< HEAD
=======
	/// Calculates the current borrow rate per block.
	/// - `underlying_asset`: Asset ID for which the borrow interest rate is calculated.
	/// - `utilization_rate`: Current Utilization rate value.
	///
	/// returns `borrow_interest_rate`.
>>>>>>> d07bf9aa
	fn calculate_borrow_interest_rate(
		underlying_asset: CurrencyId,
		utilization_rate: Rate,
	) -> Result<Rate, DispatchError>;
<<<<<<< HEAD
=======
}

/// An abstraction of controller basic functionalities.
pub trait WhitelistManager<AccountId> {
	/// Protocol operation mode. In whitelist mode, only members from
	/// whitelist can work with protocol.
	fn is_whitelist_mode_enabled() -> bool;

	/// Checks if the account is a whitelist member.
	fn is_whitelist_member(who: &AccountId) -> bool;

	/// Returns the set of all accounts in the whitelist.
	fn get_whitelist_members() -> BTreeSet<AccountId>;
>>>>>>> d07bf9aa
}<|MERGE_RESOLUTION|>--- conflicted
+++ resolved
@@ -203,20 +203,15 @@
 		jump_multiplier_per_block: Rate,
 	) -> DispatchResult;
 
-<<<<<<< HEAD
-=======
 	/// Calculates the current borrow rate per block.
 	/// - `underlying_asset`: Asset ID for which the borrow interest rate is calculated.
 	/// - `utilization_rate`: Current Utilization rate value.
 	///
 	/// returns `borrow_interest_rate`.
->>>>>>> d07bf9aa
 	fn calculate_borrow_interest_rate(
 		underlying_asset: CurrencyId,
 		utilization_rate: Rate,
 	) -> Result<Rate, DispatchError>;
-<<<<<<< HEAD
-=======
 }
 
 /// An abstraction of controller basic functionalities.
@@ -230,5 +225,4 @@
 
 	/// Returns the set of all accounts in the whitelist.
 	fn get_whitelist_members() -> BTreeSet<AccountId>;
->>>>>>> d07bf9aa
 }