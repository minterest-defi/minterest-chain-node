--- conflicted
+++ resolved
@@ -154,12 +154,7 @@
 
 				// Checking controller Storage params
 				assert_eq!(TestController::controller_dates(DOT).last_interest_accrued_block, 1);
-<<<<<<< HEAD
-				let (borrow_rate, _) =
-					TestController::get_liquidity_pool_borrow_and_supply_rates(DOT).unwrap_or_default();
-=======
 				let (_, borrow_rate, _) = TestController::get_pool_exchange_borrow_and_supply_rates(DOT).unwrap();
->>>>>>> d07bf9aa
 				assert_eq!(borrow_rate, Rate::zero());
 
 				// Checking DOT pool User params
