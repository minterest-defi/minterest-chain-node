--- conflicted
+++ resolved
@@ -403,11 +403,7 @@
 	// In this scenario, user uses four operations in the protocol (deposit, borrow, repay, redeem).
 	// Changes to the main protocol parameters are also checked here.
 	#[test]
-<<<<<<< HEAD
-	fn full_circle_scenario_should_work() {
-=======
 	fn scenario_with_four_operations() {
->>>>>>> badd04e8
 		ExtBuilder::default()
 			.user_balance(ADMIN, CurrencyId::DOT, ONE_HUNDRED)
 			.user_balance(ALICE, CurrencyId::DOT, ONE_HUNDRED)
@@ -1068,280 +1064,6 @@
 					CurrencyId::DOT,
 					100
 				));
-			});
-	}
-
-	#[test]
-	// Scenario description:
-	// FIXME: add description
-	fn redeem_underlying_scenario_1_should_work() {
-		ExtBuilder::default()
-			.user_balance(ALICE, CurrencyId::DOT, ONE_HUNDRED)
-			.user_balance(ALICE, CurrencyId::ETH, ONE_HUNDRED)
-			.pool_user_data(ALICE, CurrencyId::DOT, BALANCE_ZERO, RATE_ZERO, true)
-			.pool_user_data(ALICE, CurrencyId::ETH, BALANCE_ZERO, RATE_ZERO, true)
-			.pool_total_insurance(CurrencyId::DOT, ONE_HUNDRED)
-			.build()
-			.execute_with(|| {
-				// Alice deposit to DOT pool
-				let alice_deposited_amount_in_dot = 60_000 * DOLLARS;
-				assert_ok!(MinterestProtocol::deposit_underlying(
-					Origin::signed(ALICE),
-					CurrencyId::DOT,
-					alice_deposited_amount_in_dot
-				));
-
-				// Set next block number
-				System::set_block_number(2);
-
-				// Alice deposit to ETH pool
-				let alice_deposited_amount_in_eth = 50_000 * DOLLARS;
-				assert_ok!(MinterestProtocol::deposit_underlying(
-					Origin::signed(ALICE),
-					CurrencyId::ETH,
-					alice_deposited_amount_in_eth
-				));
-
-				// Set next block number
-				System::set_block_number(3);
-
-				// Alice borrow from DOT pool
-				let alice_borrowed_amount_in_dot = 50_000 * DOLLARS;
-				assert_ok!(MinterestProtocol::borrow(
-					Origin::signed(ALICE),
-					CurrencyId::DOT,
-					alice_borrowed_amount_in_dot
-				));
-
-				// Checking pool available liquidity
-				assert_eq!(
-					TestPools::get_pool_available_liquidity(CurrencyId::DOT),
-					ONE_HUNDRED + alice_deposited_amount_in_dot - alice_borrowed_amount_in_dot
-				);
-
-				// Checking free balance DOT && MDOT in pool.
-				assert_eq!(
-					Currencies::free_balance(CurrencyId::DOT, &ALICE),
-					ONE_HUNDRED - alice_deposited_amount_in_dot + alice_borrowed_amount_in_dot
-				);
-				assert_eq!(
-					Currencies::free_balance(CurrencyId::ETH, &ALICE),
-					ONE_HUNDRED - alice_deposited_amount_in_eth
-				);
-				let expected_amount_wrapped_tokens_in_dot =
-					TestController::convert_to_wrapped(CurrencyId::DOT, alice_deposited_amount_in_dot).unwrap();
-				assert_eq!(
-					Currencies::free_balance(CurrencyId::MDOT, &ALICE),
-					expected_amount_wrapped_tokens_in_dot
-				);
-				let expected_amount_wrapped_tokens_in_eth =
-					TestController::convert_to_wrapped(CurrencyId::DOT, alice_deposited_amount_in_eth).unwrap();
-				assert_eq!(
-					Currencies::free_balance(CurrencyId::METH, &ALICE),
-					expected_amount_wrapped_tokens_in_eth
-				);
-
-				// Checking total borrow for Alice DOT pool
-				assert_eq!(
-					TestPools::pool_user_data(ALICE, CurrencyId::DOT).total_borrowed,
-					alice_borrowed_amount_in_dot
-				);
-				// Checking total borrow for DOT pool
-				assert_eq!(
-					TestPools::pools(CurrencyId::DOT).total_borrowed,
-					alice_borrowed_amount_in_dot
-				);
-
-				// Set next block number
-				System::set_block_number(4);
-
-				// Alice try to redeem all from DOT pool
-				assert_noop!(
-					MinterestProtocol::redeem_underlying(
-						Origin::signed(ALICE),
-						CurrencyId::DOT,
-						alice_deposited_amount_in_dot
-					),
-					MinterestProtocolError::<Test>::RedeemControllerRejection
-				);
-
-				// Set next block number
-				System::set_block_number(5);
-
-				// Alice add liquidity to ETH pool
-				let alice_deposited_amount_in_eth_secondary = 10_000 * DOLLARS;
-				assert_ok!(MinterestProtocol::deposit_underlying(
-					Origin::signed(ALICE),
-					CurrencyId::ETH,
-					alice_deposited_amount_in_eth_secondary
-				));
-
-				// Set next block number
-				System::set_block_number(6);
-
-				// Alice redeem all DOTs
-				let expected_amount_redeemed_underlying_assets = 60000019601999999880000;
-				assert_ok!(MinterestProtocol::redeem_underlying(
-					Origin::signed(ALICE),
-					CurrencyId::DOT,
-					expected_amount_redeemed_underlying_assets
-				));
-
-				// Checking free balance DOT/MDOT && ETH/METH for user.
-				assert_eq!(
-					Currencies::free_balance(CurrencyId::DOT, &ALICE),
-					ONE_HUNDRED - alice_deposited_amount_in_dot
-						+ alice_borrowed_amount_in_dot
-						+ expected_amount_redeemed_underlying_assets
-				);
-				assert_eq!(
-					Currencies::free_balance(CurrencyId::ETH, &ALICE),
-					ONE_HUNDRED - alice_deposited_amount_in_eth - alice_deposited_amount_in_eth_secondary
-				);
-
-				assert_eq!(Currencies::free_balance(CurrencyId::MDOT, &ALICE), 0);
-				let expected_amount_wrapped_tokens_in_eth_summary = expected_amount_wrapped_tokens_in_eth
-					+ TestController::convert_to_wrapped(CurrencyId::DOT, alice_deposited_amount_in_eth_secondary)
-						.unwrap();
-				assert_eq!(
-					Currencies::free_balance(CurrencyId::METH, &ALICE),
-					expected_amount_wrapped_tokens_in_eth_summary
-				);
-				// Checking total borrow for Alice DOT pool
-				assert_eq!(
-					TestPools::pool_user_data(ALICE, CurrencyId::DOT).total_borrowed,
-					alice_borrowed_amount_in_dot
-				);
-				// Checking total borrow for DOT pool
-				let expected_borrow_interest_accumulated = 21779999999850000;
-				assert_eq!(
-					TestPools::pools(CurrencyId::DOT).total_borrowed,
-					alice_borrowed_amount_in_dot + expected_borrow_interest_accumulated
-				);
-
-				// Set next block number
-				System::set_block_number(7);
-
-				// Alice try to redeem all from ETH pool
-				assert_noop!(
-					MinterestProtocol::redeem_underlying(
-						Origin::signed(ALICE),
-						CurrencyId::ETH,
-						alice_deposited_amount_in_eth + alice_deposited_amount_in_eth_secondary
-					),
-					MinterestProtocolError::<Test>::RedeemControllerRejection
-				);
-			});
-	}
-
-	#[test]
-	// Scenario description:
-	// FIXME: add description
-	fn redeem_underlying_scenario_2_should_work() {
-		ExtBuilder::default()
-			.user_balance(ALICE, CurrencyId::DOT, ONE_HUNDRED)
-			.pool_user_data(ALICE, CurrencyId::DOT, BALANCE_ZERO, RATE_ZERO, true)
-			.pool_balance(CurrencyId::DOT, BALANCE_ZERO)
-			.pool_total_insurance(CurrencyId::DOT, ONE_HUNDRED)
-			.pool_total_insurance(CurrencyId::ETH, ONE_HUNDRED)
-			.build()
-			.execute_with(|| {
-				// Alice deposit to DOT pool
-				let alice_deposited_amount_in_dot = 60_000 * DOLLARS;
-				assert_ok!(MinterestProtocol::deposit_underlying(
-					Origin::signed(ALICE),
-					CurrencyId::DOT,
-					alice_deposited_amount_in_dot
-				));
-
-<<<<<<< HEAD
-				// Set next block number
-				System::set_block_number(2);
-=======
-				// Checking pool available liquidity
-				assert_eq!(
-					TestPools::get_pool_available_liquidity(CurrencyId::DOT),
-					alice_deposited_amount
-				);
-
-				// Checking free balance DOT && MDOT in pool.
-				assert_eq!(
-					Currencies::free_balance(CurrencyId::DOT, &ALICE),
-					ONE_HUNDRED - alice_deposited_amount
-				);
-				assert_eq!(
-					Currencies::free_balance(CurrencyId::MDOT, &ALICE),
-					TestController::convert_to_wrapped(CurrencyId::DOT, alice_deposited_amount).unwrap()
-				);
-
-				// Alice try to redeem overbalance
-				assert_noop!(
-					MinterestProtocol::redeem_underlying(Origin::signed(ALICE), CurrencyId::DOT, 100_000 * DOLLARS),
-					MinterestProtocolError::<Test>::NotEnoughLiquidityAvailable
-				);
-
-				// Alice try to redeem unavailable asset
-				assert_noop!(
-					MinterestProtocol::redeem_underlying(Origin::signed(ALICE), CurrencyId::MDOT, 20_000 * DOLLARS),
-					MinterestProtocolError::<Test>::NotValidUnderlyingAssetId
-				);
-
-				// Alice redeem from DOT pool
-				let alice_redeem_amount = 30_000 * DOLLARS;
-				assert_ok!(MinterestProtocol::redeem_underlying(
-					Origin::signed(ALICE),
-					CurrencyId::DOT,
-					alice_redeem_amount
-				));
-
-				// Checking pool available liquidity
-				assert_eq!(
-					TestPools::get_pool_available_liquidity(CurrencyId::DOT),
-					alice_deposited_amount - alice_redeem_amount
-				);
-
-				// Checking free balance DOT && MDOT
-				assert_eq!(
-					Currencies::free_balance(CurrencyId::DOT, &ALICE),
-					ONE_HUNDRED - alice_deposited_amount + alice_redeem_amount
-				);
-				assert_eq!(
-					Currencies::free_balance(CurrencyId::MDOT, &ALICE),
-					TestController::convert_to_wrapped(CurrencyId::DOT, alice_deposited_amount).unwrap()
-						- TestController::convert_to_wrapped(CurrencyId::DOT, alice_redeem_amount).unwrap()
-				);
-
-				// Admin pause redeem operation.
-				assert_ok!(TestController::pause_specific_operation(
-					admin(),
-					CurrencyId::DOT,
-					Operation::Redeem
-				));
-
-				// Alice try to redeem.
-				assert_noop!(
-					MinterestProtocol::redeem_underlying(Origin::signed(ALICE), CurrencyId::DOT, 30_000 * DOLLARS),
-					MinterestProtocolError::<Test>::RedeemControllerRejection
-				);
-
-				// Checking we have previously values
-				// Checking pool available liquidity
-				// Checking pool available liquidity
-				assert_eq!(
-					TestPools::get_pool_available_liquidity(CurrencyId::DOT),
-					alice_deposited_amount - alice_redeem_amount
-				);
-
-				// Checking free balance DOT && MDOT
-				assert_eq!(
-					Currencies::free_balance(CurrencyId::DOT, &ALICE),
-					ONE_HUNDRED - alice_deposited_amount + alice_redeem_amount
-				);
-				assert_eq!(
-					Currencies::free_balance(CurrencyId::MDOT, &ALICE),
-					TestController::convert_to_wrapped(CurrencyId::DOT, alice_deposited_amount).unwrap()
-						- TestController::convert_to_wrapped(CurrencyId::DOT, alice_redeem_amount).unwrap()
-				);
 			});
 	}
 
@@ -1371,8 +1093,11 @@
 				assert_ok!(MinterestProtocol::deposit_underlying(
 					Origin::signed(ALICE),
 					CurrencyId::DOT,
-					60_000 * DOLLARS
-				));
+					alice_deposited_amount_in_dot
+				));
+
+				// Set next block number
+				System::set_block_number(2);
 
 				// Alice deposit 50 ETH to pool.
 				let alice_deposited_amount_in_eth = 50_000 * DOLLARS;
@@ -1382,7 +1107,10 @@
 					alice_deposited_amount_in_eth
 				));
 
-				// Alice borrow 50 DOT from pool
+				// Set next block number
+				System::set_block_number(3);
+
+				// Alice borrow from DOT pool
 				let alice_borrowed_amount_in_dot = 50_000 * DOLLARS;
 				assert_ok!(MinterestProtocol::borrow(
 					Origin::signed(ALICE),
@@ -1428,6 +1156,9 @@
 					TestPools::pools(CurrencyId::DOT).total_borrowed,
 					alice_borrowed_amount_in_dot
 				);
+
+				// Set next block number
+				System::set_block_number(4);
 
 				// Alice try to redeem all from DOT pool
 				assert_noop!(
@@ -1439,6 +1170,9 @@
 					MinterestProtocolError::<Test>::RedeemControllerRejection
 				);
 
+				// Set next block number
+				System::set_block_number(5);
+
 				// Alice add liquidity to ETH pool
 				let alice_deposited_amount_in_eth_secondary = 10_000 * DOLLARS;
 				assert_ok!(MinterestProtocol::deposit_underlying(
@@ -1447,17 +1181,18 @@
 					alice_deposited_amount_in_eth_secondary
 				));
 
+				// Set next block number
+				System::set_block_number(6);
+
 				// Alice redeem all DOTs
+				let expected_amount_redeemed_underlying_assets = 60000019601999999880000;
 				assert_ok!(MinterestProtocol::redeem_underlying(
 					Origin::signed(ALICE),
 					CurrencyId::DOT,
-					alice_deposited_amount_in_dot
+					expected_amount_redeemed_underlying_assets
 				));
 
 				// Checking free balance DOT/MDOT && ETH/METH for user.
-				let expected_amount_redeemed_underlying_assets =
-					TestController::convert_from_wrapped(CurrencyId::MDOT, expected_amount_wrapped_tokens_in_dot)
-						.unwrap();
 				assert_eq!(
 					Currencies::free_balance(CurrencyId::DOT, &ALICE),
 					ONE_HUNDRED - alice_deposited_amount_in_dot
@@ -1483,10 +1218,14 @@
 					alice_borrowed_amount_in_dot
 				);
 				// Checking total borrow for DOT pool
+				let expected_borrow_interest_accumulated = 21779999999850000;
 				assert_eq!(
 					TestPools::pools(CurrencyId::DOT).total_borrowed,
-					alice_borrowed_amount_in_dot
-				);
+					alice_borrowed_amount_in_dot + expected_borrow_interest_accumulated
+				);
+
+				// Set next block number
+				System::set_block_number(7);
 
 				// Alice try to redeem all from ETH pool
 				assert_noop!(
@@ -1524,7 +1263,9 @@
 					CurrencyId::DOT,
 					alice_deposited_amount_in_dot
 				));
->>>>>>> badd04e8
+
+				// Set next block number
+				System::set_block_number(2);
 
 				// Alice borrow from ETH pool
 				let alice_borrowed_amount_in_eth = 50_000 * DOLLARS;
@@ -1622,12 +1363,9 @@
 					alice_deposited_amount_in_dot
 				));
 
-<<<<<<< HEAD
 				// Set next block number
 				System::set_block_number(2);
 
-=======
->>>>>>> badd04e8
 				// Alice deposit to BTC pool
 				let alice_deposited_amount_in_btc = 40_000 * DOLLARS;
 				assert_ok!(MinterestProtocol::deposit_underlying(
@@ -1854,99 +1592,6 @@
 			});
 	}
 
-	#[test]
-<<<<<<< HEAD
-	// Scenario description:
-	// FIXME: add description
-	fn redeem_scenario_1_should_work() {
-=======
-	fn redeem_should_work() {
-		ExtBuilder::default()
-			.user_balance(ALICE, CurrencyId::DOT, ONE_HUNDRED)
-			.pool_user_data(ALICE, CurrencyId::DOT, BALANCE_ZERO, RATE_ZERO, false)
-			.pool_initial(CurrencyId::DOT)
-			.pool_balance(CurrencyId::DOT, BALANCE_ZERO)
-			.build()
-			.execute_with(|| {
-				// Alice deposit to DOT pool
-				let alice_deposited_amount = 60_000 * DOLLARS;
-				assert_ok!(MinterestProtocol::deposit_underlying(
-					Origin::signed(ALICE),
-					CurrencyId::DOT,
-					alice_deposited_amount
-				));
-
-				// Checking pool available liquidity
-				assert_eq!(
-					TestPools::get_pool_available_liquidity(CurrencyId::DOT),
-					alice_deposited_amount
-				);
-
-				// Checking free balance DOT && MDOT in pool.
-				assert_eq!(
-					Currencies::free_balance(CurrencyId::DOT, &ALICE),
-					ONE_HUNDRED - alice_deposited_amount
-				);
-				let expected_amount_wrapped_tokens =
-					TestController::convert_to_wrapped(CurrencyId::DOT, alice_deposited_amount).unwrap();
-				assert_eq!(
-					Currencies::free_balance(CurrencyId::MDOT, &ALICE),
-					expected_amount_wrapped_tokens
-				);
-
-				// Admin pause redeem operation.
-				assert_ok!(TestController::pause_specific_operation(
-					admin(),
-					CurrencyId::DOT,
-					Operation::Redeem
-				));
-
-				// Alice try to redeem unavailable asset
-				assert_noop!(
-					MinterestProtocol::redeem(Origin::signed(ALICE), CurrencyId::MDOT),
-					MinterestProtocolError::<Test>::NotValidUnderlyingAssetId
-				);
-
-				// Alice try to redeem. Redeem is paused
-				assert_noop!(
-					MinterestProtocol::redeem(Origin::signed(ALICE), CurrencyId::DOT),
-					MinterestProtocolError::<Test>::RedeemControllerRejection
-				);
-
-				// Admin unpause redeem operation.
-				assert_ok!(TestController::unpause_specific_operation(
-					admin(),
-					CurrencyId::DOT,
-					Operation::Redeem
-				));
-
-				// Alice redeem from DOT pool
-				assert_ok!(MinterestProtocol::redeem(Origin::signed(ALICE), CurrencyId::DOT));
-
-				// Checking pool available liquidity
-				let expected_amount_underlying_assets =
-					TestController::convert_from_wrapped(CurrencyId::MDOT, expected_amount_wrapped_tokens).unwrap();
-				assert_eq!(
-					TestPools::get_pool_available_liquidity(CurrencyId::DOT),
-					alice_deposited_amount - expected_amount_underlying_assets
-				);
-
-				// Checking free balance DOT && MDOT
-				assert_eq!(
-					Currencies::free_balance(CurrencyId::DOT, &ALICE),
-					ONE_HUNDRED - alice_deposited_amount + expected_amount_underlying_assets
-				);
-				// Expected 0
-				assert_eq!(Currencies::free_balance(CurrencyId::MDOT, &ALICE), 0);
-
-				// Alice try to redeem. MDOT Balance is zero.
-				assert_noop!(
-					MinterestProtocol::redeem(Origin::signed(ALICE), CurrencyId::DOT),
-					MinterestProtocolError::<Test>::NumberOfWrappedTokensIsZero
-				);
-			});
-	}
-
 	// Extrinsic `redeem`, description of scenario #1:
 	// The user tries to redeem all assets in the first currency. He has loan in the first currency.
 	// Initial exchange rate for all assets equal 1.0;
@@ -1960,7 +1605,6 @@
 	// 7. Alice can't `redeem` 60 ETH.
 	#[test]
 	fn redeem_with_current_currency_borrowing() {
->>>>>>> badd04e8
 		ExtBuilder::default()
 			.user_balance(ALICE, CurrencyId::DOT, ONE_HUNDRED)
 			.user_balance(ALICE, CurrencyId::ETH, ONE_HUNDRED)
@@ -2238,14 +1882,10 @@
 					alice_deposited_amount_in_dot
 				));
 
-<<<<<<< HEAD
 				// Set next block number
 				System::set_block_number(2);
 
-				// Alice deposit to DOT pool
-=======
 				// Alice deposit to BTC pool
->>>>>>> badd04e8
 				let alice_deposited_amount_in_btc = 40_000 * DOLLARS;
 				assert_ok!(MinterestProtocol::deposit_underlying(
 					Origin::signed(ALICE),
@@ -2448,82 +2088,11 @@
 			});
 	}
 
-	#[test]
-<<<<<<< HEAD
-	// Scenario description:
-	// FIXME: add description
-	fn borrow_scenario_1_should_work() {
-=======
-	// FIXME: set environment
-	fn borrow_should_work() {
-		ExtBuilder::default().build().execute_with(|| {
-			assert_ok!(MinterestProtocol::deposit_underlying(
-				Origin::signed(ALICE),
-				CurrencyId::DOT,
-				60_000 * DOLLARS
-			));
-			assert_eq!(
-				TestPools::get_pool_available_liquidity(CurrencyId::DOT),
-				60_000 * DOLLARS
-			);
-			assert_eq!(Currencies::free_balance(CurrencyId::DOT, &ALICE), 40_000 * DOLLARS);
-			assert_eq!(Currencies::free_balance(CurrencyId::MDOT, &ALICE), 60_000 * DOLLARS);
-
-			assert_noop!(
-				MinterestProtocol::borrow(Origin::signed(ALICE), CurrencyId::DOT, 100_000 * DOLLARS),
-				MinterestProtocolError::<Test>::NotEnoughLiquidityAvailable
-			);
-			assert_noop!(
-				MinterestProtocol::borrow(Origin::signed(ALICE), CurrencyId::MDOT, 60_000 * DOLLARS),
-				MinterestProtocolError::<Test>::NotValidUnderlyingAssetId
-			);
-
-			assert_ok!(MinterestProtocol::borrow(
-				Origin::signed(ALICE),
-				CurrencyId::DOT,
-				30_000 * DOLLARS
-			));
-			assert_eq!(
-				TestPools::get_pool_available_liquidity(CurrencyId::DOT),
-				30_000 * DOLLARS
-			);
-			assert_eq!(Currencies::free_balance(CurrencyId::DOT, &ALICE), 70_000 * DOLLARS);
-			assert_eq!(Currencies::free_balance(CurrencyId::MDOT, &ALICE), 60_000 * DOLLARS);
-			assert_eq!(TestPools::get_pool_total_borrowed(CurrencyId::DOT), 30_000 * DOLLARS);
-			assert_eq!(
-				TestPools::get_user_total_borrowed(&ALICE, CurrencyId::DOT),
-				30_000 * DOLLARS
-			);
-
-			// pool_available_liquidity (DOT) = 30
-			// Admin depositing to the insurance 10 DOT, now pool_available_liquidity = 30 + 10 = 40 DOT
-			assert_ok!(TestController::deposit_insurance(
-				Origin::signed(ADMIN),
-				CurrencyId::DOT,
-				10_000 * DOLLARS
-			));
-			assert_eq!(
-				TestPools::get_pool_available_liquidity(CurrencyId::DOT),
-				40_000 * DOLLARS
-			);
-			assert_eq!(Currencies::free_balance(CurrencyId::DOT, &ADMIN), 90_000 * DOLLARS);
-			assert_eq!(Currencies::free_balance(CurrencyId::MDOT, &ADMIN), 0);
-			assert_eq!(TestPools::get_pool_total_insurance(CurrencyId::DOT), 10_000 * DOLLARS);
-
-			// Bob can't borrow 35 DOT.
-			assert_noop!(
-				MinterestProtocol::borrow(Origin::signed(BOB), CurrencyId::DOT, 35_000 * DOLLARS),
-				MinterestProtocolError::<Test>::BorrowControllerRejection
-			);
-		});
-	}
-
 	// Extrinsic `borrow`, description of scenario #1:
 	// The user cannot borrow without making a deposit first.
 	// 1. Alice can't borrow 50 DOT: 0 collateral < 50 DOT borrow;
 	#[test]
 	fn borrow_with_insufficient_collateral_no_deposits() {
->>>>>>> badd04e8
 		ExtBuilder::default()
 			.user_balance(ALICE, CurrencyId::DOT, ONE_HUNDRED)
 			.pool_user_data(ALICE, CurrencyId::DOT, BALANCE_ZERO, RATE_ZERO, true)
@@ -2636,14 +2205,7 @@
 	// 1. Alice deposit 50 DOT;
 	// 2. Alice can borrow 40 ETH: 50 DOT * 0.9 collateral > 40 ETH borrow;
 	#[test]
-<<<<<<< HEAD
-	// Scenario description:
-	// FIXME: add description
-	// FIXME: fix scenario
-	fn borrow_scenario_4_should_work() {
-=======
 	fn borrow_with_sufficient_collateral_in_second_currency() {
->>>>>>> badd04e8
 		ExtBuilder::default()
 			.user_balance(ALICE, CurrencyId::DOT, ONE_HUNDRED)
 			.pool_user_data(ALICE, CurrencyId::DOT, BALANCE_ZERO, RATE_ZERO, true)
@@ -2714,14 +2276,10 @@
 					alice_deposited_amount
 				));
 
-<<<<<<< HEAD
 				// Set next block number
 				System::set_block_number(2);
 
-				// Alice try to borrow from DOT pool
-=======
 				// Alice borrow from DOT pool
->>>>>>> badd04e8
 				let alice_borrowed_amount_in_dot = 20_000 * DOLLARS;
 				assert_ok!(MinterestProtocol::borrow(
 					Origin::signed(ALICE),
@@ -2773,14 +2331,10 @@
 					alice_deposited_amount
 				));
 
-<<<<<<< HEAD
 				// Set next block number
 				System::set_block_number(2);
 
-				// Alice try to borrow from DOT pool
-=======
 				// Alice borrow from DOT pool
->>>>>>> badd04e8
 				let alice_borrowed_amount_in_dot = 20_000 * DOLLARS;
 				assert_ok!(MinterestProtocol::borrow(
 					Origin::signed(ALICE),
@@ -3013,7 +2567,6 @@
 				);
 			});
 	}
-<<<<<<< HEAD
 
 	#[test]
 	// Scenario description:
@@ -3255,6 +2808,4 @@
 				);
 			});
 	}
-=======
->>>>>>> badd04e8
 }