//! # Integration Tests Module
//!
//! ## Overview
//!
//! TODO: add overview.

#![cfg_attr(not(feature = "std"), no_std)]

#[cfg(test)]
mod tests {
	use frame_support::{assert_noop, assert_ok, ord_parameter_types, pallet_prelude::GenesisBuild, parameter_types};
	use frame_system::{self as system, offchain::SendTransactionTypes, EnsureSignedBy};
	use liquidity_pools::{Pool, PoolUserData};
	use minterest_primitives::{Balance, CurrencyId, CurrencyPair, Price, Rate};
	use orml_currencies::Currency;
	use orml_traits::parameter_type_with_key;
	use orml_traits::MultiCurrency;
	use sp_core::H256;
	use sp_runtime::{
		testing::{Header, TestXt},
		traits::{AccountIdConversion, BlakeTwo256, IdentityLookup, Zero},
		transaction_validity::TransactionPriority,
		FixedPointNumber, ModuleId,
	};

	use controller::{ControllerData, PauseKeeper};
	use frame_support::traits::Contains;
	use minterest_model::MinterestModelData;
	use minterest_protocol::Error as MinterestProtocolError;
	use pallet_traits::{PoolsManager, PriceProvider};
	use sp_std::cell::RefCell;

	mod controller_tests;
	mod liquidity_pools_tests;
	mod minterest_model_tests;
	mod minterest_protocol_tests;
	mod scenario_tests;

	type UncheckedExtrinsic = frame_system::mocking::MockUncheckedExtrinsic<Test>;
	type Block = frame_system::mocking::MockBlock<Test>;

	// Configure a mock runtime to test the pallet.
	frame_support::construct_runtime!(
	pub enum Test where
		Block = Block,
		NodeBlock = Block,
		UncheckedExtrinsic = UncheckedExtrinsic,
		{
			System: frame_system::{Module, Call, Config, Storage, Event<T>},
			Tokens: orml_tokens::{Module, Storage, Call, Event<T>, Config<T>},
			Currencies: orml_currencies::{Module, Call, Event<T>},
			MTokens: m_tokens::{Module, Storage, Call, Event<T>},
			MinterestProtocol: minterest_protocol::{Module, Storage, Call, Event<T>},
			TestPools: liquidity_pools::{Module, Storage, Call, Config<T>},
			TestLiquidationPools: liquidation_pools::{Module, Storage, Call, Event<T>, Config<T>},
			TestController: controller::{Module, Storage, Call, Event, Config<T>},
			MinterestModel: minterest_model::{Module, Storage, Call, Event, Config},
		}
	);

	parameter_types! {
		pub const BlockHashCount: u64 = 250;
		pub const SS58Prefix: u8 = 42;
	}

	pub type AccountId = u64;

	impl system::Config for Test {
		type BaseCallFilter = ();
		type BlockWeights = ();
		type BlockLength = ();
		type DbWeight = ();
		type Origin = Origin;
		type Call = Call;
		type Index = u64;
		type BlockNumber = u64;
		type Hash = H256;
		type Hashing = BlakeTwo256;
		type AccountId = u64;
		type Lookup = IdentityLookup<Self::AccountId>;
		type Header = Header;
		type Event = Event;
		type BlockHashCount = BlockHashCount;
		type Version = ();
		type PalletInfo = PalletInfo;
		type AccountData = ();
		type OnNewAccount = ();
		type OnKilledAccount = ();
		type SystemWeightInfo = ();
		type SS58Prefix = SS58Prefix;
	}

	type Amount = i128;

	parameter_type_with_key! {
		pub ExistentialDeposits: |_currency_id: CurrencyId| -> Balance {
			Default::default()
		};
	}

	impl orml_tokens::Config for Test {
		type Event = Event;
		type Balance = Balance;
		type Amount = Amount;
		type CurrencyId = CurrencyId;
		type WeightInfo = ();
		type ExistentialDeposits = ExistentialDeposits;
		type OnDust = ();
	}

	parameter_types! {
	pub const GetNativeCurrencyId: CurrencyId = CurrencyId::MNT;
	}

	type NativeCurrency = Currency<Test, GetNativeCurrencyId>;

	impl orml_currencies::Config for Test {
		type Event = Event;
		type MultiCurrency = orml_tokens::Module<Test>;
		type NativeCurrency = NativeCurrency;
		type GetNativeCurrencyId = GetNativeCurrencyId;
		type WeightInfo = ();
	}

	impl m_tokens::Config for Test {
		type Event = Event;
		type MultiCurrency = orml_tokens::Module<Test>;
	}

	parameter_types! {
		pub const LiquidityPoolsModuleId: ModuleId = ModuleId(*b"min/lqdy");
		pub LiquidityPoolAccountId: AccountId = LiquidityPoolsModuleId::get().into_account();
		pub InitialExchangeRate: Rate = Rate::one();
		pub EnabledCurrencyPair: Vec<CurrencyPair> = vec![
			CurrencyPair::new(CurrencyId::DOT, CurrencyId::MDOT),
			CurrencyPair::new(CurrencyId::KSM, CurrencyId::MKSM),
			CurrencyPair::new(CurrencyId::BTC, CurrencyId::MBTC),
			CurrencyPair::new(CurrencyId::ETH, CurrencyId::METH),
		];
		pub EnabledUnderlyingAssetId: Vec<CurrencyId> = EnabledCurrencyPair::get().iter()
				.map(|currency_pair| currency_pair.underlying_id)
				.collect();
		pub EnabledWrappedTokensId: Vec<CurrencyId> = EnabledCurrencyPair::get().iter()
				.map(|currency_pair| currency_pair.wrapped_id)
				.collect();
	}

	pub struct MockPriceSource;

	impl PriceProvider<CurrencyId> for MockPriceSource {
		fn get_underlying_price(_currency_id: CurrencyId) -> Option<Price> {
			Some(Price::one())
		}

		fn lock_price(_currency_id: CurrencyId) {}

		fn unlock_price(_currency_id: CurrencyId) {}
	}

	impl liquidity_pools::Config for Test {
		type MultiCurrency = orml_tokens::Module<Test>;
		type PriceSource = MockPriceSource;
		type ModuleId = LiquidityPoolsModuleId;
		type LiquidityPoolAccountId = LiquidityPoolAccountId;
		type InitialExchangeRate = InitialExchangeRate;
		type EnabledCurrencyPair = EnabledCurrencyPair;
		type EnabledUnderlyingAssetId = EnabledUnderlyingAssetId;
		type EnabledWrappedTokensId = EnabledWrappedTokensId;
	}

	thread_local! {
		static FOUR: RefCell<Vec<u64>> = RefCell::new(vec![4]);
	}

	pub struct Four;
	impl Contains<u64> for Four {
		fn sorted_members() -> Vec<u64> {
			FOUR.with(|v| v.borrow().clone())
		}
		#[cfg(feature = "runtime-benchmarks")]
		fn add(new: &u128) {
			TEN_TO_FOURTEEN.with(|v| {
				let mut members = v.borrow_mut();
				members.push(*new);
				members.sort();
			})
		}
	}

	parameter_types! {
		pub const ProtocolInterestTransferThreshold: Balance = PROTOCOL_INTEREST_TRANSFER_THRESHOLD;
	}

	impl minterest_protocol::Config for Test {
		type Event = Event;
		type Borrowing = liquidity_pools::Module<Test>;
		type ManagerLiquidationPools = liquidation_pools::Module<Test>;
		type ManagerLiquidityPools = liquidity_pools::Module<Test>;
		type WhitelistMembers = Four;
<<<<<<< HEAD
		type ProtocolInterestTransferThreshold = ProtocolInterestTransferThreshold;
=======
		type ProtocolWeightInfo = ();
>>>>>>> 8d6c978c
	}

	parameter_types! {
		pub const MaxBorrowCap: Balance = MAX_BORROW_CAP;
	}

	ord_parameter_types! {
		pub const ZeroAdmin: AccountId = 0;
	}

	parameter_types! {
		pub const LiquidationPoolsModuleId: ModuleId = ModuleId(*b"min/lqdn");
		pub LiquidationPoolAccountId: AccountId = LiquidationPoolsModuleId::get().into_account();
		pub const LiquidityPoolsPriority: TransactionPriority = TransactionPriority::max_value() - 1;
	}

	impl liquidation_pools::Config for Test {
		type Event = Event;
		type UnsignedPriority = LiquidityPoolsPriority;
		type LiquidationPoolsModuleId = LiquidationPoolsModuleId;
		type LiquidationPoolAccountId = LiquidationPoolAccountId;
		type LiquidityPoolsManager = liquidity_pools::Module<Test>;
		type UpdateOrigin = EnsureSignedBy<ZeroAdmin, AccountId>;
	}

	/// An extrinsic type used for tests.
	pub type Extrinsic = TestXt<Call, ()>;

	impl<LocalCall> SendTransactionTypes<LocalCall> for Test
	where
		Call: From<LocalCall>,
	{
		type OverarchingCall = Call;
		type Extrinsic = Extrinsic;
	}

	impl controller::Config for Test {
		type Event = Event;
		type LiquidityPoolsManager = liquidity_pools::Module<Test>;
		type MaxBorrowCap = MaxBorrowCap;
		type UpdateOrigin = EnsureSignedBy<ZeroAdmin, AccountId>;
		type ControllerWeightInfo = ();
	}

	parameter_types! {
		pub const BlocksPerYear: u128 = 5256000;
	}

	impl minterest_model::Config for Test {
		type Event = Event;
		type BlocksPerYear = BlocksPerYear;
		type ModelUpdateOrigin = EnsureSignedBy<ZeroAdmin, AccountId>;
		type WeightInfo = ();
	}

	pub const ADMIN: AccountId = 0;
	pub const ALICE: AccountId = 1;
	pub const BOB: AccountId = 2;
	pub const ONE_HUNDRED: Balance = 100_000 * DOLLARS;
	pub const BALANCE_ZERO: Balance = 0;
	pub const DOLLARS: Balance = 1_000_000_000_000_000_000;
	pub const RATE_ZERO: Rate = Rate::from_inner(0);
	pub const MAX_BORROW_CAP: Balance = 1_000_000_000_000_000_000_000_000;
	pub const PROTOCOL_INTEREST_TRANSFER_THRESHOLD: Balance = 1_000_000_000_000_000_000;

	pub fn admin() -> Origin {
		Origin::signed(ADMIN)
	}
	pub fn alice() -> Origin {
		Origin::signed(ALICE)
	}

	pub struct ExtBuilder {
		endowed_accounts: Vec<(AccountId, CurrencyId, Balance)>,
		pools: Vec<(CurrencyId, Pool)>,
		pool_user_data: Vec<(CurrencyId, AccountId, PoolUserData)>,
	}

	impl Default for ExtBuilder {
		fn default() -> Self {
			Self {
				endowed_accounts: vec![],
				pools: vec![],
				pool_user_data: vec![],
			}
		}
	}

	impl ExtBuilder {
		pub fn user_balance(mut self, user: AccountId, currency_id: CurrencyId, balance: Balance) -> Self {
			self.endowed_accounts.push((user, currency_id, balance));
			self
		}

		pub fn pool_balance(mut self, currency_id: CurrencyId, balance: Balance) -> Self {
			self.endowed_accounts
				.push((TestPools::pools_account_id(), currency_id, balance));
			self
		}

		pub fn pool_total_borrowed(mut self, pool_id: CurrencyId, total_borrowed: Balance) -> Self {
			self.pools.push((
				pool_id,
				Pool {
					total_borrowed,
					borrow_index: Rate::one(),
					total_protocol_interest: Balance::zero(),
				},
			));
			self
		}

		pub fn pool_user_data(
			mut self,
			pool_id: CurrencyId,
			user: AccountId,
			total_borrowed: Balance,
			interest_index: Rate,
			collateral: bool,
			liquidation_attempts: u8,
		) -> Self {
			self.pool_user_data.push((
				pool_id,
				user,
				PoolUserData {
					total_borrowed,
					interest_index,
					collateral,
					liquidation_attempts,
				},
			));
			self
		}

		pub fn pool_initial(mut self, pool_id: CurrencyId) -> Self {
			self.pools.push((
				pool_id,
				Pool {
					total_borrowed: Balance::zero(),
					borrow_index: Rate::one(),
					total_protocol_interest: Balance::zero(),
				},
			));
			self
		}

		pub fn build(self) -> sp_io::TestExternalities {
			let mut t = frame_system::GenesisConfig::default().build_storage::<Test>().unwrap();

			orml_tokens::GenesisConfig::<Test> {
				endowed_accounts: self.endowed_accounts,
			}
			.assimilate_storage(&mut t)
			.unwrap();

			controller::GenesisConfig::<Test> {
				controller_dates: vec![
					(
						CurrencyId::DOT,
						ControllerData {
							timestamp: 0,
							protocol_interest_factor: Rate::saturating_from_rational(1, 10),
							max_borrow_rate: Rate::saturating_from_rational(5, 1000),
							collateral_factor: Rate::saturating_from_rational(9, 10), // 90%
							borrow_cap: None,
						},
					),
					(
						CurrencyId::ETH,
						ControllerData {
							timestamp: 0,
							protocol_interest_factor: Rate::saturating_from_rational(1, 10),
							max_borrow_rate: Rate::saturating_from_rational(5, 1000),
							collateral_factor: Rate::saturating_from_rational(9, 10), // 90%
							borrow_cap: None,
						},
					),
					(
						CurrencyId::BTC,
						ControllerData {
							timestamp: 0,
							protocol_interest_factor: Rate::saturating_from_rational(1, 10),
							max_borrow_rate: Rate::saturating_from_rational(5, 1000),
							collateral_factor: Rate::saturating_from_rational(9, 10), // 90%
							borrow_cap: None,
						},
					),
				],
				pause_keepers: vec![
					(
						CurrencyId::ETH,
						PauseKeeper {
							deposit_paused: false,
							redeem_paused: false,
							borrow_paused: false,
							repay_paused: false,
							transfer_paused: false,
						},
					),
					(
						CurrencyId::DOT,
						PauseKeeper {
							deposit_paused: false,
							redeem_paused: false,
							borrow_paused: false,
							repay_paused: false,
							transfer_paused: false,
						},
					),
					(
						CurrencyId::KSM,
						PauseKeeper {
							deposit_paused: true,
							redeem_paused: true,
							borrow_paused: true,
							repay_paused: true,
							transfer_paused: true,
						},
					),
					(
						CurrencyId::BTC,
						PauseKeeper {
							deposit_paused: false,
							redeem_paused: false,
							borrow_paused: false,
							repay_paused: false,
							transfer_paused: false,
						},
					),
				],
				whitelist_mode: false,
			}
			.assimilate_storage(&mut t)
			.unwrap();

			liquidity_pools::GenesisConfig::<Test> {
				pools: self.pools,
				pool_user_data: self.pool_user_data,
			}
			.assimilate_storage(&mut t)
			.unwrap();

			minterest_model::GenesisConfig {
				minterest_model_dates: vec![
					(
						CurrencyId::DOT,
						MinterestModelData {
							kink: Rate::saturating_from_rational(8, 10),
							base_rate_per_block: Rate::zero(),
							multiplier_per_block: Rate::saturating_from_rational(9, 1_000_000_000), // 0.047304 PerYear
							jump_multiplier_per_block: Rate::saturating_from_rational(207, 1_000_000_000), // 1.09 PerYear
						},
					),
					(
						CurrencyId::ETH,
						MinterestModelData {
							kink: Rate::saturating_from_rational(8, 10),
							base_rate_per_block: Rate::zero(),
							multiplier_per_block: Rate::saturating_from_rational(9, 1_000_000_000), // 0.047304 PerYear
							jump_multiplier_per_block: Rate::saturating_from_rational(207, 1_000_000_000), // 1.09 PerYear
						},
					),
					(
						CurrencyId::BTC,
						MinterestModelData {
							kink: Rate::saturating_from_rational(8, 10),
							base_rate_per_block: Rate::zero(),
							multiplier_per_block: Rate::saturating_from_rational(9, 1_000_000_000), // 0.047304 PerYear
							jump_multiplier_per_block: Rate::saturating_from_rational(207, 1_000_000_000), // 1.09 PerYear
						},
					),
				],
			}
			.assimilate_storage::<Test>(&mut t)
			.unwrap();

			let mut ext = sp_io::TestExternalities::new(t);
			ext.execute_with(|| System::set_block_number(1));
			ext
		}
	}
}<|MERGE_RESOLUTION|>--- conflicted
+++ resolved
@@ -55,6 +55,7 @@
 			TestLiquidationPools: liquidation_pools::{Module, Storage, Call, Event<T>, Config<T>},
 			TestController: controller::{Module, Storage, Call, Event, Config<T>},
 			MinterestModel: minterest_model::{Module, Storage, Call, Event, Config},
+			TestDex: dex::{Module, Storage, Call, Event<T>},
 		}
 	);
 
@@ -197,11 +198,8 @@
 		type ManagerLiquidationPools = liquidation_pools::Module<Test>;
 		type ManagerLiquidityPools = liquidity_pools::Module<Test>;
 		type WhitelistMembers = Four;
-<<<<<<< HEAD
+		type ProtocolWeightInfo = ();
 		type ProtocolInterestTransferThreshold = ProtocolInterestTransferThreshold;
-=======
-		type ProtocolWeightInfo = ();
->>>>>>> 8d6c978c
 	}
 
 	parameter_types! {
@@ -225,6 +223,8 @@
 		type LiquidationPoolAccountId = LiquidationPoolAccountId;
 		type LiquidityPoolsManager = liquidity_pools::Module<Test>;
 		type UpdateOrigin = EnsureSignedBy<ZeroAdmin, AccountId>;
+		type Dex = dex::Module<Test>;
+		type LiquidationPoolsWeightInfo = ();
 	}
 
 	/// An extrinsic type used for tests.
@@ -255,6 +255,18 @@
 		type BlocksPerYear = BlocksPerYear;
 		type ModelUpdateOrigin = EnsureSignedBy<ZeroAdmin, AccountId>;
 		type WeightInfo = ();
+	}
+
+	parameter_types! {
+		pub const DexModuleId: ModuleId = ModuleId(*b"min/dexs");
+		pub DexAccountId: AccountId = DexModuleId::get().into_account();
+	}
+
+	impl dex::Config for Test {
+		type Event = Event;
+		type MultiCurrency = orml_tokens::Module<Test>;
+		type DexModuleId = DexModuleId;
+		type DexAccountId = DexAccountId;
 	}
 
 	pub const ADMIN: AccountId = 0;
