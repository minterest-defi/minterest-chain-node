//! # Integration Tests Module
//!
//! ## Overview
//!
//! TODO: add overview.

#![cfg_attr(not(feature = "std"), no_std)]

#[cfg(test)]
mod tests {
	use frame_support::{assert_noop, assert_ok, ord_parameter_types, pallet_prelude::GenesisBuild, parameter_types};
	use frame_system::{self as system, offchain::SendTransactionTypes, EnsureSignedBy};
	use liquidity_pools::{Pool, PoolUserData};
	use minterest_primitives::{Balance, CurrencyId, CurrencyPair, Price, Rate};
	use orml_currencies::Currency;
	use orml_traits::parameter_type_with_key;
	use orml_traits::MultiCurrency;
	use sp_core::H256;
	use sp_runtime::{
		testing::{Header, TestXt},
		traits::{AccountIdConversion, BlakeTwo256, IdentityLookup, Zero},
		transaction_validity::TransactionPriority,
		FixedPointNumber, ModuleId,
	};

	use controller::{ControllerData, PauseKeeper};
	use frame_support::traits::Contains;
	use minterest_model::MinterestModelData;
	use minterest_protocol::Error as MinterestProtocolError;
	use pallet_traits::{PoolsManager, PriceProvider};
	use sp_std::cell::RefCell;
	use test_helper::{
		mock_impl_system_config,
		mock_impl_orml_tokens_config,
		mock_impl_orml_currencies_config,
		mock_impl_liquidity_pools_config,
		mock_impl_liquidation_pools_config,
	};

	mod controller_tests;
	mod liquidity_pools_tests;
	mod minterest_model_tests;
	mod minterest_protocol_tests;
	mod scenario_tests;

	pub type AccountId = u64;
	type Amount = i128;

	type UncheckedExtrinsic = frame_system::mocking::MockUncheckedExtrinsic<Test>;
	type Block = frame_system::mocking::MockBlock<Test>;

	// Configure a mock runtime to test the pallet.
	frame_support::construct_runtime!(
	pub enum Test where
		Block = Block,
		NodeBlock = Block,
		UncheckedExtrinsic = UncheckedExtrinsic,
		{
			System: frame_system::{Module, Call, Config, Storage, Event<T>},
			Tokens: orml_tokens::{Module, Storage, Call, Event<T>, Config<T>},
			Currencies: orml_currencies::{Module, Call, Event<T>},
			MinterestProtocol: minterest_protocol::{Module, Storage, Call, Event<T>},
			TestPools: liquidity_pools::{Module, Storage, Call, Config<T>},
			TestLiquidationPools: liquidation_pools::{Module, Storage, Call, Event<T>, Config<T>},
			TestController: controller::{Module, Storage, Call, Event, Config<T>},
			MinterestModel: minterest_model::{Module, Storage, Call, Event, Config},
			TestDex: dex::{Module, Storage, Call, Event<T>},
		}
	);

<<<<<<< HEAD
	ord_parameter_types! {
		pub const ZeroAdmin: AccountId = 0;
=======
	parameter_types! {
		pub const BlockHashCount: u64 = 250;
		pub const SS58Prefix: u8 = 42;
	}

	pub type AccountId = u64;

	impl system::Config for Test {
		type BaseCallFilter = ();
		type BlockWeights = ();
		type BlockLength = ();
		type DbWeight = ();
		type Origin = Origin;
		type Call = Call;
		type Index = u64;
		type BlockNumber = u64;
		type Hash = H256;
		type Hashing = BlakeTwo256;
		type AccountId = u64;
		type Lookup = IdentityLookup<Self::AccountId>;
		type Header = Header;
		type Event = Event;
		type BlockHashCount = BlockHashCount;
		type Version = ();
		type PalletInfo = PalletInfo;
		type AccountData = ();
		type OnNewAccount = ();
		type OnKilledAccount = ();
		type SystemWeightInfo = ();
		type SS58Prefix = SS58Prefix;
	}

	type Amount = i128;

	parameter_type_with_key! {
		pub ExistentialDeposits: |_currency_id: CurrencyId| -> Balance {
			Default::default()
		};
	}

	impl orml_tokens::Config for Test {
		type Event = Event;
		type Balance = Balance;
		type Amount = Amount;
		type CurrencyId = CurrencyId;
		type WeightInfo = ();
		type ExistentialDeposits = ExistentialDeposits;
		type OnDust = ();
	}

	parameter_types! {
	pub const GetNativeCurrencyId: CurrencyId = CurrencyId::MNT;
	}

	type NativeCurrency = Currency<Test, GetNativeCurrencyId>;

	impl orml_currencies::Config for Test {
		type Event = Event;
		type MultiCurrency = orml_tokens::Module<Test>;
		type NativeCurrency = NativeCurrency;
		type GetNativeCurrencyId = GetNativeCurrencyId;
		type WeightInfo = ();
>>>>>>> dfe22d15
	}

	parameter_types! {
		pub const LiquidityPoolsModuleId: ModuleId = ModuleId(*b"min/lqdy");
		pub const LiquidationPoolsModuleId: ModuleId = ModuleId(*b"min/lqdn");
		pub LiquidityPoolAccountId: AccountId = LiquidityPoolsModuleId::get().into_account();
		pub LiquidationPoolAccountId: AccountId = LiquidationPoolsModuleId::get().into_account();
		pub InitialExchangeRate: Rate = Rate::one();
		pub EnabledCurrencyPair: Vec<CurrencyPair> = vec![
			CurrencyPair::new(CurrencyId::DOT, CurrencyId::MDOT),
			CurrencyPair::new(CurrencyId::KSM, CurrencyId::MKSM),
			CurrencyPair::new(CurrencyId::BTC, CurrencyId::MBTC),
			CurrencyPair::new(CurrencyId::ETH, CurrencyId::METH),
		];
		pub EnabledUnderlyingAssetId: Vec<CurrencyId> = EnabledCurrencyPair::get().iter()
				.map(|currency_pair| currency_pair.underlying_id)
				.collect();
		pub EnabledWrappedTokensId: Vec<CurrencyId> = EnabledCurrencyPair::get().iter()
				.map(|currency_pair| currency_pair.wrapped_id)
				.collect();
	}

	mock_impl_system_config!(Test);
	mock_impl_orml_tokens_config!(Test);
	mock_impl_orml_currencies_config!(Test, CurrencyId::MNT);
	mock_impl_liquidity_pools_config!(Test);
	mock_impl_liquidation_pools_config!(Test);

	impl m_tokens::Config for Test {
		type Event = Event;
		type MultiCurrency = orml_tokens::Module<Test>;
	}

	pub struct MockPriceSource;

	impl PriceProvider<CurrencyId> for MockPriceSource {
		fn get_underlying_price(_currency_id: CurrencyId) -> Option<Price> {
			Some(Price::one())
		}

		fn lock_price(_currency_id: CurrencyId) {}

		fn unlock_price(_currency_id: CurrencyId) {}
	}

	thread_local! {
		static FOUR: RefCell<Vec<u64>> = RefCell::new(vec![4]);
	}

	pub struct Four;
	impl Contains<u64> for Four {
		fn sorted_members() -> Vec<u64> {
			FOUR.with(|v| v.borrow().clone())
		}
		#[cfg(feature = "runtime-benchmarks")]
		fn add(new: &u128) {
			TEN_TO_FOURTEEN.with(|v| {
				let mut members = v.borrow_mut();
				members.push(*new);
				members.sort();
			})
		}
	}

	impl minterest_protocol::Config for Test {
		type Event = Event;
		type Borrowing = liquidity_pools::Module<Test>;
		type ManagerLiquidationPools = liquidation_pools::Module<Test>;
		type ManagerLiquidityPools = liquidity_pools::Module<Test>;
		type WhitelistMembers = Four;
		type ProtocolWeightInfo = ();
	}

	parameter_types! {
		pub const MaxBorrowCap: Balance = MAX_BORROW_CAP;
	}

	impl controller::Config for Test {
		type Event = Event;
		type LiquidityPoolsManager = liquidity_pools::Module<Test>;
		type MaxBorrowCap = MaxBorrowCap;
		type UpdateOrigin = EnsureSignedBy<ZeroAdmin, AccountId>;
		type ControllerWeightInfo = ();
	}

	parameter_types! {
		pub const BlocksPerYear: u128 = 5256000;
	}

	impl minterest_model::Config for Test {
		type Event = Event;
		type BlocksPerYear = BlocksPerYear;
		type ModelUpdateOrigin = EnsureSignedBy<ZeroAdmin, AccountId>;
		type WeightInfo = ();
	}

	parameter_types! {
		pub const DexModuleId: ModuleId = ModuleId(*b"min/dexs");
		pub DexAccountId: AccountId = DexModuleId::get().into_account();
	}

	impl dex::Config for Test {
		type Event = Event;
		type MultiCurrency = orml_tokens::Module<Test>;
		type DexModuleId = DexModuleId;
		type DexAccountId = DexAccountId;
	}

	pub const ADMIN: AccountId = 0;
	pub const ALICE: AccountId = 1;
	pub const BOB: AccountId = 2;
	pub const ONE_HUNDRED: Balance = 100_000 * DOLLARS;
	pub const BALANCE_ZERO: Balance = 0;
	pub const DOLLARS: Balance = 1_000_000_000_000_000_000;
	pub const RATE_ZERO: Rate = Rate::from_inner(0);
	pub const MAX_BORROW_CAP: Balance = 1_000_000_000_000_000_000_000_000;
	pub const PROTOCOL_INTEREST_TRANSFER_THRESHOLD: Balance = 1_000_000_000_000_000_000_000;

	pub fn admin() -> Origin {
		Origin::signed(ADMIN)
	}
	pub fn alice() -> Origin {
		Origin::signed(ALICE)
	}

	pub struct ExtBuilder {
		endowed_accounts: Vec<(AccountId, CurrencyId, Balance)>,
		pools: Vec<(CurrencyId, Pool)>,
		pool_user_data: Vec<(CurrencyId, AccountId, PoolUserData)>,
	}

	impl Default for ExtBuilder {
		fn default() -> Self {
			Self {
				endowed_accounts: vec![],
				pools: vec![],
				pool_user_data: vec![],
			}
		}
	}

	impl ExtBuilder {
		pub fn user_balance(mut self, user: AccountId, currency_id: CurrencyId, balance: Balance) -> Self {
			self.endowed_accounts.push((user, currency_id, balance));
			self
		}

		pub fn pool_balance(mut self, currency_id: CurrencyId, balance: Balance) -> Self {
			self.endowed_accounts
				.push((TestPools::pools_account_id(), currency_id, balance));
			self
		}

		pub fn pool_total_borrowed(mut self, pool_id: CurrencyId, total_borrowed: Balance) -> Self {
			self.pools.push((
				pool_id,
				Pool {
					total_borrowed,
					borrow_index: Rate::one(),
					total_protocol_interest: Balance::zero(),
				},
			));
			self
		}

		pub fn pool_user_data(
			mut self,
			pool_id: CurrencyId,
			user: AccountId,
			total_borrowed: Balance,
			interest_index: Rate,
			collateral: bool,
			liquidation_attempts: u8,
		) -> Self {
			self.pool_user_data.push((
				pool_id,
				user,
				PoolUserData {
					total_borrowed,
					interest_index,
					collateral,
					liquidation_attempts,
				},
			));
			self
		}

		pub fn pool_initial(mut self, pool_id: CurrencyId) -> Self {
			self.pools.push((
				pool_id,
				Pool {
					total_borrowed: Balance::zero(),
					borrow_index: Rate::one(),
					total_protocol_interest: Balance::zero(),
				},
			));
			self
		}

		pub fn build(self) -> sp_io::TestExternalities {
			let mut t = frame_system::GenesisConfig::default().build_storage::<Test>().unwrap();

			orml_tokens::GenesisConfig::<Test> {
				endowed_accounts: self.endowed_accounts,
			}
			.assimilate_storage(&mut t)
			.unwrap();

			controller::GenesisConfig::<Test> {
				controller_dates: vec![
					(
						CurrencyId::DOT,
						ControllerData {
							timestamp: 0,
							protocol_interest_factor: Rate::saturating_from_rational(1, 10),
							max_borrow_rate: Rate::saturating_from_rational(5, 1000),
							collateral_factor: Rate::saturating_from_rational(9, 10), // 90%
							borrow_cap: None,
							protocol_interest_threshold: PROTOCOL_INTEREST_TRANSFER_THRESHOLD,
						},
					),
					(
						CurrencyId::ETH,
						ControllerData {
							timestamp: 0,
							protocol_interest_factor: Rate::saturating_from_rational(1, 10),
							max_borrow_rate: Rate::saturating_from_rational(5, 1000),
							collateral_factor: Rate::saturating_from_rational(9, 10), // 90%
							borrow_cap: None,
							protocol_interest_threshold: PROTOCOL_INTEREST_TRANSFER_THRESHOLD,
						},
					),
					(
						CurrencyId::BTC,
						ControllerData {
							timestamp: 0,
							protocol_interest_factor: Rate::saturating_from_rational(1, 10),
							max_borrow_rate: Rate::saturating_from_rational(5, 1000),
							collateral_factor: Rate::saturating_from_rational(9, 10), // 90%
							borrow_cap: None,
							protocol_interest_threshold: PROTOCOL_INTEREST_TRANSFER_THRESHOLD,
						},
					),
				],
				pause_keepers: vec![
					(
						CurrencyId::ETH,
						PauseKeeper {
							deposit_paused: false,
							redeem_paused: false,
							borrow_paused: false,
							repay_paused: false,
							transfer_paused: false,
						},
					),
					(
						CurrencyId::DOT,
						PauseKeeper {
							deposit_paused: false,
							redeem_paused: false,
							borrow_paused: false,
							repay_paused: false,
							transfer_paused: false,
						},
					),
					(
						CurrencyId::KSM,
						PauseKeeper {
							deposit_paused: true,
							redeem_paused: true,
							borrow_paused: true,
							repay_paused: true,
							transfer_paused: true,
						},
					),
					(
						CurrencyId::BTC,
						PauseKeeper {
							deposit_paused: false,
							redeem_paused: false,
							borrow_paused: false,
							repay_paused: false,
							transfer_paused: false,
						},
					),
				],
				whitelist_mode: false,
			}
			.assimilate_storage(&mut t)
			.unwrap();

			liquidity_pools::GenesisConfig::<Test> {
				pools: self.pools,
				pool_user_data: self.pool_user_data,
			}
			.assimilate_storage(&mut t)
			.unwrap();

			minterest_model::GenesisConfig {
				minterest_model_dates: vec![
					(
						CurrencyId::DOT,
						MinterestModelData {
							kink: Rate::saturating_from_rational(8, 10),
							base_rate_per_block: Rate::zero(),
							multiplier_per_block: Rate::saturating_from_rational(9, 1_000_000_000), // 0.047304 PerYear
							jump_multiplier_per_block: Rate::saturating_from_rational(207, 1_000_000_000), // 1.09 PerYear
						},
					),
					(
						CurrencyId::ETH,
						MinterestModelData {
							kink: Rate::saturating_from_rational(8, 10),
							base_rate_per_block: Rate::zero(),
							multiplier_per_block: Rate::saturating_from_rational(9, 1_000_000_000), // 0.047304 PerYear
							jump_multiplier_per_block: Rate::saturating_from_rational(207, 1_000_000_000), // 1.09 PerYear
						},
					),
					(
						CurrencyId::BTC,
						MinterestModelData {
							kink: Rate::saturating_from_rational(8, 10),
							base_rate_per_block: Rate::zero(),
							multiplier_per_block: Rate::saturating_from_rational(9, 1_000_000_000), // 0.047304 PerYear
							jump_multiplier_per_block: Rate::saturating_from_rational(207, 1_000_000_000), // 1.09 PerYear
						},
					),
				],
			}
			.assimilate_storage::<Test>(&mut t)
			.unwrap();

			let mut ext = sp_io::TestExternalities::new(t);
			ext.execute_with(|| System::set_block_number(1));
			ext
		}
	}
}<|MERGE_RESOLUTION|>--- conflicted
+++ resolved
@@ -68,73 +68,8 @@
 		}
 	);
 
-<<<<<<< HEAD
 	ord_parameter_types! {
 		pub const ZeroAdmin: AccountId = 0;
-=======
-	parameter_types! {
-		pub const BlockHashCount: u64 = 250;
-		pub const SS58Prefix: u8 = 42;
-	}
-
-	pub type AccountId = u64;
-
-	impl system::Config for Test {
-		type BaseCallFilter = ();
-		type BlockWeights = ();
-		type BlockLength = ();
-		type DbWeight = ();
-		type Origin = Origin;
-		type Call = Call;
-		type Index = u64;
-		type BlockNumber = u64;
-		type Hash = H256;
-		type Hashing = BlakeTwo256;
-		type AccountId = u64;
-		type Lookup = IdentityLookup<Self::AccountId>;
-		type Header = Header;
-		type Event = Event;
-		type BlockHashCount = BlockHashCount;
-		type Version = ();
-		type PalletInfo = PalletInfo;
-		type AccountData = ();
-		type OnNewAccount = ();
-		type OnKilledAccount = ();
-		type SystemWeightInfo = ();
-		type SS58Prefix = SS58Prefix;
-	}
-
-	type Amount = i128;
-
-	parameter_type_with_key! {
-		pub ExistentialDeposits: |_currency_id: CurrencyId| -> Balance {
-			Default::default()
-		};
-	}
-
-	impl orml_tokens::Config for Test {
-		type Event = Event;
-		type Balance = Balance;
-		type Amount = Amount;
-		type CurrencyId = CurrencyId;
-		type WeightInfo = ();
-		type ExistentialDeposits = ExistentialDeposits;
-		type OnDust = ();
-	}
-
-	parameter_types! {
-	pub const GetNativeCurrencyId: CurrencyId = CurrencyId::MNT;
-	}
-
-	type NativeCurrency = Currency<Test, GetNativeCurrencyId>;
-
-	impl orml_currencies::Config for Test {
-		type Event = Event;
-		type MultiCurrency = orml_tokens::Module<Test>;
-		type NativeCurrency = NativeCurrency;
-		type GetNativeCurrencyId = GetNativeCurrencyId;
-		type WeightInfo = ();
->>>>>>> dfe22d15
 	}
 
 	parameter_types! {
@@ -162,11 +97,6 @@
 	mock_impl_orml_currencies_config!(Test, CurrencyId::MNT);
 	mock_impl_liquidity_pools_config!(Test);
 	mock_impl_liquidation_pools_config!(Test);
-
-	impl m_tokens::Config for Test {
-		type Event = Event;
-		type MultiCurrency = orml_tokens::Module<Test>;
-	}
 
 	pub struct MockPriceSource;
 
