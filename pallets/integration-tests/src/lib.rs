--- conflicted
+++ resolved
@@ -108,20 +108,6 @@
 		fn unlock_price(_currency_id: CurrencyId) {}
 	}
 
-<<<<<<< HEAD
-=======
-	impl liquidity_pools::Config for Test {
-		type MultiCurrency = orml_tokens::Module<Test>;
-		type PriceSource = MockPriceSource;
-		type ModuleId = LiquidityPoolsModuleId;
-		type LiquidityPoolAccountId = LiquidityPoolAccountId;
-		type InitialExchangeRate = InitialExchangeRate;
-		type EnabledCurrencyPair = EnabledCurrencyPair;
-		type EnabledUnderlyingAssetsIds = EnabledUnderlyingAssetsIds;
-		type EnabledWrappedTokensId = EnabledWrappedTokensId;
-	}
-
->>>>>>> fc4440cb
 	thread_local! {
 		static FOUR: RefCell<Vec<u64>> = RefCell::new(vec![4]);
 	}
