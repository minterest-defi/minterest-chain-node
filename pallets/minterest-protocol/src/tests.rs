--- conflicted
+++ resolved
@@ -330,19 +330,11 @@
 		.build()
 		.execute_with(|| {
 			// Alice deposited 10_000$ to BTC pool.
-<<<<<<< HEAD
-			assert_ok!(TestProtocol::deposit_underlying(alice(), BTC, TEN_THOUSAND));
-
-			// Alice borrowed 100$ from BTC pool:
-			// pool_total_liquidity = 10_000 - 100 = 9_900$
-			assert_ok!(TestProtocol::borrow(alice(), BTC, ONE_HUNDRED));
-=======
 			assert_ok!(TestProtocol::deposit_underlying(alice_origin(), BTC, TEN_THOUSAND));
 
 			// Alice borrowed 100$ from BTC pool:
 			// pool_total_liquidity = 10_000 - 100 = 9_900$
 			assert_ok!(TestProtocol::borrow(alice_origin(), BTC, ONE_HUNDRED));
->>>>>>> d07bf9aa
 
 			// Alice has 10_000 MBTC. exchange_rate = 1.0
 			// Alice is trying to change all her 10_000 MBTC tokens to BTC. She can't do it because:
@@ -420,29 +412,17 @@
 		.build()
 		.execute_with(|| {
 			// Alice deposited 10_000$ to BTC pool.
-<<<<<<< HEAD
-			assert_ok!(TestProtocol::deposit_underlying(alice(), BTC, TEN_THOUSAND));
-
-			// Alice borrowed 100$ from BTC pool:
-			// pool_total_liquidity = 10_000 - 100 = 9_900$
-			assert_ok!(TestProtocol::borrow(alice(), BTC, ONE_HUNDRED));
-=======
 			assert_ok!(TestProtocol::deposit_underlying(alice_origin(), BTC, TEN_THOUSAND));
 
 			// Alice borrowed 100$ from BTC pool:
 			// pool_total_liquidity = 10_000 - 100 = 9_900$
 			assert_ok!(TestProtocol::borrow(alice_origin(), BTC, ONE_HUNDRED));
->>>>>>> d07bf9aa
 
 			// Alice has 10_000 MBTC. exchange_rate = 1.0
 			// Alice is trying to change all her 10_000 MBTC tokens to BTC. She can't do it because:
 			// pool_total_liquidity = 9_900 BTC < 10_000 BTC
 			assert_noop!(
-<<<<<<< HEAD
-				TestProtocol::redeem_underlying(alice(), BTC, TEN_THOUSAND),
-=======
 				TestProtocol::redeem_underlying(alice_origin(), BTC, TEN_THOUSAND),
->>>>>>> d07bf9aa
 				Error::<Test>::NotEnoughLiquidityAvailable
 			);
 		});
@@ -513,29 +493,17 @@
 		.build()
 		.execute_with(|| {
 			// Alice deposited 10_000$ to BTC pool.
-<<<<<<< HEAD
-			assert_ok!(TestProtocol::deposit_underlying(alice(), BTC, TEN_THOUSAND));
-
-			// Alice borrowed 100$ from BTC pool:
-			// pool_total_liquidity = 10_000 - 100 = 9_900$
-			assert_ok!(TestProtocol::borrow(alice(), BTC, ONE_HUNDRED));
-=======
 			assert_ok!(TestProtocol::deposit_underlying(alice_origin(), BTC, TEN_THOUSAND));
 
 			// Alice borrowed 100$ from BTC pool:
 			// pool_total_liquidity = 10_000 - 100 = 9_900$
 			assert_ok!(TestProtocol::borrow(alice_origin(), BTC, ONE_HUNDRED));
->>>>>>> d07bf9aa
 
 			// Alice has 10_000 MBTC. exchange_rate = 1.0
 			// Alice is trying to change all her 10_000 MBTC tokens to BTC. She can't do it because:
 			// pool_total_liquidity = 9_900 BTC < 10_000 MBTC * 1.0 = 10_000 BTC
 			assert_noop!(
-<<<<<<< HEAD
-				TestProtocol::redeem_wrapped(alice(), MBTC, TEN_THOUSAND),
-=======
 				TestProtocol::redeem_wrapped(alice_origin(), MBTC, TEN_THOUSAND),
->>>>>>> d07bf9aa
 				Error::<Test>::NotEnoughLiquidityAvailable
 			);
 		});
@@ -600,11 +568,7 @@
 		.build()
 		.execute_with(|| {
 			// Alice deposited 100$ to BTC pool.
-<<<<<<< HEAD
-			assert_ok!(TestProtocol::deposit_underlying(alice(), BTC, ONE_HUNDRED));
-=======
 			assert_ok!(TestProtocol::deposit_underlying(alice_origin(), BTC, ONE_HUNDRED));
->>>>>>> d07bf9aa
 
 			// set total_pool_liquidity = 50 DOT
 			assert_ok!(Currencies::withdraw(
@@ -615,11 +579,7 @@
 
 			// Alice cannot borrow 100 BTC because there is 50 BTC in the pool.
 			assert_noop!(
-<<<<<<< HEAD
-				TestProtocol::borrow(alice(), BTC, ONE_HUNDRED),
-=======
 				TestProtocol::borrow(alice_origin(), BTC, ONE_HUNDRED),
->>>>>>> d07bf9aa
 				Error::<Test>::NotEnoughLiquidityAvailable
 			);
 
@@ -632,11 +592,7 @@
 
 			// Alice cannot borrow 100 BTC because there is 0 BTC in the pool.
 			assert_noop!(
-<<<<<<< HEAD
-				TestProtocol::borrow(alice(), BTC, ONE_HUNDRED),
-=======
 				TestProtocol::borrow(alice_origin(), BTC, ONE_HUNDRED),
->>>>>>> d07bf9aa
 				Error::<Test>::NotEnoughLiquidityAvailable
 			);
 		});
@@ -915,22 +871,14 @@
 		.build()
 		.execute_with(|| {
 			// Alice can transfer all tokens to Bob
-<<<<<<< HEAD
-			assert_ok!(TestProtocol::transfer_wrapped(alice(), BOB, MDOT, ONE_HUNDRED));
-=======
 			assert_ok!(TestProtocol::transfer_wrapped(alice_origin(), BOB, MDOT, ONE_HUNDRED));
->>>>>>> d07bf9aa
 			let expected_event = Event::minterest_protocol(crate::Event::Transferred(ALICE, BOB, MDOT, ONE_HUNDRED));
 			assert!(System::events().iter().any(|record| record.event == expected_event));
 			assert_eq!(Currencies::free_balance(MDOT, &ALICE), 0);
 			assert_eq!(Currencies::free_balance(MDOT, &BOB), ONE_HUNDRED);
 
 			// Bob can transfer all tokens to Alice
-<<<<<<< HEAD
-			assert_ok!(TestProtocol::transfer_wrapped(bob(), ALICE, MBTC, ONE_HUNDRED,));
-=======
 			assert_ok!(TestProtocol::transfer_wrapped(bob_origin(), ALICE, MBTC, ONE_HUNDRED,));
->>>>>>> d07bf9aa
 			let expected_event = Event::minterest_protocol(crate::Event::Transferred(BOB, ALICE, MBTC, ONE_HUNDRED));
 			assert!(System::events().iter().any(|record| record.event == expected_event));
 			assert_eq!(Currencies::free_balance(MBTC, &ALICE), ONE_HUNDRED);
@@ -975,21 +923,13 @@
 		.execute_with(|| {
 			// Alice is unable to transfer more tokens tan she has
 			assert_noop!(
-<<<<<<< HEAD
-				TestProtocol::transfer_wrapped(alice(), BOB, MNT, ONE_HUNDRED),
-=======
 				TestProtocol::transfer_wrapped(alice_origin(), BOB, MNT, ONE_HUNDRED),
->>>>>>> d07bf9aa
 				Error::<Test>::NotValidWrappedTokenId
 			);
 
 			// Alice is unable to transfer tokens to self
 			assert_noop!(
-<<<<<<< HEAD
-				TestProtocol::transfer_wrapped(alice(), ALICE, MDOT, ONE_HUNDRED),
-=======
 				TestProtocol::transfer_wrapped(alice_origin(), ALICE, MDOT, ONE_HUNDRED),
->>>>>>> d07bf9aa
 				Error::<Test>::CannotTransferToSelf
 			);
 
@@ -997,11 +937,7 @@
 			// from whitelist can work with protocol.
 			assert_ok!(TestWhitelist::switch_whitelist_mode(alice_origin(), true));
 			assert_noop!(
-<<<<<<< HEAD
-				TestProtocol::transfer_wrapped(alice(), BOB, MDOT, ONE_HUNDRED),
-=======
 				TestProtocol::transfer_wrapped(alice_origin(), BOB, MDOT, ONE_HUNDRED),
->>>>>>> d07bf9aa
 				BadOrigin
 			);
 
@@ -1027,11 +963,7 @@
 
 			// All operations in the KSM pool are paused.
 			assert_noop!(
-<<<<<<< HEAD
-				TestProtocol::transfer_wrapped(alice(), BOB, MKSM, ONE_HUNDRED),
-=======
 				TestProtocol::transfer_wrapped(alice_origin(), BOB, MKSM, ONE_HUNDRED),
->>>>>>> d07bf9aa
 				Error::<Test>::OperationPaused
 			);
 		});
