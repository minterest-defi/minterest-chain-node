#![cfg_attr(not(feature = "std"), no_std)]

use frame_support::{decl_error, decl_event, decl_module, decl_storage, ensure, traits::Get};
use frame_system::{self as system, ensure_signed};
use minterest_primitives::{Balance, CurrencyId};
use orml_traits::MultiCurrency;
use orml_utilities::with_transaction_result;
use pallet_traits::Borrowing;
use sp_runtime::{traits::Zero, DispatchError, DispatchResult};
use sp_std::cmp::Ordering;
use sp_std::{prelude::Vec, result};

#[cfg(test)]
mod mock;
#[cfg(test)]
mod tests;

pub trait Trait: liquidity_pools::Trait + controller::Trait {
	/// The overarching event type.
	type Event: From<Event<Self>> + Into<<Self as system::Trait>::Event>;

	/// Basic borrowing functions
	type Borrowing: Borrowing<Self::AccountId>;
}

type LiquidityPools<T> = liquidity_pools::Module<T>;
type Controller<T> = controller::Module<T>;

decl_storage! {
	trait Store for Module<T: Trait> as MinterestProtocol {
	}
}

decl_event!(
	pub enum Event<T> where
		<T as system::Trait>::AccountId,
	{
		/// Underlying assets added to pool and wrapped tokens minted: \[who, underlying_asset_id, underlying_amount, wrapped_currency_id, wrapped_amount\]
		Deposited(AccountId, CurrencyId, Balance, CurrencyId, Balance),

		/// Underlying assets and wrapped tokens redeemed: \[who, underlying_asset_id, underlying_amount, wrapped_currency_id, wrapped_amount\]
		Redeemed(AccountId, CurrencyId, Balance, CurrencyId, Balance),

		/// Borrowed a specific amount of the pool currency: \[who, underlying_asset_id, the_amount_to_be_borrowed\]
		Borrowed(AccountId, CurrencyId, Balance),

		/// Repaid a borrow on the specific pool, for the specified amount: \[who, underlying_asset_id, the_amount_repaid\]
		Repaid(AccountId, CurrencyId, Balance),

		/// The user allowed the assets in the pool to be used as collateral: \[who, pool_id\]
		PoolEnabledAsCollateral(AccountId, CurrencyId),

		/// The user denies use the assets in pool as collateral: \[who, pool_id\]
		PoolDisabledCollateral(AccountId, CurrencyId),
	}
);

decl_error! {
	pub enum Error for Module<T: Trait> {
		/// The currency is not enabled in protocol.
		NotValidUnderlyingAssetId,

		/// The currency is not enabled in wrapped protocol.
		NotValidWrappedTokenId,

		/// There is not enough liquidity available in the pool.
		NotEnoughLiquidityAvailable,

		/// Insufficient wrapped tokens in the user account.
		NotEnoughWrappedTokens,

		/// User did not make deposit (no mTokens).
		NumberOfWrappedTokensIsZero,

		/// Insufficient underlying assets in the user account.
		NotEnoughUnderlyingsAssets,

		/// Number overflow in calculation.
		NumOverflow,

		/// The block number in the pool is equal to the current block number.
		PoolNotFresh,

		/// An internal failure occurred in the execution of the Accrue Interest function.
		AccrueInterestFailed,

		/// Deposit was blocked due to Controller rejection.
		DepositControllerRejection,

		/// Redeem was blocked due to Controller rejection.
		RedeemControllerRejection,

		/// Borrow was blocked due to Controller rejection.
		BorrowControllerRejection,

		/// Repay was blocked due to Controller rejection.
		RepayBorrowControllerRejection,

		/// Pool not found.
		PoolNotFound,

<<<<<<< HEAD
=======

>>>>>>> 5f05401a
		/// Transaction with zero balance is not allowed.
		ZeroBalanceTransaction,

		/// User is trying repay more than he borrowed.
		RepayAmountToBig,
<<<<<<< HEAD
=======

		/// This pool is already collateral.
		AlreadyCollateral,

		/// This pool has already been disabled as a collateral.
		AlreadyDisabledCollateral,

		/// The user has an outstanding borrow. Cannot be disabled as collateral.
		CanotBeDisabledAsCollateral,

		/// The user has not deposited funds into the pool.
		CanotBeEnabledAsCollateral
>>>>>>> 5f05401a
	}
}

decl_module! {
	pub struct Module<T: Trait> for enum Call where origin: T::Origin {
		type Error = Error<T>;
		fn deposit_event() = default;

		const UnderlyingAssetId: Vec<CurrencyId> = T::UnderlyingAssetId::get();

		/// Transfers an asset into the protocol. The user receives a quantity of mTokens equal
		/// to the underlying tokens supplied, divided by the current Exchange Rate.
		///
		/// - `underlying_asset_id`: CurrencyId of underlying assets to be transferred into the protocol.
		/// - `underlying_amount`: The amount of the asset to be supplied, in units of the underlying asset.
		#[weight = 10_000]
		pub fn deposit_underlying(
			origin,
			underlying_asset_id: CurrencyId,
			#[compact] underlying_amount: Balance
		) {
			with_transaction_result(|| {
				let who = ensure_signed(origin)?;
				let (_, wrapped_id, wrapped_amount) = Self::do_deposit(&who, underlying_asset_id, underlying_amount)?;
				Self::deposit_event(RawEvent::Deposited(who, underlying_asset_id, underlying_amount, wrapped_id, wrapped_amount));
				Ok(())
			})?;
		}

		/// Converts ALL mTokens into a specified quantity of the underlying asset, and returns them
		/// to the user. The amount of underlying tokens received is equal to the quantity of
		/// mTokens redeemed, multiplied by the current Exchange Rate.
		///
		/// - `underlying_asset_id`: CurrencyId of underlying assets to be redeemed.
		#[weight = 10_000]
		pub fn redeem(
			origin,
			underlying_asset_id: CurrencyId,
		) {
			with_transaction_result(|| {
				let who = ensure_signed(origin)?;
				let (underlying_amount, wrapped_id, wrapped_amount) = Self::do_redeem(&who, underlying_asset_id, Balance::zero(), Balance::zero(), true)?;
				Self::deposit_event(RawEvent::Redeemed(who, underlying_asset_id, underlying_amount, wrapped_id, wrapped_amount));
				Ok(())
			})?;
		}

		/// Converts mTokens into a specified quantity of the underlying asset, and returns them to
		/// the user. The amount of mTokens redeemed is equal to the quantity of underlying tokens
		/// received, divided by the current Exchange Rate.
		///
		/// - `underlying_asset_id`: CurrencyId of underlying assets to be redeemed.
		/// - `underlying_amount`: The number of underlying assets to be redeemed.
		#[weight = 10_000]
		pub fn redeem_underlying(
			origin,
			underlying_asset_id: CurrencyId,
			#[compact] underlying_amount: Balance
		) {
			with_transaction_result(|| {
				let who = ensure_signed(origin)?;
				let (_, wrapped_id, wrapped_amount) = Self::do_redeem(&who, underlying_asset_id, underlying_amount, Balance::zero(), false)?;
				Self::deposit_event(RawEvent::Redeemed(who, underlying_asset_id, underlying_amount, wrapped_id, wrapped_amount));
				Ok(())
			})?;
		}

		/// Converts a specified quantity of mTokens into the underlying asset, and returns them to the user.
		/// The amount of underlying tokens received is equal to the quantity of mTokens redeemed,
		/// multiplied by the current Exchange Rate.
		///
		/// - `wrapped_id`: CurrencyId of mTokens to be redeemed.
		/// - `wrapped_amount`: The number of mTokens to be redeemed.
		#[weight = 10_000]
		pub fn redeem_wrapped(origin, wrapped_id: CurrencyId, #[compact] wrapped_amount: Balance) {
			with_transaction_result(|| {
				let who = ensure_signed(origin)?;
				let underlying_asset_id = <Controller<T>>::get_underlying_asset_id_by_wrapped_id(&wrapped_id).map_err(|_| Error::<T>::NotValidWrappedTokenId)?;
				let (underlying_amount, wrapped_id, _) = Self::do_redeem(&who, underlying_asset_id, Balance::zero(), wrapped_amount, false)?;
				Self::deposit_event(RawEvent::Redeemed(who, underlying_asset_id, underlying_amount, wrapped_id, wrapped_amount));
				Ok(())
			})?;
		}

		/// Borrowing a specific amount of the pool currency, provided that the borrower already
		/// deposited enough collateral.
		///
		/// - `underlying_asset_id`: The currency ID of the underlying asset to be borrowed.
		/// - `underlying_amount`: The amount of the underlying asset to be borrowed.
		#[weight = 10_000]
		pub fn borrow(
			origin,
			underlying_asset_id: CurrencyId,
			#[compact] borrow_amount: Balance
		) {
			with_transaction_result(|| {
				let who = ensure_signed(origin)?;
				Self::do_borrow(&who, underlying_asset_id, borrow_amount)?;
				Self::deposit_event(RawEvent::Borrowed(who, underlying_asset_id, borrow_amount));
				Ok(())
			})?;
		}

		/// Repays a borrow on the specific pool, for the specified amount.
		///
		/// - `underlying_asset_id`: The currency ID of the underlying asset to be repaid.
		/// - `repay_amount`: The amount of the underlying asset to be repaid.
		#[weight = 10_000]
		pub fn repay(
			origin,
			underlying_asset_id: CurrencyId,
			#[compact] repay_amount: Balance
		) {
			with_transaction_result(|| {
				let who = ensure_signed(origin)?;
				Self::do_repay(&who, &who, underlying_asset_id, repay_amount, false)?;
				Self::deposit_event(RawEvent::Repaid(who, underlying_asset_id, repay_amount));
				Ok(())
			})?;
		}

		/// Repays a borrow on the specific pool, for the all amount.
		///
		/// - `underlying_asset_id`: The currency ID of the underlying asset to be repaid.
		#[weight = 10_000]
		pub fn repay_all(origin, underlying_asset_id: CurrencyId) {
			with_transaction_result(|| {
				let who = ensure_signed(origin)?;
				let repay_amount = Self::do_repay(&who, &who, underlying_asset_id, Balance::zero(), true)?;
				Self::deposit_event(RawEvent::Repaid(who, underlying_asset_id, repay_amount));
				Ok(())
			})?;
		}

		/// Transfers an asset into the protocol, reducing the target user's borrow balance.
		///
		/// - `underlying_asset_id`: The currency ID of the underlying asset to be repaid.
		/// - `borrower`: The account which borrowed the asset to be repaid.
		/// - `repay_amount`: The amount of the underlying borrowed asset to be repaid.
		#[weight = 10_000]
		pub fn repay_on_behalf(origin, underlying_asset_id: CurrencyId, borrower: T::AccountId, repay_amount: Balance) {
			with_transaction_result(|| {
				let who = ensure_signed(origin)?;
				let repay_amount = Self::do_repay(&who, &borrower, underlying_asset_id, repay_amount, false)?;
				Self::deposit_event(RawEvent::Repaid(who, underlying_asset_id, repay_amount));
				Ok(())
			})?
		}

		/// Sender allowed the assets in the pool to be used as collateral.
		#[weight = 10_000]
		pub fn enable_as_collateral(origin, pool_id: CurrencyId) -> DispatchResult {
			let sender = ensure_signed(origin)?;
			ensure!(<LiquidityPools<T>>::pool_exists(&pool_id), Error::<T>::PoolNotFound);

			ensure!(!<LiquidityPools<T>>::check_user_available_collateral(&sender, pool_id), Error::<T>::AlreadyCollateral);

			// If user does not have assets in the pool, then he cannot enable as collateral the pool.
			let wrapped_id = <Controller<T>>::get_wrapped_id_by_underlying_asset_id(&pool_id)?;
			let user_wrapped_balance = T::MultiCurrency::free_balance(wrapped_id, &sender);
			ensure!(user_wrapped_balance > 0, Error::<T>::CanotBeEnabledAsCollateral);

			<LiquidityPools<T>>::enable_as_collateral_internal(&sender, pool_id)?;
			Self::deposit_event(RawEvent::PoolEnabledAsCollateral(sender, pool_id));
			Ok(())
		}

		/// Sender has denies use the assets in pool as collateral.
		#[weight = 10_000]
		pub fn disable_collateral(origin, pool_id: CurrencyId) -> DispatchResult {
			let sender = ensure_signed(origin)?;
			ensure!(<LiquidityPools<T>>::pool_exists(&pool_id), Error::<T>::PoolNotFound);

			ensure!(<LiquidityPools<T>>::check_user_available_collateral(&sender, pool_id), Error::<T>::AlreadyDisabledCollateral);

			let user_balance_disabled_asset = T::MultiCurrency::free_balance(pool_id, &sender);

			// Check if the user will have enough collateral if he removes one of the collaterals.
			let (_, shortfall) = <Controller<T>>::get_hypothetical_account_liquidity(&sender, pool_id, user_balance_disabled_asset, 0)?;
			ensure!(!(shortfall > 0), Error::<T>::CanotBeDisabledAsCollateral);

			<LiquidityPools<T>>::disable_collateral_internal(&sender, pool_id)?;
			Self::deposit_event(RawEvent::PoolDisabledCollateral(sender, pool_id));
			Ok(())
		}
	}
}

type TokensResult = result::Result<(Balance, CurrencyId, Balance), DispatchError>;
type BalanceResult = result::Result<Balance, DispatchError>;

// Dispatchable calls implementation
impl<T: Trait> Module<T> {
	fn do_deposit(who: &T::AccountId, underlying_asset_id: CurrencyId, underlying_amount: Balance) -> TokensResult {
		ensure!(
			T::UnderlyingAssetId::get().contains(&underlying_asset_id),
			Error::<T>::NotValidUnderlyingAssetId
		);

		ensure!(underlying_amount > Balance::zero(), Error::<T>::ZeroBalanceTransaction);

		ensure!(
			underlying_amount <= T::MultiCurrency::free_balance(underlying_asset_id, &who),
			Error::<T>::NotEnoughLiquidityAvailable
		);

		<Controller<T>>::accrue_interest_rate(underlying_asset_id).map_err(|_| Error::<T>::AccrueInterestFailed)?;

		// Fail if deposit not allowed
		<Controller<T>>::deposit_allowed(underlying_asset_id, &who, underlying_amount)
			.map_err(|_| Error::<T>::DepositControllerRejection)?;

		let wrapped_id = <Controller<T>>::get_wrapped_id_by_underlying_asset_id(&underlying_asset_id)
			.map_err(|_| Error::<T>::NotValidUnderlyingAssetId)?;

		let wrapped_amount = <Controller<T>>::convert_to_wrapped(underlying_asset_id, underlying_amount)
			.map_err(|_| Error::<T>::NumOverflow)?;

		T::MultiCurrency::transfer(
			underlying_asset_id,
			&who,
			&<LiquidityPools<T>>::pools_account_id(),
			underlying_amount,
		)?;

		T::MultiCurrency::deposit(wrapped_id, &who, wrapped_amount)?;

		Ok((underlying_amount, wrapped_id, wrapped_amount))
	}

	fn do_redeem(
		who: &T::AccountId,
		underlying_asset_id: CurrencyId,
		mut underlying_amount: Balance,
		wrapped_amount: Balance,
		all_assets: bool,
	) -> TokensResult {
		ensure!(
			T::UnderlyingAssetId::get().contains(&underlying_asset_id),
			Error::<T>::NotValidUnderlyingAssetId
		);

		<Controller<T>>::accrue_interest_rate(underlying_asset_id).map_err(|_| Error::<T>::AccrueInterestFailed)?;

		let wrapped_id = <Controller<T>>::get_wrapped_id_by_underlying_asset_id(&underlying_asset_id)?;

		let wrapped_amount = match (underlying_amount, wrapped_amount, all_assets) {
			(0, 0, true) => {
				let total_wrapped_amount = T::MultiCurrency::free_balance(wrapped_id, &who);
<<<<<<< HEAD
				ensure!(
					total_wrapped_amount != Balance::zero(),
					Error::<T>::NumberOfWrappedTokensIsZero
				);
=======
				ensure!(!total_wrapped_amount.is_zero(), Error::<T>::NumberOfWrappedTokensIsZero);
>>>>>>> 5f05401a
				underlying_amount = <Controller<T>>::convert_from_wrapped(wrapped_id, total_wrapped_amount)
					.map_err(|_| Error::<T>::NumOverflow)?;
				total_wrapped_amount
			}
			(_, 0, false) => {
				ensure!(underlying_amount > Balance::zero(), Error::<T>::ZeroBalanceTransaction);
				<Controller<T>>::convert_to_wrapped(underlying_asset_id, underlying_amount)
					.map_err(|_| Error::<T>::NumOverflow)?
			}
			_ => {
				ensure!(wrapped_amount > Balance::zero(), Error::<T>::ZeroBalanceTransaction);
				underlying_amount = <Controller<T>>::convert_from_wrapped(wrapped_id, wrapped_amount)
					.map_err(|_| Error::<T>::NumOverflow)?;
				wrapped_amount
			}
		};

		ensure!(
			underlying_amount <= <LiquidityPools<T>>::get_pool_available_liquidity(underlying_asset_id),
			Error::<T>::NotEnoughLiquidityAvailable
		);

		ensure!(
			wrapped_amount <= T::MultiCurrency::free_balance(wrapped_id, &who),
			Error::<T>::NotEnoughWrappedTokens
		);

		// Fail if redeem not allowed
		<Controller<T>>::redeem_allowed(underlying_asset_id, &who, wrapped_amount)
			.map_err(|_| Error::<T>::RedeemControllerRejection)?;

		T::MultiCurrency::withdraw(wrapped_id, &who, wrapped_amount)?;

		T::MultiCurrency::transfer(
			underlying_asset_id,
			&<LiquidityPools<T>>::pools_account_id(),
			&who,
			underlying_amount,
		)?;

		Ok((underlying_amount, wrapped_id, wrapped_amount))
	}

	/// Users borrow assets from the protocol to their own address
	///
	/// - `who`: the address of the user who borrows.
	/// - `underlying_asset_id`: the currency ID of the underlying asset to borrow.
	/// - `underlying_amount`: the amount of the underlying asset to borrow.
	fn do_borrow(who: &T::AccountId, underlying_asset_id: CurrencyId, borrow_amount: Balance) -> DispatchResult {
		ensure!(
			T::UnderlyingAssetId::get().contains(&underlying_asset_id),
			Error::<T>::NotValidUnderlyingAssetId
		);

		let pool_available_liquidity = <LiquidityPools<T>>::get_pool_available_liquidity(underlying_asset_id);

		// Raise an error if protocol has insufficient underlying cash
		ensure!(
			borrow_amount <= pool_available_liquidity,
			Error::<T>::NotEnoughLiquidityAvailable
		);

		ensure!(borrow_amount > Balance::zero(), Error::<T>::ZeroBalanceTransaction);

		<Controller<T>>::accrue_interest_rate(underlying_asset_id).map_err(|_| Error::<T>::AccrueInterestFailed)?;

		// Fail if borrow not allowed
		<Controller<T>>::borrow_allowed(underlying_asset_id, &who, borrow_amount)
			.map_err(|_| Error::<T>::BorrowControllerRejection)?;

		// Fetch the amount the borrower owes, with accumulated interest
		let account_borrows =
			<Controller<T>>::borrow_balance_stored(&who, underlying_asset_id).map_err(|_| Error::<T>::NumOverflow)?;

		<LiquidityPools<T>>::update_state_on_borrow(&who, underlying_asset_id, borrow_amount, account_borrows)
			.map_err(|_| Error::<T>::NumOverflow)?;

		// Transfer the borrow_amount from the protocol account to the borrower's account.
		T::MultiCurrency::transfer(
			underlying_asset_id,
			&<LiquidityPools<T>>::pools_account_id(),
			&who,
			borrow_amount,
		)?;

		Ok(())
	}

	/// Sender repays their own borrow
	///
	/// - `who`: the account paying off the borrow.
	/// - `borrower`: the account with the debt being payed off.
	/// - `underlying_asset_id`: the currency ID of the underlying asset to repay.
	/// - `repay_amount`: the amount of the underlying asset to repay.
	fn do_repay(
		who: &T::AccountId,
		borrower: &T::AccountId,
		underlying_asset_id: CurrencyId,
		mut repay_amount: Balance,
		all_assets: bool,
	) -> BalanceResult {
		ensure!(
			T::UnderlyingAssetId::get().contains(&underlying_asset_id),
			Error::<T>::NotValidUnderlyingAssetId
		);

		if !all_assets {
			ensure!(repay_amount > Balance::zero(), Error::<T>::ZeroBalanceTransaction);
		}

		// Fetch the amount the borrower owes, with accumulated interest
		let account_borrows = <Controller<T>>::borrow_balance_stored(&borrower, underlying_asset_id)
			.map_err(|_| Error::<T>::NumOverflow)?;

		repay_amount = match repay_amount.cmp(&Balance::zero()) {
			Ordering::Equal => account_borrows,
			_ => repay_amount,
		};

		ensure!(
			repay_amount <= T::MultiCurrency::free_balance(underlying_asset_id, &who),
			Error::<T>::NotEnoughUnderlyingsAssets
		);

		if !all_assets {
			ensure!(repay_amount > Balance::zero(), Error::<T>::ZeroBalanceTransaction);
		}

		<Controller<T>>::accrue_interest_rate(underlying_asset_id).map_err(|_| Error::<T>::AccrueInterestFailed)?;

		// Fail if repayBorrow not allowed
		<Controller<T>>::repay_borrow_allowed(underlying_asset_id, &who, repay_amount)
			.map_err(|_| Error::<T>::RepayBorrowControllerRejection)?;

		// Verify pool's block number equals current block number
		let current_block_number = <frame_system::Module<T>>::block_number();
		let accrual_block_number_previous = <Controller<T>>::controller_dates(underlying_asset_id).timestamp;
		ensure!(
			current_block_number == accrual_block_number_previous,
			Error::<T>::PoolNotFresh
		);

		<LiquidityPools<T>>::update_state_on_repay(&borrower, underlying_asset_id, repay_amount, account_borrows)
			.map_err(|_| Error::<T>::RepayAmountToBig)?;

		// Transfer the repay_amount from the borrower's account to the protocol account.
		T::MultiCurrency::transfer(
			underlying_asset_id,
			&who,
			&<LiquidityPools<T>>::pools_account_id(),
			repay_amount,
		)?;

		Ok(repay_amount)
	}
}<|MERGE_RESOLUTION|>--- conflicted
+++ resolved
@@ -99,17 +99,12 @@
 		/// Pool not found.
 		PoolNotFound,
 
-<<<<<<< HEAD
-=======
-
->>>>>>> 5f05401a
+
 		/// Transaction with zero balance is not allowed.
 		ZeroBalanceTransaction,
 
 		/// User is trying repay more than he borrowed.
 		RepayAmountToBig,
-<<<<<<< HEAD
-=======
 
 		/// This pool is already collateral.
 		AlreadyCollateral,
@@ -122,7 +117,6 @@
 
 		/// The user has not deposited funds into the pool.
 		CanotBeEnabledAsCollateral
->>>>>>> 5f05401a
 	}
 }
 
@@ -372,14 +366,7 @@
 		let wrapped_amount = match (underlying_amount, wrapped_amount, all_assets) {
 			(0, 0, true) => {
 				let total_wrapped_amount = T::MultiCurrency::free_balance(wrapped_id, &who);
-<<<<<<< HEAD
-				ensure!(
-					total_wrapped_amount != Balance::zero(),
-					Error::<T>::NumberOfWrappedTokensIsZero
-				);
-=======
 				ensure!(!total_wrapped_amount.is_zero(), Error::<T>::NumberOfWrappedTokensIsZero);
->>>>>>> 5f05401a
 				underlying_amount = <Controller<T>>::convert_from_wrapped(wrapped_id, total_wrapped_amount)
 					.map_err(|_| Error::<T>::NumOverflow)?;
 				total_wrapped_amount
@@ -504,10 +491,6 @@
 			Error::<T>::NotEnoughUnderlyingsAssets
 		);
 
-		if !all_assets {
-			ensure!(repay_amount > Balance::zero(), Error::<T>::ZeroBalanceTransaction);
-		}
-
 		<Controller<T>>::accrue_interest_rate(underlying_asset_id).map_err(|_| Error::<T>::AccrueInterestFailed)?;
 
 		// Fail if repayBorrow not allowed
