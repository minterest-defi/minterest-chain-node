//! Mocks for the minterest-protocol module.

use super::*;
use crate as minterest_protocol;
use controller::{ControllerData, PauseKeeper};
use frame_support::pallet_prelude::GenesisBuild;
use frame_support::{ord_parameter_types, parameter_types};
use frame_system as system;
use frame_system::EnsureSignedBy;
use liquidity_pools::{Pool, PoolUserData};
use minterest_primitives::{Balance, CurrencyId, CurrencyPair, Price, Rate};
use orml_currencies::Currency;
use orml_traits::parameter_type_with_key;
use pallet_traits::PriceProvider;
use sp_core::H256;
use sp_runtime::{
	testing::{Header, TestXt},
	traits::{AccountIdConversion, BlakeTwo256, IdentityLookup},
	FixedPointNumber, ModuleId,
};
use sp_std::cell::RefCell;
use test_helper::*;

pub type AccountId = u64;

type UncheckedExtrinsic = frame_system::mocking::MockUncheckedExtrinsic<Test>;
type Block = frame_system::mocking::MockBlock<Test>;

// Configure a mock runtime to test the pallet.
frame_support::construct_runtime!(
	pub enum Test where
		Block = Block,
		NodeBlock = Block,
		UncheckedExtrinsic = UncheckedExtrinsic,
	{
		System: frame_system::{Module, Call, Config, Storage, Event<T>},
		Tokens: orml_tokens::{Module, Storage, Call, Event<T>, Config<T>},
		Currencies: orml_currencies::{Module, Call, Event<T>},
		Controller: controller::{Module, Storage, Call, Event, Config<T>},
		MinterestModel: minterest_model::{Module, Storage, Call, Event, Config},
		TestProtocol: minterest_protocol::{Module, Storage, Call, Event<T>},
		TestPools: liquidity_pools::{Module, Storage, Call, Config<T>},
		TestLiquidationPools: liquidation_pools::{Module, Storage, Call, Event<T>, Config<T>},
		TestDex: dex::{Module, Storage, Call, Event<T>},
	}
);

ord_parameter_types! {
	pub const ZeroAdmin: AccountId = 0;
	pub const OneAlice: AccountId = 1;
}

parameter_types! {
	pub const LiquidityPoolsModuleId: ModuleId = ModuleId(*b"min/lqdy");
	pub const LiquidationPoolsModuleId: ModuleId = ModuleId(*b"min/lqdn");
	pub LiquidityPoolAccountId: AccountId = LiquidityPoolsModuleId::get().into_account();
	pub LiquidationPoolAccountId: AccountId = LiquidationPoolsModuleId::get().into_account();
	pub InitialExchangeRate: Rate = Rate::one();
	pub EnabledCurrencyPair: Vec<CurrencyPair> = vec![
		CurrencyPair::new(CurrencyId::DOT, CurrencyId::MDOT),
		CurrencyPair::new(CurrencyId::KSM, CurrencyId::MKSM),
		CurrencyPair::new(CurrencyId::BTC, CurrencyId::MBTC),
		CurrencyPair::new(CurrencyId::ETH, CurrencyId::METH),
	];
	pub EnabledUnderlyingAssetsIds: Vec<CurrencyId> = EnabledCurrencyPair::get().iter()
			.map(|currency_pair| currency_pair.underlying_id)
			.collect();
	pub EnabledWrappedTokensId: Vec<CurrencyId> = EnabledCurrencyPair::get().iter()
			.map(|currency_pair| currency_pair.wrapped_id)
			.collect();
}

pub struct WhitelistMembers;
mock_impl_system_config!(Test);
mock_impl_orml_tokens_config!(Test);
mock_impl_orml_currencies_config!(Test, CurrencyId::MNT);
mock_impl_liquidity_pools_config!(Test);
mock_impl_liquidation_pools_config!(Test);
mock_impl_controller_config!(Test, OneAlice);
mock_impl_minterest_model_config!(Test, OneAlice);
mock_impl_dex_config!(Test);
mock_impl_minterest_protocol_config!(Test);

pub struct MockPriceSource;

impl PriceProvider<CurrencyId> for MockPriceSource {
	fn get_underlying_price(_currency_id: CurrencyId) -> Option<Price> {
		Some(Price::one())
	}

	fn lock_price(_currency_id: CurrencyId) {}

	fn unlock_price(_currency_id: CurrencyId) {}
}

<<<<<<< HEAD
=======
impl liquidity_pools::Config for Test {
	type MultiCurrency = orml_tokens::Module<Test>;
	type PriceSource = MockPriceSource;
	type ModuleId = LiquidityPoolsModuleId;
	type LiquidityPoolAccountId = LiquidityPoolAccountId;
	type InitialExchangeRate = InitialExchangeRate;
	type EnabledCurrencyPair = EnabledCurrencyPair;
	type EnabledUnderlyingAssetsIds = EnabledUnderlyingAssetsIds;
	type EnabledWrappedTokensId = EnabledWrappedTokensId;
}

parameter_types! {
	pub const MaxBorrowCap: Balance = MAX_BORROW_CAP;
}

ord_parameter_types! {
	pub const OneAlice: AccountId = 1;
}

impl controller::Config for Test {
	type Event = Event;
	type LiquidityPoolsManager = liquidity_pools::Module<Test>;
	type MaxBorrowCap = MaxBorrowCap;
	type UpdateOrigin = EnsureSignedBy<OneAlice, AccountId>;
	type ControllerWeightInfo = ();
}

parameter_types! {
	pub const BlocksPerYear: u128 = 5256000;
}

impl minterest_model::Config for Test {
	type Event = Event;
	type BlocksPerYear = BlocksPerYear;
	type ModelUpdateOrigin = EnsureSignedBy<OneAlice, AccountId>;
	type WeightInfo = ();
}

>>>>>>> fc4440cb
thread_local! {
	static TWO: RefCell<Vec<u64>> = RefCell::new(vec![2]);
}

impl Contains<u64> for WhitelistMembers {
	fn contains(who: &AccountId) -> bool {
		TWO.with(|v| v.borrow().contains(who))
	}

	fn sorted_members() -> Vec<u64> {
		TWO.with(|v| v.borrow().clone())
	}

	#[cfg(feature = "runtime-benchmarks")]
	fn add(new: &u128) {
		TWO.with(|v| {
			let mut members = v.borrow_mut();
			members.push(*new);
			members.sort();
		})
	}
}

pub const ALICE: AccountId = 1;
pub fn alice() -> Origin {
	Origin::signed(ALICE)
}
pub const BOB: AccountId = 2;
pub fn bob() -> Origin {
	Origin::signed(BOB)
}
pub const DOLLARS: Balance = 1_000_000_000_000_000_000;
pub const ONE_MILL_DOLLARS: Balance = 1_000_000 * DOLLARS;
pub const ONE_HUNDRED_DOLLARS: Balance = 100 * DOLLARS;
pub const TEN_THOUSAND_DOLLARS: Balance = 10_000 * DOLLARS;
pub const PROTOCOL_INTEREST_TRANSFER_THRESHOLD: Balance = 1_000_000_000_000_000_000_000;

pub struct ExtBuilder {
	endowed_accounts: Vec<(AccountId, CurrencyId, Balance)>,
	pools: Vec<(CurrencyId, Pool)>,
}

impl Default for ExtBuilder {
	fn default() -> Self {
		Self {
			endowed_accounts: vec![
				// seed: initial DOTs. Initial MINT to pay for gas.
				(ALICE, CurrencyId::MNT, ONE_MILL_DOLLARS),
				(ALICE, CurrencyId::DOT, ONE_HUNDRED_DOLLARS),
				(ALICE, CurrencyId::ETH, ONE_HUNDRED_DOLLARS),
				(ALICE, CurrencyId::KSM, ONE_HUNDRED_DOLLARS),
				(BOB, CurrencyId::MNT, ONE_MILL_DOLLARS),
				(BOB, CurrencyId::DOT, ONE_HUNDRED_DOLLARS),
				// seed: initial interest, equal 10_000$
				(TestPools::pools_account_id(), CurrencyId::ETH, TEN_THOUSAND_DOLLARS),
				(TestPools::pools_account_id(), CurrencyId::DOT, TEN_THOUSAND_DOLLARS),
				// seed: initial interest = 10_000$, initial pool balance = 1_000_000$
				(TestPools::pools_account_id(), CurrencyId::KSM, ONE_MILL_DOLLARS),
			],
			pools: vec![],
		}
	}
}
impl ExtBuilder {
	pub fn user_balance(mut self, user: AccountId, currency_id: CurrencyId, balance: Balance) -> Self {
		self.endowed_accounts.push((user, currency_id, balance));
		self
	}

	pub fn pool_with_params(
		mut self,
		pool_id: CurrencyId,
		total_borrowed: Balance,
		borrow_index: Rate,
		total_protocol_interest: Balance,
	) -> Self {
		self.pools.push((
			pool_id,
			Pool {
				total_borrowed,
				borrow_index,
				total_protocol_interest,
			},
		));
		self
	}

	pub fn build(self) -> sp_io::TestExternalities {
		let mut t = frame_system::GenesisConfig::default().build_storage::<Test>().unwrap();

		orml_tokens::GenesisConfig::<Test> {
			endowed_accounts: self.endowed_accounts,
		}
		.assimilate_storage(&mut t)
		.unwrap();

		liquidity_pools::GenesisConfig::<Test> {
			pools: self.pools,
			pool_user_data: vec![
				(
					CurrencyId::DOT,
					ALICE,
					PoolUserData {
						total_borrowed: 0,
						interest_index: Rate::from_inner(0),
						is_collateral: true,
						liquidation_attempts: 0,
					},
				),
				(
					CurrencyId::ETH,
					ALICE,
					PoolUserData {
						total_borrowed: 0,
						interest_index: Rate::from_inner(0),
						is_collateral: false,
						liquidation_attempts: 0,
					},
				),
				(
					CurrencyId::KSM,
					ALICE,
					PoolUserData {
						total_borrowed: 0,
						interest_index: Rate::from_inner(0),
						is_collateral: true,
						liquidation_attempts: 0,
					},
				),
				(
					CurrencyId::BTC,
					ALICE,
					PoolUserData {
						total_borrowed: 0,
						interest_index: Rate::from_inner(0),
						is_collateral: true,
						liquidation_attempts: 0,
					},
				),
				(
					CurrencyId::DOT,
					BOB,
					PoolUserData {
						total_borrowed: 0,
						interest_index: Rate::from_inner(0),
						is_collateral: true,
						liquidation_attempts: 0,
					},
				),
				(
					CurrencyId::BTC,
					BOB,
					PoolUserData {
						total_borrowed: 0,
						interest_index: Rate::from_inner(0),
						is_collateral: true,
						liquidation_attempts: 0,
					},
				),
			],
		}
		.assimilate_storage(&mut t)
		.unwrap();

		controller::GenesisConfig::<Test> {
			controller_dates: vec![
				(
					CurrencyId::ETH,
					ControllerData {
						last_interest_accrued_block: 0,
						protocol_interest_factor: Rate::saturating_from_rational(1, 10), // 10%
						max_borrow_rate: Rate::saturating_from_rational(5, 1000),        // 0.5%
						collateral_factor: Rate::saturating_from_rational(9, 10),        // 90%
						borrow_cap: None,
						protocol_interest_threshold: PROTOCOL_INTEREST_TRANSFER_THRESHOLD,
					},
				),
				(
					CurrencyId::DOT,
					ControllerData {
						last_interest_accrued_block: 0,
						protocol_interest_factor: Rate::saturating_from_rational(1, 10), // 10%
						max_borrow_rate: Rate::saturating_from_rational(5, 1000),        // 0.5%
						collateral_factor: Rate::saturating_from_rational(9, 10),        // 90%
						borrow_cap: None,
						protocol_interest_threshold: PROTOCOL_INTEREST_TRANSFER_THRESHOLD,
					},
				),
				(
					CurrencyId::KSM,
					ControllerData {
						last_interest_accrued_block: 0,
						protocol_interest_factor: Rate::saturating_from_rational(1, 10), // 10%
						max_borrow_rate: Rate::saturating_from_rational(5, 1000),        // 0.5%
						collateral_factor: Rate::saturating_from_rational(9, 10),        // 90%
						borrow_cap: None,
						protocol_interest_threshold: PROTOCOL_INTEREST_TRANSFER_THRESHOLD,
					},
				),
				(
					CurrencyId::BTC,
					ControllerData {
						last_interest_accrued_block: 0,
						protocol_interest_factor: Rate::saturating_from_rational(1, 10), // 10%
						max_borrow_rate: Rate::saturating_from_rational(5, 1000),        // 0.5%
						collateral_factor: Rate::saturating_from_rational(9, 10),        // 90%
						borrow_cap: None,
						protocol_interest_threshold: PROTOCOL_INTEREST_TRANSFER_THRESHOLD,
					},
				),
			],
			pause_keepers: vec![
				(
					CurrencyId::ETH,
					PauseKeeper {
						deposit_paused: false,
						redeem_paused: false,
						borrow_paused: false,
						repay_paused: false,
						transfer_paused: false,
					},
				),
				(
					CurrencyId::DOT,
					PauseKeeper {
						deposit_paused: false,
						redeem_paused: false,
						borrow_paused: false,
						repay_paused: false,
						transfer_paused: false,
					},
				),
				(
					CurrencyId::KSM,
					PauseKeeper {
						deposit_paused: true,
						redeem_paused: true,
						borrow_paused: true,
						repay_paused: true,
						transfer_paused: true,
					},
				),
				(
					CurrencyId::BTC,
					PauseKeeper {
						deposit_paused: false,
						redeem_paused: false,
						borrow_paused: false,
						repay_paused: false,
						transfer_paused: false,
					},
				),
			],
			whitelist_mode: false,
		}
		.assimilate_storage(&mut t)
		.unwrap();

		let mut ext: sp_io::TestExternalities = t.into();
		ext.execute_with(|| System::set_block_number(1));
		ext
	}
}<|MERGE_RESOLUTION|>--- conflicted
+++ resolved
@@ -93,47 +93,6 @@
 	fn unlock_price(_currency_id: CurrencyId) {}
 }
 
-<<<<<<< HEAD
-=======
-impl liquidity_pools::Config for Test {
-	type MultiCurrency = orml_tokens::Module<Test>;
-	type PriceSource = MockPriceSource;
-	type ModuleId = LiquidityPoolsModuleId;
-	type LiquidityPoolAccountId = LiquidityPoolAccountId;
-	type InitialExchangeRate = InitialExchangeRate;
-	type EnabledCurrencyPair = EnabledCurrencyPair;
-	type EnabledUnderlyingAssetsIds = EnabledUnderlyingAssetsIds;
-	type EnabledWrappedTokensId = EnabledWrappedTokensId;
-}
-
-parameter_types! {
-	pub const MaxBorrowCap: Balance = MAX_BORROW_CAP;
-}
-
-ord_parameter_types! {
-	pub const OneAlice: AccountId = 1;
-}
-
-impl controller::Config for Test {
-	type Event = Event;
-	type LiquidityPoolsManager = liquidity_pools::Module<Test>;
-	type MaxBorrowCap = MaxBorrowCap;
-	type UpdateOrigin = EnsureSignedBy<OneAlice, AccountId>;
-	type ControllerWeightInfo = ();
-}
-
-parameter_types! {
-	pub const BlocksPerYear: u128 = 5256000;
-}
-
-impl minterest_model::Config for Test {
-	type Event = Event;
-	type BlocksPerYear = BlocksPerYear;
-	type ModelUpdateOrigin = EnsureSignedBy<OneAlice, AccountId>;
-	type WeightInfo = ();
-}
-
->>>>>>> fc4440cb
 thread_local! {
 	static TWO: RefCell<Vec<u64>> = RefCell::new(vec![2]);
 }
