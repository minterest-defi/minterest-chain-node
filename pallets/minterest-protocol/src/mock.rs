--- conflicted
+++ resolved
@@ -205,10 +205,7 @@
 				// seed: initial DOTs. Initial MINT to pay for gas.
 				(ALICE, CurrencyId::MINT, ONE_MILL_DOLLARS),
 				(ALICE, CurrencyId::DOT, ONE_HUNDRED_DOLLARS),
-<<<<<<< HEAD
-=======
 				(ALICE, CurrencyId::ETH, ONE_HUNDRED_DOLLARS),
->>>>>>> 5f05401a
 				(BOB, CurrencyId::MINT, ONE_MILL_DOLLARS),
 				(BOB, CurrencyId::DOT, ONE_HUNDRED_DOLLARS),
 				// seed: initial insurance, equal 10_000$
@@ -239,10 +236,6 @@
 				(
 					CurrencyId::ETH,
 					Pool {
-<<<<<<< HEAD
-=======
-						current_interest_rate: Rate::from_inner(0),
->>>>>>> 5f05401a
 						total_borrowed: Balance::zero(),
 						borrow_index: Rate::saturating_from_rational(1, 1),
 						current_exchange_rate: Rate::from_inner(1),
@@ -252,10 +245,6 @@
 				(
 					CurrencyId::DOT,
 					Pool {
-<<<<<<< HEAD
-=======
-						current_interest_rate: Rate::from_inner(0),
->>>>>>> 5f05401a
 						total_borrowed: Balance::zero(),
 						borrow_index: Rate::saturating_from_rational(1, 1),
 						current_exchange_rate: Rate::from_inner(1),
@@ -265,10 +254,6 @@
 				(
 					CurrencyId::KSM,
 					Pool {
-<<<<<<< HEAD
-=======
-						current_interest_rate: Rate::from_inner(0),
->>>>>>> 5f05401a
 						total_borrowed: Balance::zero(),
 						borrow_index: Rate::saturating_from_rational(1, 1),
 						current_exchange_rate: Rate::from_inner(1),
@@ -292,11 +277,7 @@
 					PoolUserData {
 						total_borrowed: 0,
 						interest_index: Rate::from_inner(0),
-<<<<<<< HEAD
-						collateral: true,
-=======
 						collateral: false,
->>>>>>> 5f05401a
 					},
 				),
 				(
@@ -346,10 +327,7 @@
 					CurrencyId::ETH,
 					ControllerData {
 						timestamp: 0,
-<<<<<<< HEAD
 						supply_rate: Rate::from_inner(0),
-=======
->>>>>>> 5f05401a
 						borrow_rate: Rate::from_inner(0),
 						insurance_factor: Rate::saturating_from_rational(1, 10),  // 10%
 						max_borrow_rate: Rate::saturating_from_rational(5, 1000), // 0.5%
@@ -364,10 +342,7 @@
 					CurrencyId::DOT,
 					ControllerData {
 						timestamp: 0,
-<<<<<<< HEAD
 						supply_rate: Rate::from_inner(0),
-=======
->>>>>>> 5f05401a
 						borrow_rate: Rate::from_inner(0),
 						insurance_factor: Rate::saturating_from_rational(1, 10),  // 10%
 						max_borrow_rate: Rate::saturating_from_rational(5, 1000), // 0.5%
@@ -382,10 +357,7 @@
 					CurrencyId::KSM,
 					ControllerData {
 						timestamp: 0,
-<<<<<<< HEAD
 						supply_rate: Rate::from_inner(0),
-=======
->>>>>>> 5f05401a
 						borrow_rate: Rate::from_inner(0),
 						insurance_factor: Rate::saturating_from_rational(1, 10),  // 10%
 						max_borrow_rate: Rate::saturating_from_rational(5, 1000), // 0.5%
@@ -400,10 +372,7 @@
 					CurrencyId::BTC,
 					ControllerData {
 						timestamp: 0,
-<<<<<<< HEAD
 						supply_rate: Rate::from_inner(0),
-=======
->>>>>>> 5f05401a
 						borrow_rate: Rate::from_inner(0),
 						insurance_factor: Rate::saturating_from_rational(1, 10),  // 10%
 						max_borrow_rate: Rate::saturating_from_rational(5, 1000), // 0.5%
