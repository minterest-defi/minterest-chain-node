//! Tests for the liquidity-pools module.
use frame_support::{assert_err, assert_noop, assert_ok};
pub use liquidity_pools::Error;
use pallet_traits::{
	Borrowing, CurrencyConverter, LiquidityPoolStorageProvider, PoolsManager, PricesManager, UserStorageProvider,
};
use sp_arithmetic::FixedPointNumber;
use sp_runtime::traits::{One, Zero};
use test_engine::*;

#[test]
fn set_pool_data_should_work() {
	ExtBuilderNew::default().build().execute_with(|| {
		TestPools::set_pool_data(
			DOT,
			Pool {
				borrowed: ONE_HUNDRED,
				borrow_index: Rate::saturating_from_rational(125, 100),
				protocol_interest: ONE_HUNDRED,
			},
		);
		assert_eq!(TestPools::get_pool_data(DOT).borrowed, ONE_HUNDRED);
		assert_eq!(
			TestPools::get_pool_data(DOT).borrow_index,
			Rate::saturating_from_rational(125, 100)
		);
		assert_eq!(TestPools::get_pool_data(DOT).protocol_interest, ONE_HUNDRED);
	});
}

#[test]
fn set_pool_borrow_underlying_should_work() {
	ExtBuilderNew::default().build().execute_with(|| {
		// Set pool_borrowed eq 100 DOT
		TestPools::set_pool_borrow_underlying(DOT, ONE_HUNDRED);
		assert_eq!(TestPools::get_pool_data(DOT).borrowed, ONE_HUNDRED);
	});
}

#[test]
fn set_pool_protocol_interest_should_work() {
	ExtBuilderNew::default().build().execute_with(|| {
		// Set pool_protocol_interest eq 100 DOT.
		TestPools::set_pool_protocol_interest(DOT, ONE_HUNDRED);
		assert_eq!(TestPools::get_pool_data(DOT).protocol_interest, ONE_HUNDRED);
	});
}

#[test]
fn set_user_borrow_and_interest_index_should_work() {
	ExtBuilderNew::default().build().execute_with(|| {
		// Set user_borrowed eq 100 DOT and user_interest_index eq 0.33.
		TestPools::set_user_borrow_and_interest_index(
			&ALICE,
			DOT,
			ONE_HUNDRED,
			Rate::saturating_from_rational(33, 100),
		);
		assert_eq!(TestPools::get_user_data(DOT, &ALICE).borrowed, ONE_HUNDRED);
		assert_eq!(
			TestPools::pool_user_data(DOT, ALICE).interest_index,
			Rate::saturating_from_rational(33, 100)
		);
	});
}

#[test]
fn enable_is_collateral_should_work() {
	ExtBuilderNew::default().build().execute_with(|| {
		// Alice enable as collateral DOT pool.
		TestPools::enable_is_collateral(&ALICE, DOT);

		assert!(TestPools::pool_user_data(DOT, ALICE).is_collateral);
	});
}

#[test]
fn enable_is_collateral_internal_should_work() {
	ExtBuilderNew::default().build().execute_with(|| {
		// Alice disable collateral DOT pool.
		TestPools::disable_is_collateral(&ALICE, DOT);

		assert!(!TestPools::pool_user_data(DOT, ALICE).is_collateral);
	});
}

#[test]
fn get_pool_available_liquidity_should_work() {
	ExtBuilderNew::default()
		.set_pool_balance(DOT, TEN_THOUSAND)
		.build()
		.execute_with(|| {
			assert_eq!(TestPools::get_pool_available_liquidity(DOT), TEN_THOUSAND);
		});
}

#[test]
fn get_pool_data_should_work() {
	ExtBuilderNew::default()
		.init_pool(
			DOT,                                      // pool_id
			TEN_THOUSAND,                             // borrowed
			Rate::saturating_from_rational(125, 100), // borrow_index
			TEN_THOUSAND,                             // protocol_interest
		)
		.build()
		.execute_with(|| {
			assert_eq!(
				TestPools::get_pool_data(DOT),
				Pool {
					borrowed: TEN_THOUSAND,
					borrow_index: Rate::saturating_from_rational(125, 100),
					protocol_interest: TEN_THOUSAND,
				}
			);
		});
}

#[test]
fn get_pool_borrow_underlying_should_work() {
	ExtBuilderNew::default()
		.init_pool(DOT, TEN_THOUSAND, Rate::default(), Balance::default())
		.build()
		.execute_with(|| {
			assert_eq!(TestPools::get_pool_borrow_underlying(DOT), TEN_THOUSAND);
		});
}

#[test]
fn get_pool_protocol_interest_should_work() {
	ExtBuilderNew::default()
		.init_pool(DOT, Balance::default(), Rate::default(), TEN_THOUSAND)
		.build()
		.execute_with(|| {
			assert_eq!(TestPools::get_pool_protocol_interest(DOT), TEN_THOUSAND);
		});
}

#[test]
fn get_pool_borrow_index_should_work() {
	ExtBuilderNew::default()
		.init_pool(
			DOT,
			Balance::default(),
			Rate::saturating_from_rational(125, 100),
			Balance::default(),
		)
		.build()
		.execute_with(|| {
			assert_eq!(
				TestPools::get_pool_borrow_index(DOT),
				Rate::saturating_from_rational(125, 100)
			);
		});
}

#[test]
fn get_user_borrow_balance_should_work() {
<<<<<<< HEAD
	ExtBuilder::default()
		.pool_user_data_with_params(DOT, ALICE, ONE_HUNDRED, Rate::default(), true)
=======
	ExtBuilderNew::default()
		.set_pool_user_data(
			DOT,             // pool_id
			ALICE,           // user
			ONE_HUNDRED,     // borrowed
			Rate::default(), // interest_index
			true,            // is_collateral
			0,               // liquidation_attempts
		)
>>>>>>> 3a785f3d
		.build()
		.execute_with(|| {
			assert_eq!(TestPools::get_user_borrow_balance(&ALICE, DOT), ONE_HUNDRED);
		});
}

#[test]
fn check_user_available_is_collateral_should_work() {
<<<<<<< HEAD
	ExtBuilder::default()
		.pool_user_data_with_params(DOT, ALICE, Balance::default(), Rate::default(), false)
=======
	ExtBuilderNew::default()
		.set_pool_user_data(
			DOT,                // pool_id
			ALICE,              // user
			Balance::default(), // borrowed
			Rate::default(),    // interest_index
			false,              // is_collateral
			0,                  // liquidation_attempts
		)
>>>>>>> 3a785f3d
		.build()
		.execute_with(|| {
			// collateral parameter is set to false
			assert!(!TestPools::is_pool_collateral(&ALICE, DOT));

			// set collateral parameter to true
			TestPools::enable_is_collateral(&ALICE, DOT);

			assert!(TestPools::is_pool_collateral(&ALICE, DOT));
		});
}

#[test]
fn pool_should_exists() {
	ExtBuilderNew::default()
		.init_pool_default(DOT)
		.build()
		.execute_with(|| {
			assert_eq!(TestPools::pool_exists(&DOT), true);
			assert_eq!(TestPools::pool_exists(&MDOT), false);
		});
}

#[test]
fn update_state_on_borrow_should_work() {
	ExtBuilderNew::default()
		.set_user_balance(ALICE, DOT, ONE_HUNDRED)
		.init_pool_default(DOT)
		.build()
		.execute_with(|| {
			assert_eq!(TestPools::get_user_borrow_index(&ALICE, DOT), Rate::from_inner(0));

			// Alice borrow 60 DOT
			assert_ok!(TestPools::update_state_on_borrow(&ALICE, DOT, 60, 0));
			assert_eq!(TestPools::get_pool_borrow_underlying(DOT), 60);
			assert_eq!(TestPools::get_user_borrow_balance(&ALICE, DOT), 60);
			assert_eq!(TestPools::get_user_borrow_index(&ALICE, DOT), Rate::default());

			let mut dot_pool_data = TestPools::get_pool_data(DOT);
			dot_pool_data.borrow_index = Rate::saturating_from_rational(1, 5);
			TestPools::set_pool_data(DOT, dot_pool_data);

			// ALice borrow 30 DOT
			assert_ok!(TestPools::update_state_on_borrow(&ALICE, DOT, 30, 60));
			assert_eq!(TestPools::get_pool_borrow_underlying(DOT), 90);
			assert_eq!(TestPools::get_user_borrow_balance(&ALICE, DOT), 90);
			assert_eq!(
				TestPools::get_user_borrow_index(&ALICE, DOT),
				Rate::saturating_from_rational(1, 5)
			);

			// Overflow in calculation: account_borrow_new = 90 + max_value()
			assert_noop!(
				TestPools::update_state_on_borrow(&ALICE, DOT, Balance::max_value(), 90),
				Error::<TestRuntime>::BorrowBalanceOverflow
			);
		});
}

#[test]
fn update_state_on_repay_should_work() {
	ExtBuilderNew::default()
		.set_user_balance(ALICE, DOT, ONE_HUNDRED)
		.build()
		.execute_with(|| {
			assert_eq!(TestPools::get_user_borrow_index(&ALICE, DOT), Rate::from_inner(0));
			assert_ok!(TestPools::update_state_on_borrow(&ALICE, DOT, dollars(60), 0));
			assert_eq!(TestPools::get_pool_borrow_underlying(DOT), dollars(60));
			assert_eq!(TestPools::get_user_borrow_balance(&ALICE, DOT), dollars(60));
			assert_eq!(TestPools::get_user_borrow_index(&ALICE, DOT), Rate::default());

			assert_ok!(TestPools::update_state_on_repay(&ALICE, DOT, dollars(30), dollars(60)));
			assert_eq!(TestPools::get_pool_borrow_underlying(DOT), dollars(30));
			assert_eq!(TestPools::get_user_borrow_balance(&ALICE, DOT), dollars(30));

			assert_ok!(TestPools::update_state_on_repay(&ALICE, DOT, dollars(10), dollars(30)));
			assert_eq!(TestPools::get_pool_borrow_underlying(DOT), dollars(20));
			assert_eq!(TestPools::get_user_borrow_balance(&ALICE, DOT), dollars(20));

			assert_noop!(
				TestPools::update_state_on_repay(&ALICE, DOT, 100, 20),
				Error::<TestRuntime>::RepayAmountTooBig
			);
		});
}

#[test]
<<<<<<< HEAD
fn get_pool_members_with_loans_should_work() {
	ExtBuilder::default()
		.pool_user_data_with_params(DOT, ALICE, ONE_HUNDRED, Rate::default(), true)
		.pool_user_data_with_params(DOT, BOB, 0, Rate::default(), true)
		.pool_user_data_with_params(DOT, CHARLIE, 100, Rate::default(), true)
		.pool_user_data_with_params(BTC, ALICE, 0, Rate::default(), true)
		.pool_user_data_with_params(BTC, BOB, 0, Rate::default(), true)
		.pool_user_data_with_params(BTC, CHARLIE, ONE_HUNDRED, Rate::default(), true)
=======
fn get_user_liquidation_attempts_should_work() {
	ExtBuilderNew::default()
		.set_pool_user_data(
			DOT,             // pool_id
			ALICE,           // user
			ONE_HUNDRED,     // borrowed
			Rate::default(), // interest_index
			true,            // is_collateral
			12,              // liquidation_attempts
		)
		.build()
		.execute_with(|| {
			assert_eq!(TestPools::get_user_liquidation_attempts(&ALICE, DOT), 12);
		});
}

#[test]
fn get_pool_members_with_loans_should_work() {
	ExtBuilderNew::default()
		.set_pool_user_data(DOT, ALICE, ONE_HUNDRED, Rate::default(), true, 0)
		.set_pool_user_data(DOT, BOB, 0, Rate::default(), true, 0)
		.set_pool_user_data(DOT, CHARLIE, 100, Rate::default(), true, 0)
		.set_pool_user_data(BTC, ALICE, 0, Rate::default(), true, 0)
		.set_pool_user_data(BTC, BOB, 0, Rate::default(), true, 0)
		.set_pool_user_data(BTC, CHARLIE, ONE_HUNDRED, Rate::default(), true, 0)
>>>>>>> 3a785f3d
		.build()
		.execute_with(|| {
			assert_eq!(TestPools::get_pool_members_with_loans(DOT), Ok(vec![CHARLIE, ALICE]));
			assert_eq!(TestPools::get_pool_members_with_loans(BTC), Ok(vec![CHARLIE]));
		});
}

#[test]
fn check_user_has_collateral_should_work() {
<<<<<<< HEAD
	ExtBuilder::default()
		.pool_mock(DOT)
		.pool_mock(BTC)
		.pool_mock(ETH)
		.pool_user_data_with_params(DOT, ALICE, Balance::zero(), Rate::default(), true)
		.pool_user_data_with_params(BTC, ALICE, Balance::zero(), Rate::default(), true)
		.pool_user_data_with_params(ETH, ALICE, Balance::zero(), Rate::default(), true)
		.pool_user_data_with_params(DOT, BOB, Balance::zero(), Rate::default(), true)
		.pool_user_data_with_params(BTC, CHARLIE, Balance::zero(), Rate::default(), false)
		.user_balance(ALICE, MDOT, Balance::zero())
		.user_balance(ALICE, MBTC, Balance::zero())
		.user_balance(ALICE, METH, TEN_THOUSAND)
		.user_balance(BOB, MDOT, Balance::zero())
		.user_balance(CHARLIE, MBTC, TEN_THOUSAND)
=======
	ExtBuilderNew::default()
		.init_pool_default(DOT)
		.init_pool_default(BTC)
		.init_pool_default(ETH)
		.set_pool_user_data(DOT, ALICE, Balance::zero(), Rate::default(), true, 0)
		.set_pool_user_data(BTC, ALICE, Balance::zero(), Rate::default(), true, 0)
		.set_pool_user_data(ETH, ALICE, Balance::zero(), Rate::default(), true, 0)
		.set_pool_user_data(DOT, BOB, Balance::zero(), Rate::default(), true, 0)
		.set_pool_user_data(BTC, CHARLIE, Balance::zero(), Rate::default(), false, 0)
		.set_user_balance(ALICE, MDOT, Balance::zero())
		.set_user_balance(ALICE, MBTC, Balance::zero())
		.set_user_balance(ALICE, METH, TEN_THOUSAND)
		.set_user_balance(BOB, MDOT, Balance::zero())
		.set_user_balance(CHARLIE, MBTC, TEN_THOUSAND)
>>>>>>> 3a785f3d
		.build()
		.execute_with(|| {
			assert_eq!(TestPools::check_user_has_collateral(&ALICE), true);
			assert_eq!(TestPools::check_user_has_collateral(&BOB), false);
			assert_eq!(TestPools::check_user_has_collateral(&CHARLIE), false);
		});
}

#[test]
fn calculate_exchange_rate_should_work() {
	ExtBuilderNew::default().build().execute_with(|| {
		// exchange_rate = (102 - 2 + 20) / 100 = 1.2
		assert_eq!(
			TestPools::calculate_exchange_rate(102, 100, 2, 20),
			Ok(Rate::saturating_from_rational(12, 10))
		);
		// If there are no tokens minted: exchangeRate = InitialExchangeRate = 1.0
		assert_eq!(
			TestPools::calculate_exchange_rate(102, 0, 2, 0),
			Ok(Rate::saturating_from_rational(1, 1))
		);

		// Overflow in calculation: pool_supply_underlying + pool_borrow_underlying
		assert_noop!(
			TestPools::calculate_exchange_rate(Balance::max_value(), 100, 100, 100),
			Error::<TestRuntime>::ExchangeRateCalculationError
		);

		// Overflow in calculation: pool_supply_underlying + pool_borrow_underlying -
		// - pool_protocol_interest
		assert_noop!(
			TestPools::calculate_exchange_rate(100, 100, Balance::max_value(), 100),
			Error::<TestRuntime>::ExchangeRateCalculationError
		);
	});
}

#[test]
fn get_user_collateral_pools_should_work() {
<<<<<<< HEAD
	ExtBuilder::default()
		.pool_balance(KSM, 1 * TEN_THOUSAND)
		.pool_balance(DOT, 3 * TEN_THOUSAND)
		.pool_balance(ETH, 2 * TEN_THOUSAND)
		.pool_balance(BTC, 4 * TEN_THOUSAND)
		.pool_borrow_underlying(KSM, ONE_HUNDRED)
		.pool_borrow_underlying(DOT, ONE_HUNDRED)
		.pool_borrow_underlying(ETH, ONE_HUNDRED)
		.pool_borrow_underlying(BTC, ONE_HUNDRED)
		.pool_user_data_with_params(KSM, ALICE, Balance::zero(), Rate::default(), true)
		.pool_user_data_with_params(DOT, ALICE, Balance::zero(), Rate::default(), true)
		.pool_user_data_with_params(ETH, ALICE, Balance::zero(), Rate::default(), true)
		.pool_user_data_with_params(BTC, ALICE, Balance::zero(), Rate::default(), false)
		.user_balance(ALICE, MKSM, Balance::zero())
		.user_balance(ALICE, MDOT, TEN_THOUSAND)
		.user_balance(ALICE, METH, TEN_THOUSAND)
		.user_balance(ALICE, MBTC, TEN_THOUSAND)
=======
	ExtBuilderNew::default()
		.init_pool(
			KSM,             // pool_id
			ONE_HUNDRED,     // borrowed
			Rate::one(),     // borrow_index
			Balance::zero(), // protocol_interest
		)
		.init_pool(
			DOT,             // pool_id
			ONE_HUNDRED,     // borrowed
			Rate::one(),     // borrow_index
			Balance::zero(), // protocol_interest
		)
		.init_pool(
			ETH,             // pool_id
			ONE_HUNDRED,     // borrowed
			Rate::one(),     // borrow_index
			Balance::zero(), // protocol_interest
		)
		.init_pool(
			BTC,             // pool_id
			ONE_HUNDRED,     // borrowed
			Rate::one(),     // borrow_index
			Balance::zero(), // protocol_interest
		)
		.set_pool_balance(KSM, 1 * TEN_THOUSAND)
		.set_pool_balance(DOT, 3 * TEN_THOUSAND)
		.set_pool_balance(ETH, 2 * TEN_THOUSAND)
		.set_pool_balance(BTC, 4 * TEN_THOUSAND)
		.set_pool_user_data(KSM, ALICE, Balance::zero(), Rate::default(), true, 0)
		.set_pool_user_data(DOT, ALICE, Balance::zero(), Rate::default(), true, 0)
		.set_pool_user_data(ETH, ALICE, Balance::zero(), Rate::default(), true, 0)
		.set_pool_user_data(BTC, ALICE, Balance::zero(), Rate::default(), false, 0)
		.set_user_balance(ALICE, MKSM, Balance::zero())
		.set_user_balance(ALICE, MDOT, TEN_THOUSAND)
		.set_user_balance(ALICE, METH, TEN_THOUSAND)
		.set_user_balance(ALICE, MBTC, TEN_THOUSAND)
>>>>>>> 3a785f3d
		.build()
		.execute_with(|| {
			assert_eq!(TestPools::get_user_collateral_pools(&ALICE), Ok(vec![DOT, ETH]));
			assert_eq!(TestPools::get_user_collateral_pools(&BOB), Ok(vec![]));
		});
}

<<<<<<< HEAD
=======
#[test]
fn increase_and_reset_user_liquidation_attempts_should_work() {
	ExtBuilderNew::default().build().execute_with(|| {
		TestPools::increase_user_liquidation_attempts(DOT, &ALICE);
		assert_eq!(TestPools::pool_user_data(DOT, ALICE).liquidation_attempts, u8::one());
		TestPools::increase_user_liquidation_attempts(DOT, &ALICE);
		assert_eq!(TestPools::pool_user_data(DOT, ALICE).liquidation_attempts, 2_u8);
		TestPools::reset_user_liquidation_attempts(DOT, &ALICE);
		assert_eq!(TestPools::pool_user_data(DOT, ALICE).liquidation_attempts, u8::zero());
	})
}

>>>>>>> 3a785f3d
// Currency converter tests
#[test]
fn get_exchange_rate_should_work() {
	ExtBuilderNew::default()
		.init_pool(
			DOT,               // pool_id
			dollars(300_u128), // borrowed
			Rate::one(),       // borrow_index
			Balance::zero(),   // protocol_interest
		)
		.set_pool_balance(DOT, dollars(100_u128))
		.set_user_balance(ALICE, MDOT, dollars(125_u128))
		.build()
		.execute_with(|| {
			// Pool needs to be created first
			assert_noop!(TestPools::get_exchange_rate(ETH), Error::<TestRuntime>::PoolNotFound);
			// exchange_rate = (100 - 0 + 300) / 125 = 3.2
			assert_eq!(
				TestPools::get_exchange_rate(DOT),
				Ok(Rate::saturating_from_rational(32, 10))
			);
		});
}

#[test]
fn underlying_to_wrapped_and_usd_should_work() {
	ExtBuilderNew::default()
		.init_pool(
			DOT,             // pool_id
			dollars(40),     // borrowed
			Rate::one(),     // borrow_index
			Balance::zero(), // protocol_interest
		)
		.set_user_balance(ALICE, DOT, ONE_HUNDRED)
		.set_user_balance(ALICE, MDOT, ONE_HUNDRED)
		.build()
		.execute_with(|| {
			// Set price = 2.00 USD for all assets.
			MockPriceSource::set_underlying_price(Some(Price::from_inner(2 * DOLLARS)));

			// exchange_rate = 40 / 100 = 0.4
			let exchange_rate = TestPools::get_exchange_rate(DOT).unwrap();
			assert_eq!(TestPools::underlying_to_wrapped(10, exchange_rate), Ok(25));

			// Overflow in calculation: wrapped_amount = max_value() / exchange_rate,
			// when exchange_rate < 1
			assert_err!(
				TestPools::underlying_to_wrapped(Balance::max_value(), exchange_rate),
				Error::<TestRuntime>::ConversionError
			);

			// oracle_price = 2 USD.
			let oracle_price = MockPriceSource::get_underlying_price(DOT).unwrap();
			assert_eq!(TestPools::underlying_to_usd(10, oracle_price), Ok(20));

			assert_eq!(TestPools::usd_to_underlying(20, oracle_price), Ok(10));
		});
}

#[test]
fn wrapped_to_underlying_and_usd_should_work() {
	ExtBuilderNew::default()
		.init_pool(
			BTC,             // pool_id
			Balance::zero(), // borrowed
			Rate::zero(),    // borrow_index
			Balance::zero(), // protocol_interest
		)
		.init_pool(
			DOT,             // pool_id
			dollars(40),     // borrowed
			Rate::one(),     // borrow_index
			Balance::zero(), // protocol_interest
		)
		.set_user_balance(ALICE, DOT, ONE_HUNDRED)
		.set_user_balance(ALICE, MDOT, ONE_HUNDRED)
		.set_user_balance(ALICE, MBTC, 1)
		.set_pool_balance(BTC, ONE_HUNDRED)
		.build()
		.execute_with(|| {
			// Set price = 2.00 USD for all assets.
			MockPriceSource::set_underlying_price(Some(Price::from_inner(2 * DOLLARS)));

			let exchange_rate_dot = TestPools::get_exchange_rate(DOT).unwrap();
			// underlying_amount = 10 * 0.4 = 4
			assert_eq!(TestPools::wrapped_to_underlying(10, exchange_rate_dot), Ok(4));

			// Overflow in calculation: underlying_amount = max_value() * exchange_rate
			let exchange_rate_btc = TestPools::get_exchange_rate(BTC).unwrap();
			assert_err!(
				TestPools::wrapped_to_underlying(Balance::max_value(), exchange_rate_btc),
				Error::<TestRuntime>::ConversionError
			);

			// oracle_price = 2 USD.
			let oracle_price = MockPriceSource::get_underlying_price(DOT).unwrap();
			assert_eq!(TestPools::wrapped_to_usd(10, exchange_rate_dot, oracle_price), Ok(8));

			// wrapped_amount = 20 / 2 / 0.4 = 25
			assert_eq!(TestPools::usd_to_wrapped(20, exchange_rate_dot, oracle_price), Ok(25));
		});
}<|MERGE_RESOLUTION|>--- conflicted
+++ resolved
@@ -156,10 +156,6 @@
 
 #[test]
 fn get_user_borrow_balance_should_work() {
-<<<<<<< HEAD
-	ExtBuilder::default()
-		.pool_user_data_with_params(DOT, ALICE, ONE_HUNDRED, Rate::default(), true)
-=======
 	ExtBuilderNew::default()
 		.set_pool_user_data(
 			DOT,             // pool_id
@@ -167,9 +163,7 @@
 			ONE_HUNDRED,     // borrowed
 			Rate::default(), // interest_index
 			true,            // is_collateral
-			0,               // liquidation_attempts
-		)
->>>>>>> 3a785f3d
+		)
 		.build()
 		.execute_with(|| {
 			assert_eq!(TestPools::get_user_borrow_balance(&ALICE, DOT), ONE_HUNDRED);
@@ -178,10 +172,6 @@
 
 #[test]
 fn check_user_available_is_collateral_should_work() {
-<<<<<<< HEAD
-	ExtBuilder::default()
-		.pool_user_data_with_params(DOT, ALICE, Balance::default(), Rate::default(), false)
-=======
 	ExtBuilderNew::default()
 		.set_pool_user_data(
 			DOT,                // pool_id
@@ -189,9 +179,7 @@
 			Balance::default(), // borrowed
 			Rate::default(),    // interest_index
 			false,              // is_collateral
-			0,                  // liquidation_attempts
-		)
->>>>>>> 3a785f3d
+		)
 		.build()
 		.execute_with(|| {
 			// collateral parameter is set to false
@@ -279,16 +267,6 @@
 }
 
 #[test]
-<<<<<<< HEAD
-fn get_pool_members_with_loans_should_work() {
-	ExtBuilder::default()
-		.pool_user_data_with_params(DOT, ALICE, ONE_HUNDRED, Rate::default(), true)
-		.pool_user_data_with_params(DOT, BOB, 0, Rate::default(), true)
-		.pool_user_data_with_params(DOT, CHARLIE, 100, Rate::default(), true)
-		.pool_user_data_with_params(BTC, ALICE, 0, Rate::default(), true)
-		.pool_user_data_with_params(BTC, BOB, 0, Rate::default(), true)
-		.pool_user_data_with_params(BTC, CHARLIE, ONE_HUNDRED, Rate::default(), true)
-=======
 fn get_user_liquidation_attempts_should_work() {
 	ExtBuilderNew::default()
 		.set_pool_user_data(
@@ -308,13 +286,12 @@
 #[test]
 fn get_pool_members_with_loans_should_work() {
 	ExtBuilderNew::default()
-		.set_pool_user_data(DOT, ALICE, ONE_HUNDRED, Rate::default(), true, 0)
-		.set_pool_user_data(DOT, BOB, 0, Rate::default(), true, 0)
-		.set_pool_user_data(DOT, CHARLIE, 100, Rate::default(), true, 0)
-		.set_pool_user_data(BTC, ALICE, 0, Rate::default(), true, 0)
-		.set_pool_user_data(BTC, BOB, 0, Rate::default(), true, 0)
-		.set_pool_user_data(BTC, CHARLIE, ONE_HUNDRED, Rate::default(), true, 0)
->>>>>>> 3a785f3d
+		.set_pool_user_data(DOT, ALICE, ONE_HUNDRED, Rate::default(), true)
+		.set_pool_user_data(DOT, BOB, 0, Rate::default(), true)
+		.set_pool_user_data(DOT, CHARLIE, 100, Rate::default(), true)
+		.set_pool_user_data(BTC, ALICE, 0, Rate::default(), true)
+		.set_pool_user_data(BTC, BOB, 0, Rate::default(), true)
+		.set_pool_user_data(BTC, CHARLIE, ONE_HUNDRED, Rate::default(), true)
 		.build()
 		.execute_with(|| {
 			assert_eq!(TestPools::get_pool_members_with_loans(DOT), Ok(vec![CHARLIE, ALICE]));
@@ -324,37 +301,20 @@
 
 #[test]
 fn check_user_has_collateral_should_work() {
-<<<<<<< HEAD
-	ExtBuilder::default()
-		.pool_mock(DOT)
-		.pool_mock(BTC)
-		.pool_mock(ETH)
-		.pool_user_data_with_params(DOT, ALICE, Balance::zero(), Rate::default(), true)
-		.pool_user_data_with_params(BTC, ALICE, Balance::zero(), Rate::default(), true)
-		.pool_user_data_with_params(ETH, ALICE, Balance::zero(), Rate::default(), true)
-		.pool_user_data_with_params(DOT, BOB, Balance::zero(), Rate::default(), true)
-		.pool_user_data_with_params(BTC, CHARLIE, Balance::zero(), Rate::default(), false)
-		.user_balance(ALICE, MDOT, Balance::zero())
-		.user_balance(ALICE, MBTC, Balance::zero())
-		.user_balance(ALICE, METH, TEN_THOUSAND)
-		.user_balance(BOB, MDOT, Balance::zero())
-		.user_balance(CHARLIE, MBTC, TEN_THOUSAND)
-=======
 	ExtBuilderNew::default()
 		.init_pool_default(DOT)
 		.init_pool_default(BTC)
 		.init_pool_default(ETH)
-		.set_pool_user_data(DOT, ALICE, Balance::zero(), Rate::default(), true, 0)
-		.set_pool_user_data(BTC, ALICE, Balance::zero(), Rate::default(), true, 0)
-		.set_pool_user_data(ETH, ALICE, Balance::zero(), Rate::default(), true, 0)
-		.set_pool_user_data(DOT, BOB, Balance::zero(), Rate::default(), true, 0)
-		.set_pool_user_data(BTC, CHARLIE, Balance::zero(), Rate::default(), false, 0)
+		.set_pool_user_data(DOT, ALICE, Balance::zero(), Rate::default(), true)
+		.set_pool_user_data(BTC, ALICE, Balance::zero(), Rate::default(), true)
+		.set_pool_user_data(ETH, ALICE, Balance::zero(), Rate::default(), true)
+		.set_pool_user_data(DOT, BOB, Balance::zero(), Rate::default(), true)
+		.set_pool_user_data(BTC, CHARLIE, Balance::zero(), Rate::default(), false)
 		.set_user_balance(ALICE, MDOT, Balance::zero())
 		.set_user_balance(ALICE, MBTC, Balance::zero())
 		.set_user_balance(ALICE, METH, TEN_THOUSAND)
 		.set_user_balance(BOB, MDOT, Balance::zero())
 		.set_user_balance(CHARLIE, MBTC, TEN_THOUSAND)
->>>>>>> 3a785f3d
 		.build()
 		.execute_with(|| {
 			assert_eq!(TestPools::check_user_has_collateral(&ALICE), true);
@@ -394,25 +354,6 @@
 
 #[test]
 fn get_user_collateral_pools_should_work() {
-<<<<<<< HEAD
-	ExtBuilder::default()
-		.pool_balance(KSM, 1 * TEN_THOUSAND)
-		.pool_balance(DOT, 3 * TEN_THOUSAND)
-		.pool_balance(ETH, 2 * TEN_THOUSAND)
-		.pool_balance(BTC, 4 * TEN_THOUSAND)
-		.pool_borrow_underlying(KSM, ONE_HUNDRED)
-		.pool_borrow_underlying(DOT, ONE_HUNDRED)
-		.pool_borrow_underlying(ETH, ONE_HUNDRED)
-		.pool_borrow_underlying(BTC, ONE_HUNDRED)
-		.pool_user_data_with_params(KSM, ALICE, Balance::zero(), Rate::default(), true)
-		.pool_user_data_with_params(DOT, ALICE, Balance::zero(), Rate::default(), true)
-		.pool_user_data_with_params(ETH, ALICE, Balance::zero(), Rate::default(), true)
-		.pool_user_data_with_params(BTC, ALICE, Balance::zero(), Rate::default(), false)
-		.user_balance(ALICE, MKSM, Balance::zero())
-		.user_balance(ALICE, MDOT, TEN_THOUSAND)
-		.user_balance(ALICE, METH, TEN_THOUSAND)
-		.user_balance(ALICE, MBTC, TEN_THOUSAND)
-=======
 	ExtBuilderNew::default()
 		.init_pool(
 			KSM,             // pool_id
@@ -442,15 +383,14 @@
 		.set_pool_balance(DOT, 3 * TEN_THOUSAND)
 		.set_pool_balance(ETH, 2 * TEN_THOUSAND)
 		.set_pool_balance(BTC, 4 * TEN_THOUSAND)
-		.set_pool_user_data(KSM, ALICE, Balance::zero(), Rate::default(), true, 0)
-		.set_pool_user_data(DOT, ALICE, Balance::zero(), Rate::default(), true, 0)
-		.set_pool_user_data(ETH, ALICE, Balance::zero(), Rate::default(), true, 0)
-		.set_pool_user_data(BTC, ALICE, Balance::zero(), Rate::default(), false, 0)
+		.set_pool_user_data(KSM, ALICE, Balance::zero(), Rate::default(), true)
+		.set_pool_user_data(DOT, ALICE, Balance::zero(), Rate::default(), true)
+		.set_pool_user_data(ETH, ALICE, Balance::zero(), Rate::default(), true)
+		.set_pool_user_data(BTC, ALICE, Balance::zero(), Rate::default(), false)
 		.set_user_balance(ALICE, MKSM, Balance::zero())
 		.set_user_balance(ALICE, MDOT, TEN_THOUSAND)
 		.set_user_balance(ALICE, METH, TEN_THOUSAND)
 		.set_user_balance(ALICE, MBTC, TEN_THOUSAND)
->>>>>>> 3a785f3d
 		.build()
 		.execute_with(|| {
 			assert_eq!(TestPools::get_user_collateral_pools(&ALICE), Ok(vec![DOT, ETH]));
@@ -458,8 +398,6 @@
 		});
 }
 
-<<<<<<< HEAD
-=======
 #[test]
 fn increase_and_reset_user_liquidation_attempts_should_work() {
 	ExtBuilderNew::default().build().execute_with(|| {
@@ -472,7 +410,6 @@
 	})
 }
 
->>>>>>> 3a785f3d
 // Currency converter tests
 #[test]
 fn get_exchange_rate_should_work() {
