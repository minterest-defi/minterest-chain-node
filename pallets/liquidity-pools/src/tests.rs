--- conflicted
+++ resolved
@@ -13,15 +13,9 @@
 			DOT,
 			ONE_HUNDRED,
 			Rate::saturating_from_rational(125, 100),
-<<<<<<< HEAD
-			ONE_HUNDRED_DOLLARS,
-		);
-		assert_eq!(<Pools<Test>>::get(DOT).total_borrowed, ONE_HUNDRED_DOLLARS);
-=======
 			ONE_HUNDRED,
-		));
+		);
 		assert_eq!(<Pools<Test>>::get(DOT).total_borrowed, ONE_HUNDRED);
->>>>>>> e645abcd
 		assert_eq!(
 			<Pools<Test>>::get(DOT).borrow_index,
 			Rate::saturating_from_rational(125, 100)
