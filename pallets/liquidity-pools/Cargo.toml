--- conflicted
+++ resolved
@@ -27,14 +27,9 @@
 [dev-dependencies]
 sp-core = { version = "3.0.0" }
 pallet-balances = { version = "3.0.0" }
-<<<<<<< HEAD
-orml-tokens = { path = "../../orml/tokens" }
-orml-currencies = { path = "../../orml/currencies" }
-test-helper = { path = "../../test-helper" }
-=======
 orml-tokens = { version = "0.4.0" }
 orml-currencies = { version = "0.4.0" }
->>>>>>> 4eb53ce5
+test-helper = { path = "../../test-helper" }
 
 [features]
 default = ["std"]
