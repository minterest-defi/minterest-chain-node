--- conflicted
+++ resolved
@@ -31,7 +31,6 @@
 		NodeBlock = Block,
 		UncheckedExtrinsic = UncheckedExtrinsic,
 	{
-<<<<<<< HEAD
 		System: frame_system::{Pallet, Call, Config, Storage, Event<T>},
 		Balances: pallet_balances::{Pallet, Call, Storage, Config<T>, Event<T>},
 		Currencies: orml_currencies::{Pallet, Call, Event<T>},
@@ -44,21 +43,7 @@
 		LiquidationPools: liquidation_pools::{Pallet, Storage, Call, Event<T>, Config<T>, ValidateUnsigned},
 		TestDex: dex::{Pallet, Storage, Call, Event<T>},
 		TestMntToken: mnt_token::{Pallet, Storage, Call, Event<T>, Config<T>},
-=======
-		System: frame_system::{Module, Call, Config, Storage, Event<T>},
-		Balances: pallet_balances::{Module, Call, Storage, Config<T>, Event<T>},
-		Currencies: orml_currencies::{Module, Call, Event<T>},
-		Tokens: orml_tokens::{Module, Storage, Call, Event<T>, Config<T>},
-		Controller: controller::{Module, Storage, Call, Event, Config<T>},
-		TestMinterestModel: minterest_model::{Module, Storage, Call, Event, Config<T>},
-		TestMinterestProtocol: minterest_protocol::{Module, Storage, Call, Event<T>},
-		TestPools: liquidity_pools::{Module, Storage, Call, Config<T>},
-		TestRiskManager: risk_manager::{Module, Storage, Call, Event<T>, Config<T>, ValidateUnsigned},
-		LiquidationPools: liquidation_pools::{Module, Storage, Call, Event<T>, Config<T>, ValidateUnsigned},
-		TestDex: dex::{Module, Storage, Call, Event<T>},
-		TestMntToken: mnt_token::{Module, Storage, Call, Event<T>, Config<T>},
-		TestWhitelist: whitelist_module::{Module, Storage, Call, Event<T>, Config<T>},
->>>>>>> 7daeae82
+		TestWhitelist: whitelist_module::{Pallet, Storage, Call, Event<T>, Config<T>},
 	}
 );
 
