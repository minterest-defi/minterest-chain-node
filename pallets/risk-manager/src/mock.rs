--- conflicted
+++ resolved
@@ -63,10 +63,6 @@
 	pub EnabledWrappedTokensId: Vec<CurrencyId> = CurrencyId::get_enabled_tokens_in_protocol(WrappedToken);
 }
 
-<<<<<<< HEAD
-pub struct WhitelistMembers;
-=======
->>>>>>> d07bf9aa
 mock_impl_system_config!(Test);
 mock_impl_orml_tokens_config!(Test);
 mock_impl_orml_currencies_config!(Test);
@@ -80,19 +76,6 @@
 mock_impl_mnt_token_config!(Test, ZeroAdmin);
 mock_impl_balances_config!(Test);
 mock_impl_whitelist_module_config!(Test, ZeroAdmin);
-
-thread_local! {
-	static UNDERLYING_PRICE: RefCell<HashMap<CurrencyId, Price>> = RefCell::new(
-		[
-			(DOT, Price::one()),
-			(ETH, Price::one()),
-			(BTC, Price::one()),
-			(KSM, Price::one()),
-		]
-		.iter()
-		.cloned()
-		.collect());
-}
 
 thread_local! {
 	static UNDERLYING_PRICE: RefCell<HashMap<CurrencyId, Price>> = RefCell::new(
@@ -438,10 +421,6 @@
 					},
 				),
 			],
-<<<<<<< HEAD
-			whitelist_mode: false,
-=======
->>>>>>> d07bf9aa
 		}
 		.assimilate_storage(&mut t)
 		.unwrap();
