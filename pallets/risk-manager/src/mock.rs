/// Mocks for the RiskManager pallet.
use super::*;
use crate as risk_manager;
use frame_support::pallet_prelude::GenesisBuild;
use frame_support::traits::Contains;
use frame_support::{ord_parameter_types, parameter_types};
use frame_system as system;
use frame_system::EnsureSignedBy;
use liquidity_pools::{Pool, PoolUserData};
use minterest_primitives::{Balance, CurrencyId, CurrencyPair, Price, Rate};
use orml_traits::parameter_type_with_key;
use sp_core::H256;
use sp_runtime::{
	testing::{Header, TestXt},
	traits::{AccountIdConversion, BlakeTwo256, IdentityLookup},
	FixedPointNumber, ModuleId,
};
use sp_std::cell::RefCell;

type UncheckedExtrinsic = frame_system::mocking::MockUncheckedExtrinsic<Test>;
type Block = frame_system::mocking::MockBlock<Test>;

// Configure a mock runtime to test the pallet.
frame_support::construct_runtime!(
	pub enum Test where
		Block = Block,
		NodeBlock = Block,
		UncheckedExtrinsic = UncheckedExtrinsic,
	{
		System: frame_system::{Module, Call, Config, Storage, Event<T>},
		Tokens: orml_tokens::{Module, Storage, Call, Event<T>, Config<T>},
		Controller: controller::{Module, Storage, Call, Event, Config<T>},
		MinterestModel: minterest_model::{Module, Storage, Call, Event, Config},
		MinterestProtocol: minterest_protocol::{Module, Storage, Call, Event<T>},
		TestPools: liquidity_pools::{Module, Storage, Call, Config<T>},
		TestRiskManager: risk_manager::{Module, Storage, Call, Event<T>, Config, ValidateUnsigned},
		LiquidationPools: liquidation_pools::{Module, Storage, Call, Event<T>, Config<T>, ValidateUnsigned}
	}
);

parameter_types! {
	pub const BlockHashCount: u64 = 250;
	pub const SS58Prefix: u8 = 42;
}

pub type AccountId = u64;

impl system::Config for Test {
	type BaseCallFilter = ();
	type BlockWeights = ();
	type BlockLength = ();
	type DbWeight = ();
	type Origin = Origin;
	type Call = Call;
	type Index = u64;
	type BlockNumber = u64;
	type Hash = H256;
	type Hashing = BlakeTwo256;
	type AccountId = u64;
	type Lookup = IdentityLookup<Self::AccountId>;
	type Header = Header;
	type Event = Event;
	type BlockHashCount = BlockHashCount;
	type Version = ();
	type PalletInfo = PalletInfo;
	type AccountData = ();
	type OnNewAccount = ();
	type OnKilledAccount = ();
	type SystemWeightInfo = ();
	type SS58Prefix = SS58Prefix;
}

type Amount = i128;

parameter_type_with_key! {
	pub ExistentialDeposits: |currency_id: CurrencyId| -> Balance {
		Default::default()
	};
}

impl orml_tokens::Config for Test {
	type Event = Event;
	type Balance = Balance;
	type Amount = Amount;
	type CurrencyId = CurrencyId;
	type WeightInfo = ();
	type ExistentialDeposits = ExistentialDeposits;
	type OnDust = ();
}

parameter_types! {
	pub const LiquidityPoolsModuleId: ModuleId = ModuleId(*b"min/lqdy");
	pub LiquidityPoolAccountId: AccountId = LiquidityPoolsModuleId::get().into_account();
	pub InitialExchangeRate: Rate = Rate::one();
	pub EnabledCurrencyPair: Vec<CurrencyPair> = vec![
		CurrencyPair::new(CurrencyId::DOT, CurrencyId::MDOT),
		CurrencyPair::new(CurrencyId::KSM, CurrencyId::MKSM),
		CurrencyPair::new(CurrencyId::BTC, CurrencyId::MBTC),
		CurrencyPair::new(CurrencyId::ETH, CurrencyId::METH),
	];
	pub EnabledUnderlyingAssetId: Vec<CurrencyId> = EnabledCurrencyPair::get().iter()
			.map(|currency_pair| currency_pair.underlying_id)
			.collect();
	pub EnabledWrappedTokensId: Vec<CurrencyId> = EnabledCurrencyPair::get().iter()
			.map(|currency_pair| currency_pair.wrapped_id)
			.collect();
}

pub struct MockPriceSource;

impl PriceProvider<CurrencyId> for MockPriceSource {
	fn get_underlying_price(_currency_id: CurrencyId) -> Option<Price> {
		Some(Price::one())
	}

	fn lock_price(_currency_id: CurrencyId) {}

	fn unlock_price(_currency_id: CurrencyId) {}
}

impl liquidity_pools::Config for Test {
	type MultiCurrency = orml_tokens::Module<Test>;
	type PriceSource = MockPriceSource;
	type ModuleId = LiquidityPoolsModuleId;
	type LiquidityPoolAccountId = LiquidityPoolAccountId;
	type InitialExchangeRate = InitialExchangeRate;
	type EnabledCurrencyPair = EnabledCurrencyPair;
	type EnabledUnderlyingAssetId = EnabledUnderlyingAssetId;
	type EnabledWrappedTokensId = EnabledWrappedTokensId;
}

<<<<<<< HEAD
parameter_types! {
	pub const MaxBorrowCap: Balance = MAX_BORROW_CAP;
=======
ord_parameter_types! {
	pub const ZeroAdmin: AccountId = 0;
>>>>>>> 0d69769d
}

impl controller::Config for Test {
	type Event = Event;
	type LiquidityPoolsManager = liquidity_pools::Module<Test>;
<<<<<<< HEAD
	type MaxBorrowCap = MaxBorrowCap;
=======
	type UpdateOrigin = EnsureSignedBy<ZeroAdmin, AccountId>;
>>>>>>> 0d69769d
}

parameter_types! {
	pub const BlocksPerYear: u128 = BLOCKS_PER_YEAR;
}

impl minterest_model::Config for Test {
	type Event = Event;
	type BlocksPerYear = BlocksPerYear;
	type ModelUpdateOrigin = EnsureSignedBy<ZeroAdmin, AccountId>;
}

parameter_types! {
	pub const LiquidationPoolsModuleId: ModuleId = ModuleId(*b"min/lqdn");
	pub LiquidationPoolAccountId: AccountId = LiquidationPoolsModuleId::get().into_account();
	pub const LiquidityPoolsPriority: TransactionPriority = TransactionPriority::max_value() - 1;
}

impl liquidation_pools::Config for Test {
	type Event = Event;
	type UnsignedPriority = LiquidityPoolsPriority;
	type LiquidationPoolsModuleId = LiquidationPoolsModuleId;
	type LiquidationPoolAccountId = LiquidationPoolAccountId;
	type LiquidityPoolsManager = liquidity_pools::Module<Test>;
	type UpdateOrigin = EnsureSignedBy<ZeroAdmin, AccountId>;
}

ord_parameter_types! {
		pub const Four: AccountId = 4;
}

thread_local! {
	static TWO: RefCell<Vec<u64>> = RefCell::new(vec![2]);
}

pub struct Two;
impl Contains<u64> for Two {
	fn contains(who: &AccountId) -> bool {
		TWO.with(|v| v.borrow().contains(who))
	}

	fn sorted_members() -> Vec<u64> {
		TWO.with(|v| v.borrow().clone())
	}

	#[cfg(feature = "runtime-benchmarks")]
	fn add(new: &u128) {
		TWO.with(|v| {
			let mut members = v.borrow_mut();
			members.push(*new);
			members.sort();
		})
	}
}

impl minterest_protocol::Config for Test {
	type Event = Event;
	type Borrowing = liquidity_pools::Module<Test>;
	type ManagerLiquidityPools = liquidity_pools::Module<Test>;
	type WhitelistMembers = Two;
}

parameter_types! {
	pub const RiskManagerPriority: TransactionPriority = TransactionPriority::max_value();
}

impl risk_manager::Config for Test {
	type Event = Event;
	type UnsignedPriority = RiskManagerPriority;
	type LiquidationPoolsManager = liquidation_pools::Module<Test>;
	type LiquidityPoolsManager = liquidity_pools::Module<Test>;
	type RiskManagerUpdateOrigin = EnsureSignedBy<ZeroAdmin, AccountId>;
}

/// An extrinsic type used for tests.
pub type Extrinsic = TestXt<Call, ()>;

impl<LocalCall> SendTransactionTypes<LocalCall> for Test
where
	Call: From<LocalCall>,
{
	type OverarchingCall = Call;
	type Extrinsic = Extrinsic;
}

pub const BLOCKS_PER_YEAR: u128 = 5_256_000;
<<<<<<< HEAD
pub const MAX_MEMBERS: u8 = 16;
pub const MAX_BORROW_CAP: Balance = 1_000_000_000_000_000_000_000_000;
=======
>>>>>>> 0d69769d
pub const ONE_HUNDRED: Balance = 100;
pub const DOLLARS: Balance = 1_000_000_000_000_000_000;
pub const ADMIN: AccountId = 0;
pub fn admin() -> Origin {
	Origin::signed(ADMIN)
}
pub const ALICE: AccountId = 1;
pub fn alice() -> Origin {
	Origin::signed(ALICE)
}

pub struct ExtBuilder {
	endowed_accounts: Vec<(AccountId, CurrencyId, Balance)>,
	pools: Vec<(CurrencyId, Pool)>,
	pool_user_data: Vec<(CurrencyId, AccountId, PoolUserData)>,
}

impl Default for ExtBuilder {
	fn default() -> Self {
		Self {
			endowed_accounts: vec![],
			pools: vec![],
			pool_user_data: vec![],
		}
	}
}

impl ExtBuilder {
	pub fn build(self) -> sp_io::TestExternalities {
		let mut t = frame_system::GenesisConfig::default().build_storage::<Test>().unwrap();

		orml_tokens::GenesisConfig::<Test> {
			endowed_accounts: self.endowed_accounts,
		}
		.assimilate_storage(&mut t)
		.unwrap();

		liquidity_pools::GenesisConfig::<Test> {
			pools: self.pools,
			pool_user_data: self.pool_user_data,
		}
		.assimilate_storage(&mut t)
		.unwrap();

		risk_manager::GenesisConfig {
			risk_manager_dates: vec![
				(
					CurrencyId::DOT,
					RiskManagerData {
						max_attempts: 3,
						min_sum: ONE_HUNDRED * DOLLARS,
						threshold: Rate::saturating_from_rational(103, 100),
						liquidation_incentive: Rate::saturating_from_rational(105, 100),
					},
				),
				(
					CurrencyId::BTC,
					RiskManagerData {
						max_attempts: 3,
						min_sum: ONE_HUNDRED * DOLLARS,
						threshold: Rate::saturating_from_rational(103, 100),
						liquidation_incentive: Rate::saturating_from_rational(105, 100),
					},
				),
				(
					CurrencyId::ETH,
					RiskManagerData {
						max_attempts: 3,
						min_sum: ONE_HUNDRED * DOLLARS,
						threshold: Rate::saturating_from_rational(103, 100),
						liquidation_incentive: Rate::saturating_from_rational(105, 100),
					},
				),
			],
		}
		.assimilate_storage::<Test>(&mut t)
		.unwrap();

		let mut ext = sp_io::TestExternalities::new(t);
		ext.execute_with(|| System::set_block_number(1));
		ext
	}
}<|MERGE_RESOLUTION|>--- conflicted
+++ resolved
@@ -129,23 +129,19 @@
 	type EnabledWrappedTokensId = EnabledWrappedTokensId;
 }
 
-<<<<<<< HEAD
 parameter_types! {
 	pub const MaxBorrowCap: Balance = MAX_BORROW_CAP;
-=======
+}
+
 ord_parameter_types! {
 	pub const ZeroAdmin: AccountId = 0;
->>>>>>> 0d69769d
 }
 
 impl controller::Config for Test {
 	type Event = Event;
 	type LiquidityPoolsManager = liquidity_pools::Module<Test>;
-<<<<<<< HEAD
 	type MaxBorrowCap = MaxBorrowCap;
-=======
 	type UpdateOrigin = EnsureSignedBy<ZeroAdmin, AccountId>;
->>>>>>> 0d69769d
 }
 
 parameter_types! {
@@ -232,11 +228,7 @@
 }
 
 pub const BLOCKS_PER_YEAR: u128 = 5_256_000;
-<<<<<<< HEAD
-pub const MAX_MEMBERS: u8 = 16;
 pub const MAX_BORROW_CAP: Balance = 1_000_000_000_000_000_000_000_000;
-=======
->>>>>>> 0d69769d
 pub const ONE_HUNDRED: Balance = 100;
 pub const DOLLARS: Balance = 1_000_000_000_000_000_000;
 pub const ADMIN: AccountId = 0;
