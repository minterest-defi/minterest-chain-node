/// Mocks for the RiskManager pallet.
use super::*;
use crate as risk_manager;
use frame_support::pallet_prelude::GenesisBuild;
use frame_support::traits::Contains;
use frame_support::{ord_parameter_types, parameter_types};
use frame_system as system;
use frame_system::EnsureSignedBy;
use liquidity_pools::{Pool, PoolUserData};
use minterest_primitives::{Balance, CurrencyId, CurrencyPair, Price, Rate};
use orml_traits::parameter_type_with_key;
use sp_core::H256;
use sp_runtime::{
	testing::{Header, TestXt},
	traits::{AccountIdConversion, BlakeTwo256, IdentityLookup},
	FixedPointNumber, ModuleId,
};
use sp_std::cell::RefCell;

type UncheckedExtrinsic = frame_system::mocking::MockUncheckedExtrinsic<Test>;
type Block = frame_system::mocking::MockBlock<Test>;

// Configure a mock runtime to test the pallet.
frame_support::construct_runtime!(
	pub enum Test where
		Block = Block,
		NodeBlock = Block,
		UncheckedExtrinsic = UncheckedExtrinsic,
	{
		System: frame_system::{Module, Call, Config, Storage, Event<T>},
		Tokens: orml_tokens::{Module, Storage, Call, Event<T>, Config<T>},
		Controller: controller::{Module, Storage, Call, Event, Config<T>},
		MinterestModel: minterest_model::{Module, Storage, Call, Event, Config},
		MinterestProtocol: minterest_protocol::{Module, Storage, Call, Event<T>},
		TestPools: liquidity_pools::{Module, Storage, Call, Config<T>},
		TestRiskManager: risk_manager::{Module, Storage, Call, Event<T>, Config, ValidateUnsigned},
		LiquidationPools: liquidation_pools::{Module, Storage, Call, Event<T>, Config<T>, ValidateUnsigned},
		TestDex: dex::{Module, Storage, Call, Event<T>}
	}
);

parameter_types! {
	pub const BlockHashCount: u64 = 250;
	pub const SS58Prefix: u8 = 42;
}

pub type AccountId = u64;

impl system::Config for Test {
	type BaseCallFilter = ();
	type BlockWeights = ();
	type BlockLength = ();
	type DbWeight = ();
	type Origin = Origin;
	type Call = Call;
	type Index = u64;
	type BlockNumber = u64;
	type Hash = H256;
	type Hashing = BlakeTwo256;
	type AccountId = u64;
	type Lookup = IdentityLookup<Self::AccountId>;
	type Header = Header;
	type Event = Event;
	type BlockHashCount = BlockHashCount;
	type Version = ();
	type PalletInfo = PalletInfo;
	type AccountData = ();
	type OnNewAccount = ();
	type OnKilledAccount = ();
	type SystemWeightInfo = ();
	type SS58Prefix = SS58Prefix;
}

type Amount = i128;

parameter_type_with_key! {
	pub ExistentialDeposits: |_currency_id: CurrencyId| -> Balance {
		Default::default()
	};
}

impl orml_tokens::Config for Test {
	type Event = Event;
	type Balance = Balance;
	type Amount = Amount;
	type CurrencyId = CurrencyId;
	type WeightInfo = ();
	type ExistentialDeposits = ExistentialDeposits;
	type OnDust = ();
}

parameter_types! {
	pub const LiquidityPoolsModuleId: ModuleId = ModuleId(*b"min/lqdy");
	pub LiquidityPoolAccountId: AccountId = LiquidityPoolsModuleId::get().into_account();
	pub InitialExchangeRate: Rate = Rate::one();
	pub EnabledCurrencyPair: Vec<CurrencyPair> = vec![
		CurrencyPair::new(CurrencyId::DOT, CurrencyId::MDOT),
		CurrencyPair::new(CurrencyId::KSM, CurrencyId::MKSM),
		CurrencyPair::new(CurrencyId::BTC, CurrencyId::MBTC),
		CurrencyPair::new(CurrencyId::ETH, CurrencyId::METH),
	];
	pub EnabledUnderlyingAssetId: Vec<CurrencyId> = EnabledCurrencyPair::get().iter()
			.map(|currency_pair| currency_pair.underlying_id)
			.collect();
	pub EnabledWrappedTokensId: Vec<CurrencyId> = EnabledCurrencyPair::get().iter()
			.map(|currency_pair| currency_pair.wrapped_id)
			.collect();
}

pub struct MockPriceSource;

impl PriceProvider<CurrencyId> for MockPriceSource {
	fn get_underlying_price(_currency_id: CurrencyId) -> Option<Price> {
		Some(Price::one())
	}

	fn lock_price(_currency_id: CurrencyId) {}

	fn unlock_price(_currency_id: CurrencyId) {}
}

impl liquidity_pools::Config for Test {
	type MultiCurrency = orml_tokens::Module<Test>;
	type PriceSource = MockPriceSource;
	type ModuleId = LiquidityPoolsModuleId;
	type LiquidityPoolAccountId = LiquidityPoolAccountId;
	type InitialExchangeRate = InitialExchangeRate;
	type EnabledCurrencyPair = EnabledCurrencyPair;
	type EnabledUnderlyingAssetId = EnabledUnderlyingAssetId;
	type EnabledWrappedTokensId = EnabledWrappedTokensId;
}

parameter_types! {
	pub const MaxBorrowCap: Balance = MAX_BORROW_CAP;
}

ord_parameter_types! {
	pub const ZeroAdmin: AccountId = 0;
}

impl controller::Config for Test {
	type Event = Event;
	type LiquidityPoolsManager = liquidity_pools::Module<Test>;
	type MaxBorrowCap = MaxBorrowCap;
	type UpdateOrigin = EnsureSignedBy<ZeroAdmin, AccountId>;
	type ControllerWeightInfo = ();
}

parameter_types! {
	pub const BlocksPerYear: u128 = BLOCKS_PER_YEAR;
}

impl minterest_model::Config for Test {
	type Event = Event;
	type BlocksPerYear = BlocksPerYear;
	type ModelUpdateOrigin = EnsureSignedBy<ZeroAdmin, AccountId>;
	type WeightInfo = ();
}

parameter_types! {
	pub const LiquidationPoolsModuleId: ModuleId = ModuleId(*b"min/lqdn");
	pub LiquidationPoolAccountId: AccountId = LiquidationPoolsModuleId::get().into_account();
	pub const LiquidityPoolsPriority: TransactionPriority = TransactionPriority::max_value() - 1;
}

impl liquidation_pools::Config for Test {
	type Event = Event;
	type UnsignedPriority = LiquidityPoolsPriority;
	type LiquidationPoolsModuleId = LiquidationPoolsModuleId;
	type LiquidationPoolAccountId = LiquidationPoolAccountId;
	type LiquidityPoolsManager = liquidity_pools::Module<Test>;
	type UpdateOrigin = EnsureSignedBy<ZeroAdmin, AccountId>;
	type Dex = dex::Module<Test>;
	type LiquidationPoolsWeightInfo = ();
}

ord_parameter_types! {
		pub const Four: AccountId = 4;
}

thread_local! {
	static TWO: RefCell<Vec<u64>> = RefCell::new(vec![2]);
}

pub struct Two;
impl Contains<u64> for Two {
	fn contains(who: &AccountId) -> bool {
		TWO.with(|v| v.borrow().contains(who))
	}

	fn sorted_members() -> Vec<u64> {
		TWO.with(|v| v.borrow().clone())
	}

	#[cfg(feature = "runtime-benchmarks")]
	fn add(new: &u128) {
		TWO.with(|v| {
			let mut members = v.borrow_mut();
			members.push(*new);
			members.sort();
		})
	}
}

parameter_types! {
	pub const ProtocolInterestTransferThreshold: Balance = PROTOCOL_INTEREST_TRANSFER_THRESHOLD;
}

impl minterest_protocol::Config for Test {
	type Event = Event;
	type Borrowing = liquidity_pools::Module<Test>;
	type ManagerLiquidationPools = liquidation_pools::Module<Test>;
	type ManagerLiquidityPools = liquidity_pools::Module<Test>;
	type WhitelistMembers = Two;
<<<<<<< HEAD
	type ProtocolInterestTransferThreshold = ProtocolInterestTransferThreshold;
=======
	type ProtocolWeightInfo = ();
>>>>>>> 8d6c978c
}

parameter_types! {
	pub const RiskManagerPriority: TransactionPriority = TransactionPriority::max_value();
}

impl risk_manager::Config for Test {
	type Event = Event;
	type UnsignedPriority = RiskManagerPriority;
	type LiquidationPoolsManager = liquidation_pools::Module<Test>;
	type LiquidityPoolsManager = liquidity_pools::Module<Test>;
	type RiskManagerUpdateOrigin = EnsureSignedBy<ZeroAdmin, AccountId>;
	type RiskManagerWeightInfo = ();
}

parameter_types! {
	pub const DexModuleId: ModuleId = ModuleId(*b"min/dexs");
	pub DexAccountId: AccountId = DexModuleId::get().into_account();
}

impl dex::Config for Test {
	type Event = Event;
	type MultiCurrency = orml_tokens::Module<Test>;
	type DexModuleId = DexModuleId;
	type DexAccountId = DexAccountId;
}

/// An extrinsic type used for tests.
pub type Extrinsic = TestXt<Call, ()>;

impl<LocalCall> SendTransactionTypes<LocalCall> for Test
where
	Call: From<LocalCall>,
{
	type OverarchingCall = Call;
	type Extrinsic = Extrinsic;
}

pub const BLOCKS_PER_YEAR: u128 = 5_256_000;
pub const MAX_BORROW_CAP: Balance = 1_000_000_000_000_000_000_000_000;
pub const PROTOCOL_INTEREST_TRANSFER_THRESHOLD: Balance = 1_000_000_000_000_000_000;
pub const ONE_HUNDRED: Balance = 100;
pub const DOLLARS: Balance = 1_000_000_000_000_000_000;
pub const ADMIN: AccountId = 0;
pub fn admin() -> Origin {
	Origin::signed(ADMIN)
}
pub const ALICE: AccountId = 1;
pub fn alice() -> Origin {
	Origin::signed(ALICE)
}

pub struct ExtBuilder {
	endowed_accounts: Vec<(AccountId, CurrencyId, Balance)>,
	pools: Vec<(CurrencyId, Pool)>,
	pool_user_data: Vec<(CurrencyId, AccountId, PoolUserData)>,
}

impl Default for ExtBuilder {
	fn default() -> Self {
		Self {
			endowed_accounts: vec![],
			pools: vec![],
			pool_user_data: vec![],
		}
	}
}

impl ExtBuilder {
	pub fn build(self) -> sp_io::TestExternalities {
		let mut t = frame_system::GenesisConfig::default().build_storage::<Test>().unwrap();

		orml_tokens::GenesisConfig::<Test> {
			endowed_accounts: self.endowed_accounts,
		}
		.assimilate_storage(&mut t)
		.unwrap();

		liquidity_pools::GenesisConfig::<Test> {
			pools: self.pools,
			pool_user_data: self.pool_user_data,
		}
		.assimilate_storage(&mut t)
		.unwrap();

		risk_manager::GenesisConfig {
			risk_manager_dates: vec![
				(
					CurrencyId::DOT,
					RiskManagerData {
						max_attempts: 3,
						min_sum: ONE_HUNDRED * DOLLARS,
						threshold: Rate::saturating_from_rational(103, 100),
						liquidation_incentive: Rate::saturating_from_rational(105, 100),
					},
				),
				(
					CurrencyId::BTC,
					RiskManagerData {
						max_attempts: 3,
						min_sum: ONE_HUNDRED * DOLLARS,
						threshold: Rate::saturating_from_rational(103, 100),
						liquidation_incentive: Rate::saturating_from_rational(105, 100),
					},
				),
				(
					CurrencyId::ETH,
					RiskManagerData {
						max_attempts: 3,
						min_sum: ONE_HUNDRED * DOLLARS,
						threshold: Rate::saturating_from_rational(103, 100),
						liquidation_incentive: Rate::saturating_from_rational(105, 100),
					},
				),
			],
		}
		.assimilate_storage::<Test>(&mut t)
		.unwrap();

		let mut ext = sp_io::TestExternalities::new(t);
		ext.execute_with(|| System::set_block_number(1));
		ext
	}
}<|MERGE_RESOLUTION|>--- conflicted
+++ resolved
@@ -212,11 +212,8 @@
 	type ManagerLiquidationPools = liquidation_pools::Module<Test>;
 	type ManagerLiquidityPools = liquidity_pools::Module<Test>;
 	type WhitelistMembers = Two;
-<<<<<<< HEAD
+	type ProtocolWeightInfo = ();
 	type ProtocolInterestTransferThreshold = ProtocolInterestTransferThreshold;
-=======
-	type ProtocolWeightInfo = ();
->>>>>>> 8d6c978c
 }
 
 parameter_types! {
