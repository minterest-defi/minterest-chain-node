//! # Risk Manager Module
//!
//! ## Overview
//!
//! Risk Manager pallet is responsible for automatic liquidation which is done by offchain worker.
//! Liquidation occurs in the situations when user`s loan oversupply drops below the value defined
//! by Collateral factor.
//! In cases when there is enough borrowed assets and liquidation attempts hadn`t been exceeded
//! partial liquidation is executed in order to minimize user`s losses.
//! Except collateral assets confiscation, there is an additional amount defined by
//! `liquidation_fee`, which is transferred from user`s collateral liquidity_pool to liquidation
//! pool.

#![cfg_attr(not(feature = "std"), no_std)]
#![allow(clippy::unused_unit)]
#![allow(clippy::upper_case_acronyms)]

use codec::{Decode, Encode};
use frame_support::{debug, ensure, traits::Get};
use frame_support::{pallet_prelude::*, transactional};
use frame_system::pallet_prelude::*;
use frame_system::{
	ensure_none,
	offchain::{SendTransactionTypes, SubmitTransaction},
};
use minterest_primitives::{Balance, CurrencyId, OffchainErr, Rate};
use orml_traits::MultiCurrency;
<<<<<<< HEAD
use pallet_traits::{ControllerAPI, PoolsManager, PriceProvider};
=======
use pallet_traits::{MntManager, PoolsManager, PriceProvider};
>>>>>>> 4ef455bd
#[cfg(feature = "std")]
use serde::{Deserialize, Serialize};
use sp_runtime::traits::{CheckedDiv, CheckedMul, One};
use sp_runtime::{
	offchain::{
		storage::StorageValueRef,
		storage_lock::{StorageLock, Time},
		Duration,
	},
	traits::{BlakeTwo256, Hash, StaticLookup, ValidateUnsigned, Zero},
	transaction_validity::{
		InvalidTransaction, TransactionPriority, TransactionSource, TransactionValidity, ValidTransaction,
	},
	DispatchError, DispatchResult, FixedPointNumber, RandomNumberGenerator, RuntimeDebug,
};
use sp_std::{cmp::Ordering, prelude::*, result, str};

pub const OFFCHAIN_WORKER_DATA: &[u8] = b"pallets/risk-manager/data/";
pub const OFFCHAIN_WORKER_LOCK: &[u8] = b"pallets/risk-manager/lock/";
pub const OFFCHAIN_WORKER_MAX_ITERATIONS: &[u8] = b"pallets/risk-manager/max-iterations/";

pub const LOCK_DURATION: u64 = 100;
pub const DEFAULT_MAX_ITERATIONS: u32 = 1000;

pub use module::*;

#[cfg(test)]
mod mock;
#[cfg(test)]
mod tests;

pub mod weights;
use minterest_primitives::currency::CurrencyType::UnderlyingAsset;
pub use weights::WeightInfo;

/// RiskManager metadata
#[cfg_attr(feature = "std", derive(Serialize, Deserialize))]
#[derive(Encode, Decode, RuntimeDebug, Eq, PartialEq, Default)]
pub struct RiskManagerData {
	/// The maximum amount of partial liquidation attempts.
	pub max_attempts: u8,

	/// Minimal sum for partial liquidation.
	/// Loans with amount below this parameter will be liquidate in full.
	pub min_partial_liquidation_sum: Balance,

	/// Step used in liquidation to protect the user from micro liquidations.
	pub threshold: Rate,

	/// The additional collateral which is taken from borrowers as a penalty for being liquidated.
	pub liquidation_fee: Rate,
}

type LiquidityPools<T> = liquidity_pools::Module<T>;
type MinterestProtocol<T> = minterest_protocol::Module<T>;

pub struct LiquidationInfo {
	/// The number of collateral tokens to seize converted into USD (consider liquidation_fee).
	seize_amount: Balance,
	/// The amount of the underlying borrowed asset to repay converted into usd.
	repay_amount: Balance,
	/// The amount of the underlying borrowed asset to repay.
	repay_assets: Balance,
	/// Boolean, whether or not to increment the counter of liquidation attempts.
	is_attempt_increment_required: bool,
}

#[frame_support::pallet]
pub mod module {
	use super::*;

	#[pallet::config]
	pub trait Config: frame_system::Config + minterest_protocol::Config + SendTransactionTypes<Call<Self>> {
		type Event: From<Event<Self>> + IsType<<Self as frame_system::Config>::Event>;

		/// A configuration for base priority of unsigned transactions.
		///
		/// This is exposed so that it can be tuned for particular runtime, when
		/// multiple pallets send unsigned transactions.
		type UnsignedPriority: Get<TransactionPriority>;

		/// The basic liquidity pools.
		type LiquidationPoolsManager: PoolsManager<Self::AccountId>;

		/// Pools are responsible for holding funds for automatic liquidation.
		type LiquidityPoolsManager: PoolsManager<Self::AccountId>;

<<<<<<< HEAD
		/// Public API of controller pallet
		type ControllerAPI: ControllerAPI<Self::AccountId>;
=======
		/// Provides MNT token distribution functionality.
		type MntManager: MntManager<Self::AccountId>;
>>>>>>> 4ef455bd

		/// The origin which may update risk manager parameters. Root can
		/// always do this.
		type RiskManagerUpdateOrigin: EnsureOrigin<Self::Origin>;

		type RiskManagerWeightInfo: WeightInfo;
	}

	#[pallet::error]
	pub enum Error<T> {
		/// Number overflow in calculation.
		NumOverflow,
		/// The currency is not enabled in protocol.
		NotValidUnderlyingAssetId,
		/// The liquidation hasn't been completed.
		LiquidationRejection,
		/// Liquidation incentive can't be less than one && greater than 1.5.
		InvalidLiquidationIncentiveValue,
		/// Feed price is invalid
		InvalidFeedPrice,
	}

	#[pallet::event]
	#[pallet::generate_deposit(pub(crate) fn deposit_event)]
	pub enum Event<T: Config> {
		/// Max value of liquidation attempts has been successfully changed:
		/// \[attempts_amount\]
		MaxValueOFLiquidationAttempsHasChanged(u8),
		/// Min sum for partial liquidation has been successfully changed:
		/// \[min_partial_liquidation_sum\]
		MinSumForPartialLiquidationHasChanged(Balance),
		/// Threshold has been successfully changed: \[threshold\]
		ValueOfThresholdHasChanged(Rate),
		/// Liquidation fee has been successfully changed: \[threshold\]
		ValueOfLiquidationFeeHasChanged(Rate),
		/// Unsafe loan has been successfully liquidated: \[who, liquidate_amount_in_usd,
		/// liquidated_pool_id, seized_pools, partial_liquidation\]
		LiquidateUnsafeLoan(T::AccountId, Balance, CurrencyId, Vec<CurrencyId>, bool),
	}

	/// Liquidation params for pools: `(max_attempts, min_partial_liquidation_sum, threshold,
	/// liquidation_fee)`.
	#[pallet::storage]
	#[pallet::getter(fn risk_manager_dates)]
	pub(crate) type RiskManagerParams<T: Config> = StorageMap<_, Twox64Concat, CurrencyId, RiskManagerData, ValueQuery>;

	#[pallet::genesis_config]
	pub struct GenesisConfig {
		pub risk_manager_dates: Vec<(CurrencyId, RiskManagerData)>,
	}

	#[cfg(feature = "std")]
	impl Default for GenesisConfig {
		fn default() -> Self {
			GenesisConfig {
				risk_manager_dates: vec![],
			}
		}
	}

	#[pallet::genesis_build]
	impl<T: Config> GenesisBuild<T> for GenesisConfig {
		fn build(&self) {
			self.risk_manager_dates
				.iter()
				.for_each(|(currency_id, risk_manager_data)| {
					RiskManagerParams::<T>::insert(currency_id, RiskManagerData { ..*risk_manager_data })
				});
		}
	}

	#[cfg(feature = "std")]
	impl GenesisConfig {
		/// Direct implementation of `GenesisBuild::build_storage`.
		///
		/// Kept in order not to break dependency.
		pub fn build_storage<T: Config>(&self) -> Result<sp_runtime::Storage, String> {
			<Self as frame_support::traits::GenesisBuild<T>>::build_storage(self)
		}

		/// Direct implementation of `GenesisBuild::assimilate_storage`.
		///
		/// Kept in order not to break dependency.
		pub fn assimilate_storage<T: Config>(&self, storage: &mut sp_runtime::Storage) -> Result<(), String> {
			<Self as frame_support::traits::GenesisBuild<T>>::assimilate_storage(self, storage)
		}
	}

	#[pallet::pallet]
	pub struct Pallet<T>(PhantomData<T>);

	#[pallet::hooks]
	impl<T: Config> Hooks<T::BlockNumber> for Pallet<T> {
		/// Runs after every block. Start offchain worker to check unsafe loan and
		/// submit unsigned tx to trigger liquidation.
		fn offchain_worker(now: T::BlockNumber) {
			debug::info!("Entering off-chain worker");

			if let Err(e) = Self::_offchain_worker() {
				debug::info!(
					target: "RiskManager offchain worker",
					"cannot run offchain worker at {:?}: {:?}",
					now,
					e,
				);
			} else {
				debug::debug!(
					target: "RiskManager offchain worker",
					" RiskManager offchain worker start at block: {:?} already done!",
					now,
				);
			}
		}
	}

	#[pallet::call]
	impl<T: Config> Pallet<T> {
		/// Set maximum amount of partial liquidation attempts.
		/// - `pool_id`: PoolID for which the parameter value is being set.
		/// - `max_attempts`: New max value of liquidation attempts.
		///
		/// The dispatch origin of this call must be 'UpdateOrigin'.
		#[pallet::weight(T::RiskManagerWeightInfo::set_max_attempts())]
		#[transactional]
		pub fn set_max_attempts(
			origin: OriginFor<T>,
			pool_id: CurrencyId,
			max_attempts: u8,
		) -> DispatchResultWithPostInfo {
			T::RiskManagerUpdateOrigin::ensure_origin(origin)?;

			ensure!(
				pool_id.is_supported_underlying_asset(),
				Error::<T>::NotValidUnderlyingAssetId
			);

			// Write new value into storage.
			RiskManagerParams::<T>::mutate(pool_id, |r| r.max_attempts = max_attempts);

			Self::deposit_event(Event::MaxValueOFLiquidationAttempsHasChanged(max_attempts));

			Ok(().into())
		}

		/// Set minimal sum for partial liquidation.
		/// - `pool_id`: PoolID for which the parameter value is being set.
		/// - `min_partial_liquidation_sum`: New min sum for partial liquidation.
		///
		/// The dispatch origin of this call must be 'UpdateOrigin'.
		#[pallet::weight(T::RiskManagerWeightInfo::set_min_partial_liquidation_sum())]
		#[transactional]
		pub fn set_min_partial_liquidation_sum(
			origin: OriginFor<T>,
			pool_id: CurrencyId,
			min_partial_liquidation_sum: Balance,
		) -> DispatchResultWithPostInfo {
			T::RiskManagerUpdateOrigin::ensure_origin(origin)?;

			ensure!(
				pool_id.is_supported_underlying_asset(),
				Error::<T>::NotValidUnderlyingAssetId
			);

			// Write new value into storage.
			RiskManagerParams::<T>::mutate(pool_id, |r| r.min_partial_liquidation_sum = min_partial_liquidation_sum);

			Self::deposit_event(Event::MinSumForPartialLiquidationHasChanged(
				min_partial_liquidation_sum,
			));

			Ok(().into())
		}

		/// Set threshold which used in liquidation to protect the user from micro liquidations..
		/// - `pool_id`: PoolID for which the parameter value is being set.
		/// - `threshold`: new threshold.
		///
		/// The dispatch origin of this call must be 'UpdateOrigin'.
		#[pallet::weight(T::RiskManagerWeightInfo::set_threshold())]
		#[transactional]
		pub fn set_threshold(origin: OriginFor<T>, pool_id: CurrencyId, threshold: Rate) -> DispatchResultWithPostInfo {
			T::RiskManagerUpdateOrigin::ensure_origin(origin)?;

			ensure!(
				pool_id.is_supported_underlying_asset(),
				Error::<T>::NotValidUnderlyingAssetId
			);

			// Write new value into storage.
			RiskManagerParams::<T>::mutate(pool_id, |r| r.threshold = threshold);

			Self::deposit_event(Event::ValueOfThresholdHasChanged(threshold));

			Ok(().into())
		}

		/// Set Liquidation fee that covers liquidation costs.
		/// - `pool_id`: PoolID for which the parameter value is being set.
		/// - `liquidation_fee`: new liquidation incentive.
		///
		/// The dispatch origin of this call must be 'UpdateOrigin'.
		#[pallet::weight(0)]
		#[transactional]
		pub fn set_liquidation_fee(
			origin: OriginFor<T>,
			pool_id: CurrencyId,
			liquidation_fee: Rate,
		) -> DispatchResultWithPostInfo {
			T::RiskManagerUpdateOrigin::ensure_origin(origin)?;

			ensure!(
				pool_id.is_supported_underlying_asset(),
				Error::<T>::NotValidUnderlyingAssetId
			);

			// Check if 1 <= liquidation_fee <= 1.5
			ensure!(
				(liquidation_fee >= Rate::one() && liquidation_fee <= Rate::saturating_from_rational(15, 10)),
				Error::<T>::InvalidLiquidationIncentiveValue
			);

			// Write new value into storage.
			RiskManagerParams::<T>::mutate(pool_id, |r| r.liquidation_fee = liquidation_fee);

			Self::deposit_event(Event::ValueOfLiquidationFeeHasChanged(liquidation_fee));

			Ok(().into())
		}

		/// Liquidate unsafe loans
		///
		/// The dispatch origin of this call must be _None_.
		///
		/// - `currency_id`: PoolID for which the loan is being liquidate
		/// - `who`: loan's owner.
		#[pallet::weight(T::RiskManagerWeightInfo::liquidate())]
		#[transactional]
		pub fn liquidate(
			origin: OriginFor<T>,
			who: <T::Lookup as StaticLookup>::Source,
			pool_id: CurrencyId,
		) -> DispatchResultWithPostInfo {
			ensure_none(origin)?;
			let who = T::Lookup::lookup(who)?;
			Self::liquidate_unsafe_loan(who, pool_id)?;
			Ok(().into())
		}
	}
}

impl<T: Config> Pallet<T> {
	fn _offchain_worker() -> Result<(), OffchainErr> {
		// Get available assets list
		let underlying_assets: Vec<CurrencyId> = CurrencyId::get_enabled_tokens_in_protocol(UnderlyingAsset);

		if underlying_assets.len().is_zero() {
			return Ok(());
		}

		// Check if we are a potential validator
		if !sp_io::offchain::is_validator() {
			return Err(OffchainErr::NotValidator);
		}

		// acquire offchain worker lock
		let lock_expiration = Duration::from_millis(LOCK_DURATION);
		let mut lock = StorageLock::<'_, Time>::with_deadline(&OFFCHAIN_WORKER_LOCK, lock_expiration);
		let mut guard = lock.try_lock().map_err(|_| OffchainErr::OffchainLock)?;

		let to_be_continue = StorageValueRef::persistent(&OFFCHAIN_WORKER_DATA);

		// Get to_be_continue record
		let (collateral_position, start_key) =
			if let Some(Some((last_collateral_position, maybe_last_iterator_previous_key))) =
				to_be_continue.get::<(u32, Option<Vec<u8>>)>()
			{
				(last_collateral_position, maybe_last_iterator_previous_key)
			} else {
				let random_seed = sp_io::offchain::random_seed();
				let mut rng = RandomNumberGenerator::<BlakeTwo256>::new(BlakeTwo256::hash(&random_seed[..]));
				(rng.pick_u32(underlying_assets.len().saturating_sub(1) as u32), None)
			};

		// Get the max iterations config
		let max_iterations = StorageValueRef::persistent(&OFFCHAIN_WORKER_MAX_ITERATIONS)
			.get::<u32>()
			.unwrap_or(Some(DEFAULT_MAX_ITERATIONS));

		let currency_id = underlying_assets[(collateral_position as usize)];

		// Get list of users that have an active loan for current pool
		let pool_members =
			<LiquidityPools<T>>::get_pool_members_with_loans(currency_id).map_err(|_| OffchainErr::CheckFail)?;

		let mut iteration_count = 0;
		let iteration_start_time = sp_io::offchain::timestamp();

		for member in pool_members.into_iter() {
			<T as module::Config>::ControllerAPI::accrue_interest_rate(currency_id)
				.map_err(|_| OffchainErr::CheckFail)?;
			// Checks if the liquidation should be allowed to occur.
			let (_, shortfall) =
				<T as module::Config>::ControllerAPI::get_hypothetical_account_liquidity(&member, currency_id, 0, 0)
					.map_err(|_| OffchainErr::CheckFail)?;

			match shortfall.cmp(&Balance::zero()) {
				Ordering::Equal => continue,
				_ => Self::submit_unsigned_liquidation(member, currency_id),
			}

			iteration_count += 1;

			// extend offchain worker lock
			guard.extend_lock().map_err(|_| OffchainErr::OffchainLock)?;
		}

		let iteration_end_time = sp_io::offchain::timestamp();
		debug::info!(
			target: "RiskManager offchain worker",
			"iteration info:\n max iterations is {:?}\n currency id: {:?}, start key: {:?}, iterate count: {:?}\n iteration start at: {:?}, end at: {:?}, execution time: {:?}\n",
			max_iterations,
			currency_id,
			start_key,
			iteration_count,
			iteration_start_time,
			iteration_end_time,
			iteration_end_time.diff(&iteration_start_time)
		);

		// Consume the guard but **do not** unlock the underlying lock.
		guard.forget();

		Ok(())
	}

	/// Sends an unsigned liquidation transaction to the blockchain.
	///
	/// - `borrower`: the borrower in automatic liquidation.
	/// - `pool_id`: the CurrencyId of the pool with loan, for which automatic liquidation
	/// is performed.
	fn submit_unsigned_liquidation(borrower: T::AccountId, pool_id: CurrencyId) {
		let who = T::Lookup::unlookup(borrower);
		let call = Call::<T>::liquidate(who.clone(), pool_id);
		if SubmitTransaction::<T, Call<T>>::submit_unsigned_transaction(call.into()).is_err() {
			debug::info!(
				target: "RiskManager offchain worker",
				"submit unsigned liquidation for \n AccountId {:?} CurrencyId {:?} \nfailed!",
				who, pool_id,
			);
		}
	}

	/// Defines the type of liquidation (partial or full) and causes liquidation.
	///
	/// - `borrower`: the borrower in automatic liquidation.
	/// - `liquidated_pool_id`: the CurrencyId of the pool with loan, for which automatic
	/// liquidation is performed.
	pub fn liquidate_unsafe_loan(borrower: T::AccountId, liquidated_pool_id: CurrencyId) -> DispatchResult {
		<T as module::Config>::ControllerAPI::accrue_interest_rate(liquidated_pool_id)?;

		// Read prices price for borrowed pool.
		let price_borrowed =
			T::PriceSource::get_underlying_price(liquidated_pool_id).ok_or(Error::<T>::InvalidFeedPrice)?;

		// Get borrower borrow balance and calculate total_repay_amount (in USD):
		// total_repay_amount = borrow_balance * price_borrowed
		let borrow_balance =
			<T as module::Config>::ControllerAPI::borrow_balance_stored(&borrower, liquidated_pool_id)?;
		let total_repay_amount = Rate::from_inner(borrow_balance)
			.checked_mul(&price_borrowed)
			.map(|x| x.into_inner())
			.ok_or(Error::<T>::NumOverflow)?;

		let liquidation_attempts = <LiquidityPools<T>>::get_user_liquidation_attempts(&borrower, liquidated_pool_id);

		let is_partial_liquidation = total_repay_amount
			>= RiskManagerParams::<T>::get(liquidated_pool_id).min_partial_liquidation_sum
			&& liquidation_attempts < RiskManagerParams::<T>::get(liquidated_pool_id).max_attempts;

		// Calculate sum required to liquidate.
		let LiquidationInfo {
			seize_amount,
			repay_amount,
			repay_assets,
			is_attempt_increment_required,
		} = Self::calculate_liquidation_info(liquidated_pool_id, total_repay_amount, is_partial_liquidation)?;

		let seized_pools = Self::liquidate_borrow_fresh(&borrower, liquidated_pool_id, repay_assets, seize_amount)?;
		if is_attempt_increment_required {
			Self::mutate_liquidation_attempts(liquidated_pool_id, &borrower, is_partial_liquidation);
		}

		Self::deposit_event(Event::LiquidateUnsafeLoan(
			borrower,
			repay_amount,
			liquidated_pool_id,
			seized_pools,
			is_partial_liquidation,
		));

		Ok(())
	}

	/// The liquidation pool liquidates the borrowers collateral. The collateral seized is
	/// transferred to the liquidation pool.
	///
	/// - `borrower`: the borrower in automatic liquidation.
	/// - `liquidated_pool_id`: the CurrencyId of the pool with loan, for which automatic
	/// liquidation is performed.
	/// - `repay_assets`: the amount of the underlying borrowed asset to repay.
	/// - `seize_amount`: the number of collateral tokens to seize converted into USD.
	fn liquidate_borrow_fresh(
		borrower: &T::AccountId,
		liquidated_pool_id: CurrencyId,
		repay_assets: Balance,
		mut seize_amount: Balance,
	) -> result::Result<Vec<CurrencyId>, DispatchError> {
		let liquidation_pool_account_id = T::LiquidationPoolsManager::pools_account_id();
		let liquidity_pool_account_id = <T as Config>::LiquidityPoolsManager::pools_account_id();

		<MinterestProtocol<T>>::do_repay_fresh(
			&liquidation_pool_account_id,
			&borrower,
			liquidated_pool_id,
			repay_assets,
			false,
		)?;

		// Get an array of collateral pools for the borrower.
		// The array is sorted in descending order by the number of wrapped tokens in USD.
		let collateral_pools = <LiquidityPools<T>>::get_is_collateral_pools(&borrower)?;

		// Collect seized pools.
		let mut seized_pools: Vec<CurrencyId> = Vec::new();

		for collateral_pool_id in collateral_pools.into_iter() {
			if !seize_amount.is_zero() {
				<T as module::Config>::ControllerAPI::accrue_interest_rate(collateral_pool_id)?;

				let wrapped_id = collateral_pool_id
					.wrapped_asset()
					.ok_or(Error::<T>::NotValidUnderlyingAssetId)?;
				let balance_wrapped_token = T::MultiCurrency::free_balance(wrapped_id, &borrower);

				// Get the exchange rate, read price for collateral pool and calculate the number
				// of collateral tokens to seize:
				// seize_tokens = seize_amount / (price_collateral * exchange_rate)
				let price_collateral =
					T::PriceSource::get_underlying_price(collateral_pool_id).ok_or(Error::<T>::InvalidFeedPrice)?;
				let exchange_rate = <LiquidityPools<T>>::get_exchange_rate(collateral_pool_id)?;
				let seize_tokens = Rate::from_inner(seize_amount)
					.checked_div(
						&price_collateral
							.checked_mul(&exchange_rate)
							.ok_or(Error::<T>::NumOverflow)?,
					)
					.map(|x| x.into_inner())
					.ok_or(Error::<T>::NumOverflow)?;

				<T as module::Config>::MntManager::update_mnt_supply_index(collateral_pool_id)?;
				<T as module::Config>::MntManager::distribute_supplier_mnt(collateral_pool_id, &borrower, false)?;

				// Check if there are enough collateral wrapped tokens to withdraw seize_tokens.
				match balance_wrapped_token.cmp(&seize_tokens) {
					// Not enough collateral wrapped tokens.
					Ordering::Less => {
						// seize_underlying = balance_wrapped_token * exchange_rate
						let seize_underlying =
							<LiquidityPools<T>>::convert_from_wrapped(wrapped_id, balance_wrapped_token)?;

						T::MultiCurrency::withdraw(wrapped_id, &borrower, balance_wrapped_token)?;

						T::MultiCurrency::transfer(
							collateral_pool_id,
							&liquidity_pool_account_id,
							&liquidation_pool_account_id,
							seize_underlying,
						)?;

						// seize_amount = seize_amount - (seize_underlying * price_collateral)
						seize_amount -= Rate::from_inner(seize_underlying)
							.checked_mul(&price_collateral)
							.map(|x| x.into_inner())
							.ok_or(Error::<T>::NumOverflow)?;
					}
					// Enough collateral wrapped tokens. Transfer all seize_tokens to liquidation_pool.
					_ => {
						// seize_underlying = seize_tokens * exchange_rate
						let seize_underlying = <LiquidityPools<T>>::convert_from_wrapped(wrapped_id, seize_tokens)?;

						T::MultiCurrency::withdraw(wrapped_id, &borrower, seize_tokens)?;

						T::MultiCurrency::transfer(
							collateral_pool_id,
							&liquidity_pool_account_id,
							&liquidation_pool_account_id,
							seize_underlying,
						)?;
						// seize_amount = 0, since all seize_tokens have already been withdrawn
						seize_amount = Balance::zero();
					}
				}
				// Collecting seized pools to display in an Event.
				seized_pools.push(collateral_pool_id);
			}
		}

		ensure!(seize_amount == Balance::zero(), Error::<T>::LiquidationRejection);

		Ok(seized_pools)
	}

	// FIXME: Temporary implementation.
	/// Calculate sum required to liquidate for partial and complete liquidation.
	///
	/// - `liquidated_pool_id`: the CurrencyId of the pool with loan, for which automatic
	/// liquidation is performed.
	/// - `total_repay_amount`: total amount of debt converted into usd.
	/// - `is_partial_liquidation`: partial or complete liquidation.
	///
	/// Returns LiquidationInfo.
	pub fn calculate_liquidation_info(
		liquidated_pool_id: CurrencyId,
		total_repay_amount: Balance,
		is_partial_liquidation: bool,
	) -> result::Result<LiquidationInfo, DispatchError> {
		let liquidation_fee = Self::risk_manager_dates(liquidated_pool_id).liquidation_fee;
		let price_borrowed =
			T::PriceSource::get_underlying_price(liquidated_pool_id).ok_or(Error::<T>::InvalidFeedPrice)?;

		let temporary_factor = match is_partial_liquidation {
			true => Rate::saturating_from_rational(30, 100),
			false => Rate::one(),
		};

		// repay_amount = temporary_factor * total_repay_amount
		let mut repay_amount = Rate::from_inner(total_repay_amount)
			.checked_mul(&temporary_factor)
			.map(|x| x.into_inner())
			.ok_or(Error::<T>::NumOverflow)?;

		let liquidation_pool_balance = T::LiquidationPoolsManager::get_pool_available_liquidity(liquidated_pool_id);
		let liquidation_pool_balance_usd = Rate::from_inner(liquidation_pool_balance)
			.checked_mul(&price_borrowed)
			.map(|x| x.into_inner())
			.ok_or(Error::<T>::NumOverflow)?;

		// If there is not enough liquidity in the liquidation pool, then we do not change
		// the user's liquidation attempts counter.
		let is_attempt_increment_required = liquidation_pool_balance_usd >= repay_amount;

		// repay_amount = min(amount_to_liquidate, liquidation_pool_balance_usd)
		repay_amount = repay_amount.min(liquidation_pool_balance_usd);

		// seize_amount = liquidation_fee * repay_amount
		let seize_amount = Rate::from_inner(repay_amount)
			.checked_mul(&liquidation_fee)
			.map(|x| x.into_inner())
			.ok_or(Error::<T>::NumOverflow)?;

		// repay_assets = repay_amount / price_borrowed (Tokens)
		let repay_assets = Rate::from_inner(repay_amount)
			.checked_div(&price_borrowed)
			.map(|x| x.into_inner())
			.ok_or(Error::<T>::NumOverflow)?;

		Ok(LiquidationInfo {
			seize_amount,
			repay_amount,
			repay_assets,
			is_attempt_increment_required,
		})
	}

	/// Changes the parameter liquidation_attempts depending on the type of liquidation.
	///
	/// - `liquidated_pool_id`: the CurrencyId of the pool with loan, for which automatic.
	/// - `borrower`: the borrower in automatic liquidation.
	/// - `is_partial_liquidation`: partial or complete liquidation.
	fn mutate_liquidation_attempts(
		liquidated_pool_id: CurrencyId,
		borrower: &T::AccountId,
		is_partial_liquidation: bool,
	) {
		// partial_liquidation -> liquidation_attempts += 1
		// complete_liquidation -> liquidation_attempts = 0
		liquidity_pools::PoolUserParams::<T>::mutate(liquidated_pool_id, &borrower, |p| {
			if is_partial_liquidation {
				p.liquidation_attempts += u8::one();
			} else {
				p.liquidation_attempts = u8::zero();
			}
		})
	}
}

impl<T: Config> ValidateUnsigned for Pallet<T> {
	type Call = Call<T>;

	fn validate_unsigned(_source: TransactionSource, call: &Self::Call) -> TransactionValidity {
		match call {
			Call::liquidate(who, pool_id) => ValidTransaction::with_tag_prefix("RiskManagerOffchainWorker")
				.priority(T::UnsignedPriority::get())
				.and_provides((<frame_system::Module<T>>::block_number(), pool_id, who))
				.longevity(64_u64)
				.propagate(true)
				.build(),
			_ => InvalidTransaction::Call.into(),
		}
	}
}<|MERGE_RESOLUTION|>--- conflicted
+++ resolved
@@ -25,11 +25,7 @@
 };
 use minterest_primitives::{Balance, CurrencyId, OffchainErr, Rate};
 use orml_traits::MultiCurrency;
-<<<<<<< HEAD
-use pallet_traits::{ControllerAPI, PoolsManager, PriceProvider};
-=======
-use pallet_traits::{MntManager, PoolsManager, PriceProvider};
->>>>>>> 4ef455bd
+use pallet_traits::{ControllerAPI, MntManager, PoolsManager, PriceProvider};
 #[cfg(feature = "std")]
 use serde::{Deserialize, Serialize};
 use sp_runtime::traits::{CheckedDiv, CheckedMul, One};
@@ -117,13 +113,11 @@
 		/// Pools are responsible for holding funds for automatic liquidation.
 		type LiquidityPoolsManager: PoolsManager<Self::AccountId>;
 
-<<<<<<< HEAD
 		/// Public API of controller pallet
 		type ControllerAPI: ControllerAPI<Self::AccountId>;
-=======
+
 		/// Provides MNT token distribution functionality.
 		type MntManager: MntManager<Self::AccountId>;
->>>>>>> 4ef455bd
 
 		/// The origin which may update risk manager parameters. Root can
 		/// always do this.
