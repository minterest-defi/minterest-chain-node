//! # Risk Manager Pallet
//!
//! ## Overview
//!
//! TODO: add comments

#![cfg_attr(not(feature = "std"), no_std)]
#![allow(clippy::unused_unit)]
#![allow(clippy::upper_case_acronyms)]

use frame_support::{log, pallet_prelude::*, transactional};
use frame_system::{
	ensure_none,
	offchain::{SendTransactionTypes, SubmitTransaction},
	pallet_prelude::OriginFor,
};
use liquidity_pools::Pool;
use minterest_primitives::{
	currency::CurrencyType::UnderlyingAsset, Balance, CurrencyId, OffchainErr, Operation, Rate,
};
pub use module::*;
use pallet_traits::{
	ControllerManager, CurrencyConverter, LiquidityPoolStorageProvider, PoolsManager, PricesManager,
	RiskManagerStorageProvider, UserCollateral, UserLiquidationAttemptsManager,
};
use sp_runtime::traits::{One, StaticLookup, Zero};
#[cfg(feature = "std")]
use sp_std::str;
use sp_std::vec::Vec;

#[cfg(test)]
mod mock;
#[cfg(test)]
mod tests;

/// Types of liquidation of user loans.
enum LiquidationMode {
	Partial,
	Complete,
	ForgivableComplete,
}

/// Contains information about the transferred amounts for liquidation.
#[derive(Encode, Decode, RuntimeDebug, Clone, PartialOrd, PartialEq)]
pub struct LiquidationAmounts {
	/// Contains a vector of pools and a balances that must be paid instead of the borrower from
	/// liquidation pools to liquidity pools.
	borrower_loans_to_repay_underlying: Vec<(CurrencyId, Balance)>,
	/// Contains a vector of pools and a balances that must be withdrawn from the user's collateral
	/// and sent to the liquidation pools.
	borrower_supplies_to_seize_underlying: Vec<(CurrencyId, Balance)>,
}

/// Contains information about the current state of the borrower's loan.
#[derive(Encode, Decode, RuntimeDebug, Clone, PartialOrd, PartialEq)]
pub struct UserLoanState {
	/// Vector of user currencies and loans
	loans: Vec<(CurrencyId, Balance)>,
	/// Vector of user currencies and supplies
	supplies: Vec<(CurrencyId, Balance)>,
}

impl UserLoanState {
	fn new() -> Self {
		Self {
			loans: Vec::new(),
			supplies: Vec::new(),
		}
	}

	fn total_borrow_usd(&self) -> Balance {
		self.loans.iter().map(|(_, v)| v).sum()
	}

	fn total_supply_usd(&self) -> Balance {
		self.supplies.iter().map(|(_, v)| v).sum()
	}
}

type MinterestProtocol<T> = minterest_protocol::Pallet<T>;

#[frame_support::pallet]
pub mod module {
	use super::*;

	#[pallet::config]
	pub trait Config: frame_system::Config + minterest_protocol::Config + SendTransactionTypes<Call<Self>> {
		type Event: From<Event<Self>> + IsType<<Self as frame_system::Config>::Event>;

		/// A configuration for base priority of unsigned transactions.
		///
		/// This is exposed so that it can be tuned for particular runtime, when
		/// multiple pallets send unsigned transactions.
		type UnsignedPriority: Get<TransactionPriority>;

		/// The price source of currencies
		type PriceSource: PricesManager<CurrencyId>;

		/// Provides functionality for working with a user's collateral pools.
		type UserCollateral: UserCollateral<Self::AccountId>;

		#[pallet::constant]
		/// Minimal sum for partial liquidation.
		/// Loans with amount below this parameter will be liquidate in full.
		type PartialLiquidationMinSum: Get<Balance>;

		#[pallet::constant]
		/// The maximum number of partial liquidations a user has. After reaching this parameter,
		/// a complete liquidation occurs.
		type PartialLiquidationMaxAttempts: Get<u8>;

		#[pallet::constant]
		/// The maximum liquidation fee.
		type MaxLiquidationFee: Get<Rate>;

		/// The origin which may update risk manager parameters. Root or
		/// Half Minterest Council can always do this.
		type RiskManagerUpdateOrigin: EnsureOrigin<Self::Origin>;

		/// Public API of controller pallet
		type ControllerManager: ControllerManager<Self::AccountId>;

		/// Provides the basic liquidity pools functionality.
		type LiquidityPoolsManager: LiquidityPoolStorageProvider<Self::AccountId, Pool>
			+ CurrencyConverter
			+ UserCollateral<Self::AccountId>;

		/// Provides the basic liquidation pools functionality.
		type LiquidationPoolsManager: PoolsManager<Self::AccountId>;
	}

	#[pallet::error]
	pub enum Error<T> {
		/// The currency is not enabled in protocol.
		NotValidUnderlyingAssetId,
		/// Liquidation fee can't be greater than 0.5.
		InvalidLiquidationFeeValue,
		/// Risk manager storage (liquidation_fee, liquidation_threshold) is already created.
		RiskManagerParamsAlreadyCreated,
		/// Feed price is invalid
		InvalidFeedPrice,
	}

	#[pallet::event]
	#[pallet::generate_deposit(pub(crate) fn deposit_event)]
	pub enum Event<T: Config> {
		/// Liquidation fee has been successfully changed: \[liquidation_fee\]
		LiquidationFeeUpdated(Rate),
		/// Liquidation threshold has been successfully changed: \[threshold\]
		LiquidationThresholdUpdated(Rate),
	}

	/// The additional collateral which is taken from borrowers as a penalty for being liquidated.
	#[pallet::storage]
	#[pallet::getter(fn liquidation_fee)]
	pub(crate) type LiquidationFee<T: Config> = StorageMap<_, Twox64Concat, CurrencyId, Rate, ValueQuery>;

	/// Step used in liquidation to protect the user from micro liquidations.
	#[pallet::storage]
	#[pallet::getter(fn liquidation_threshold)]
	pub(crate) type LiquidationThreshold<T: Config> = StorageValue<_, Rate, ValueQuery>;

	/// Counter of the number of partial liquidations at the user.
	#[pallet::storage]
	#[pallet::getter(fn user_liquidation_attempts)]
	pub(crate) type UserLiquidationAttempts<T: Config> = StorageMap<_, Twox64Concat, T::AccountId, u8, ValueQuery>;

	#[pallet::genesis_config]
	pub struct GenesisConfig<T: Config> {
		pub liquidation_fee: Vec<(CurrencyId, Rate)>,
		pub liquidation_threshold: Rate,
		pub _phantom: sp_std::marker::PhantomData<T>,
	}

	#[cfg(feature = "std")]
	impl<T: Config> Default for GenesisConfig<T> {
		fn default() -> Self {
			GenesisConfig {
				liquidation_fee: vec![],
				liquidation_threshold: Rate::default(),
				_phantom: PhantomData,
			}
		}
	}

	#[pallet::genesis_build]
	impl<T: Config> GenesisBuild<T> for GenesisConfig<T> {
		fn build(&self) {
			self.liquidation_fee.iter().for_each(|(pool_id, liquidation_fee)| {
				Pallet::<T>::is_valid_liquidation_fee(*liquidation_fee);
				LiquidationFee::<T>::insert(pool_id, liquidation_fee)
			});
			LiquidationThreshold::<T>::put(self.liquidation_threshold);
		}
	}

	#[pallet::pallet]
	pub struct Pallet<T>(PhantomData<T>);

	#[pallet::hooks]
	impl<T: Config> Hooks<T::BlockNumber> for Pallet<T> {
		/// Runs after every block. Start offchain worker to check unsafe loan and
		/// submit unsigned tx to trigger liquidation.
		fn offchain_worker(now: T::BlockNumber) {
			if let Err(e) = Self::_offchain_worker() {
				log::info!(
					target: "RiskManager offchain worker",
					"cannot run offchain worker at {:?}: {:?}",
					now,
					e,
				);
			} else {
				log::debug!(
					target: "RiskManager offchain worker",
					" RiskManager offchain worker start at block: {:?} already done!",
					now,
				);
			}
		}
	}

	#[pallet::call]
	impl<T: Config> Pallet<T> {
		/// Set Liquidation fee that covers liquidation costs.
		///
		/// - `pool_id`: PoolID for which the parameter value is being set.
		/// - `liquidation_fee`: new liquidation fee value.
		///
		/// The dispatch origin of this call must be 'RiskManagerUpdateOrigin'.
		#[pallet::weight(0)]
		#[transactional]
		pub fn set_liquidation_fee(
			origin: OriginFor<T>,
			pool_id: CurrencyId,
			liquidation_fee: Rate,
		) -> DispatchResultWithPostInfo {
			T::RiskManagerUpdateOrigin::ensure_origin(origin)?;
			ensure!(
				pool_id.is_supported_underlying_asset(),
				Error::<T>::NotValidUnderlyingAssetId
			);
			ensure!(
				Self::is_valid_liquidation_fee(liquidation_fee),
				Error::<T>::InvalidLiquidationFeeValue
			);
			LiquidationFee::<T>::insert(pool_id, liquidation_fee);
			Self::deposit_event(Event::LiquidationFeeUpdated(liquidation_fee));
			Ok(().into())
		}

		/// Set threshold which used in liquidation to protect the user from micro liquidations.
		///
		/// - `pool_id`: PoolID for which the parameter value is being set.
		/// - `threshold`: new threshold.
		///
		/// The dispatch origin of this call must be 'RiskManagerUpdateOrigin'.
		#[pallet::weight(0)]
		#[transactional]
		pub fn set_liquidation_threshold(
			origin: OriginFor<T>,
			pool_id: CurrencyId,
			threshold: Rate,
		) -> DispatchResultWithPostInfo {
			T::RiskManagerUpdateOrigin::ensure_origin(origin)?;
			ensure!(
				pool_id.is_supported_underlying_asset(),
				Error::<T>::NotValidUnderlyingAssetId
			);
			LiquidationThreshold::<T>::put(threshold);
			Self::deposit_event(Event::LiquidationThresholdUpdated(threshold));
			Ok(().into())
		}

		/// TODO: implement
		#[pallet::weight(0)]
		#[transactional]
		pub fn liquidate(
			origin: OriginFor<T>,
			borrower: <T::Lookup as StaticLookup>::Source,
			liquidation_amounts: LiquidationAmounts,
		) -> DispatchResultWithPostInfo {
			ensure_none(origin)?;
			let borrower = T::Lookup::lookup(borrower)?;
			Self::do_liquidate(&borrower, liquidation_amounts)?;
			Ok(().into())
		}
	}
}

// Private functions
impl<T: Config> Pallet<T> {
	/// Checks if the node is a validator. The worker is launched every block. The worker's working
	/// time is limited in time. Each next worker starts checking user loans from the beginning.
	/// Calls a processing insolvent loans function.
	fn _offchain_worker() -> Result<(), OffchainErr> {
		// Check if we are a potential validator
		if !sp_io::offchain::is_validator() {
			return Err(OffchainErr::NotValidator);
		}

		let mut borrower_iterator = <T as module::Config>::ControllerManager::get_all_users_with_insolvent_loan()
			.map_err(|_| OffchainErr::CheckFail)?
			.into_iter();

		//TODO: offchain worker locks

		while let Some(borrower) = borrower_iterator.next() {
			Self::process_insolvent_loan(borrower)?;
			//TODO: offchain worker guard try extend
		}

		Ok(())
	}

	/// Handles the user's loan. Selects one of the required types of liquidation (Partial,
	/// Complete or Forgivable Complete) and calls extrinsic `liquidate()`.
	///
	/// -`borrower`: AccountId of the borrower whose loan is being processed.
	fn process_insolvent_loan(borrower: T::AccountId) -> Result<(), OffchainErr> {
		let user_loan_state = Self::get_user_loan_state(&borrower).map_err(|_| OffchainErr::CheckFail)?;
		let liquidation_mode = Self::choose_liquidation_mode(
			&borrower,
			user_loan_state.total_borrow_usd(),
			user_loan_state.total_supply_usd(),
		);
		let liquidation_amounts =
			match liquidation_mode {
				LiquidationMode::Partial => Self::calculate_partial_liquidation(&borrower, user_loan_state)
					.map_err(|_| OffchainErr::CheckFail)?,
				LiquidationMode::Complete => Self::calculate_complete_liquidation(&borrower, user_loan_state)
					.map_err(|_| OffchainErr::CheckFail)?,
				LiquidationMode::ForgivableComplete => {
					Self::calculate_forgivable_complete_liquidation(&borrower, user_loan_state)
						.map_err(|_| OffchainErr::CheckFail)?
				}
			};
		// call to change the offchain worker local storage
		Self::do_liquidate(&borrower, liquidation_amounts.clone()).map_err(|_| OffchainErr::CheckFail)?;
		Self::submit_unsigned_liquidation(&borrower, liquidation_amounts);
		Self::mutate_depending_operation(None, &borrower, Operation::Repay);
		Ok(())
	}

	/// Submits an unsigned liquidation transaction to the blockchain.
	///
	/// -`borrower`: AccountId of the borrower whose loan is being processed.
	/// -`user_loan_state`:
	fn submit_unsigned_liquidation(borrower: &T::AccountId, liquidation_amounts: LiquidationAmounts) {
		let who = T::Lookup::unlookup(borrower.clone());
		let call = Call::<T>::liquidate(who.clone(), liquidation_amounts);
		if SubmitTransaction::<T, Call<T>>::submit_unsigned_transaction(call.into()).is_err() {
			log::info!(
				target: "RiskManager offchain worker",
				"submit unsigned liquidation for \n AccountId {:?} \nfailed!",
				borrower,
			);
		}
	}

	/// Selects the liquidation mode for the user's loan.
	fn choose_liquidation_mode(
		borrower: &T::AccountId,
		borrower_total_supply_usd: Balance,
		borrower_total_borrow_usd: Balance,
	) -> LiquidationMode {
		let user_liquidation_attempts = Self::get_user_liquidation_attempts(&borrower);
		if borrower_total_borrow_usd >= T::PartialLiquidationMinSum::get()
			&& user_liquidation_attempts < T::PartialLiquidationMaxAttempts::get()
		{
			LiquidationMode::Partial
		} else if borrower_total_borrow_usd > borrower_total_supply_usd {
			LiquidationMode::ForgivableComplete
		} else {
			LiquidationMode::Complete
		}
	}

	/// Calculates the state of the user's loan. Considers supply only for those pools that are
	/// enabled as collateral.
	/// Returns user supplies and user borrows for each pool.
	fn get_user_loan_state(who: &T::AccountId) -> Result<UserLoanState, DispatchError> {
		CurrencyId::get_enabled_tokens_in_protocol(UnderlyingAsset)
			.into_iter()
			.filter(|&pool_id| T::LiquidityPoolsManager::pool_exists(&pool_id))
			.try_fold(
				UserLoanState::new(),
				|mut acc_user_state, pool_id| -> Result<UserLoanState, DispatchError> {
					let oracle_price =
						T::PriceSource::get_underlying_price(pool_id).ok_or(Error::<T>::InvalidFeedPrice)?;

					let user_borrow_underlying =
						<T as module::Config>::ControllerManager::get_user_borrow_underlying_balance(who, pool_id)?;
					let user_borrow_usd =
						T::LiquidityPoolsManager::underlying_to_usd(user_borrow_underlying, oracle_price)?;
					acc_user_state.loans.push((pool_id, user_borrow_usd));

					if T::LiquidityPoolsManager::is_pool_collateral(&who, pool_id) {
						let user_supply_underlying =
							<T as module::Config>::ControllerManager::get_user_supply_underlying_balance(who, pool_id)?;
						let user_supply_usd =
							T::LiquidityPoolsManager::underlying_to_usd(user_supply_underlying, oracle_price)?;
						acc_user_state.supplies.push((pool_id, user_supply_usd));
					}
					Ok(acc_user_state)
				},
			)
	}

	/// Performs repay of loans and seizes the borrower's collaterals.
	fn do_liquidate(borrower: &T::AccountId, liquidation_amounts: LiquidationAmounts) -> DispatchResult {
		let liquidation_pool_account_id = T::LiquidationPoolsManager::pools_account_id();
		liquidation_amounts
			.borrower_loans_to_repay_underlying
			.into_iter()
			.try_for_each(|(pool_id, repay_underlying)| -> DispatchResult {
				<MinterestProtocol<T>>::do_repay(
					&liquidation_pool_account_id,
					&borrower,
					pool_id,
					repay_underlying,
					false,
				)?;
				Ok(())
			})?;
		liquidation_amounts
			.borrower_supplies_to_seize_underlying
			.into_iter()
			.try_for_each(|(pool_id, seize_underlying)| -> DispatchResult {
				<MinterestProtocol<T>>::do_seize(&borrower, pool_id, seize_underlying)?;
				Ok(())
			})
	}

	/// TODO: implement
	///
	/// Должна вызываться на свежем храгилище, после вызова accrue_interest.
	fn calculate_partial_liquidation(
		_borrower: &T::AccountId,
		_borrower_loan_state: UserLoanState,
	) -> Result<LiquidationAmounts, DispatchError> {
		todo!()
	}

	/// TODO: implement
	///
	/// Должна вызываться на свежем храгилище, после вызова accrue_interest.
	fn calculate_complete_liquidation(
		_borrower: &T::AccountId,
		_borrower_loan_state: UserLoanState,
	) -> Result<LiquidationAmounts, DispatchError> {
		todo!()
	}

	/// TODO: implement
	///
	/// Должна вызываться на свежем храгилище, после вызова accrue_interest.
	fn calculate_forgivable_complete_liquidation(
		_borrower: &T::AccountId,
		_borrower_loan_state: UserLoanState,
	) -> Result<LiquidationAmounts, DispatchError> {
		todo!()
	}

	/// Checks if liquidation_fee <= 0.5
	fn is_valid_liquidation_fee(liquidation_fee: Rate) -> bool {
		liquidation_fee <= T::MaxLiquidationFee::get()
	}

	/// Increases the parameter liquidation_attempts by one for user.
	#[allow(dead_code)] // FIXME
	fn user_liquidation_attempts_increase_by_one(who: &T::AccountId) {
		UserLiquidationAttempts::<T>::mutate(who, |p| *p += u8::one())
	}

	/// Resets the parameter liquidation_attempts equal to zero for user.
	fn user_liquidation_attempts_reset_to_zero(who: &T::AccountId) {
		UserLiquidationAttempts::<T>::mutate(who, |p| *p = u8::zero())
	}
}

impl<T: Config> RiskManagerStorageProvider for Pallet<T> {
	fn create_pool(pool_id: CurrencyId, liquidation_threshold: Rate, liquidation_fee: Rate) -> DispatchResult {
		ensure!(
			!LiquidationFee::<T>::contains_key(pool_id),
			Error::<T>::RiskManagerParamsAlreadyCreated
		);
		ensure!(
			Self::is_valid_liquidation_fee(liquidation_fee),
			Error::<T>::InvalidLiquidationFeeValue
		);
		LiquidationFee::<T>::insert(pool_id, liquidation_fee);
		LiquidationThreshold::<T>::put(liquidation_threshold);
		Ok(())
	}

	fn remove_pool(pool_id: CurrencyId) {
		LiquidationFee::<T>::remove(pool_id)
	}
}

impl<T: Config> UserLiquidationAttemptsManager<T::AccountId> for Pallet<T> {
	/// Gets user liquidation attempts.
	fn get_user_liquidation_attempts(who: &T::AccountId) -> u8 {
		Self::user_liquidation_attempts(who)
	}

	/// Mutates user liquidation attempts depending on user operation.
	/// If the user makes a deposit to the collateral pool, then attempts are set to zero.
<<<<<<< HEAD
	/// TODO: implement mutate in case of liquidation
	fn mutate_depending_operation(pool_id: Option<CurrencyId>, who: &T::AccountId, operation: Operation) {
		// pool_id existence in case of a deposit operation
		if let Some(pool_id) = pool_id {
			if operation == Operation::Deposit && T::UserCollateral::is_pool_collateral(&who, pool_id) {
				let user_liquidation_attempts = Self::get_user_liquidation_attempts(&who);
				if !user_liquidation_attempts.is_zero() {
					Self::reset_to_zero(&who);
				}
			}
		} else {
			todo!()
		}
	}
}

impl<T: Config> ValidateUnsigned for Pallet<T> {
	type Call = Call<T>;

	fn validate_unsigned(_source: TransactionSource, call: &Self::Call) -> TransactionValidity {
		match call {
			Call::liquidate(who, _borrower_loan_state) => {
				ValidTransaction::with_tag_prefix("RiskManagerOffchainWorker")
					.priority(T::UnsignedPriority::get())
					.and_provides((<frame_system::Pallet<T>>::block_number(), who))
					.longevity(64_u64)
					.propagate(true)
					.build()
			}
			_ => InvalidTransaction::Call.into(),
=======
	fn mutate_depending_operation(pool_id: CurrencyId, who: &T::AccountId, operation: Operation) {
		if operation == Operation::Deposit && T::UserCollateral::is_pool_collateral(&who, pool_id) {
			let user_liquidation_attempts = Self::get_user_liquidation_attempts(&who);
			if !user_liquidation_attempts.is_zero() {
				Self::user_liquidation_attempts_reset_to_zero(&who);
			}
		// Fixme: After implementation of liquidation fix this case and cover with tests
		} else if operation == Operation::Repay {
			Self::user_liquidation_attempts_increase_by_one(&who);
>>>>>>> 5908f511
		}
	}
}<|MERGE_RESOLUTION|>--- conflicted
+++ resolved
@@ -506,7 +506,6 @@
 
 	/// Mutates user liquidation attempts depending on user operation.
 	/// If the user makes a deposit to the collateral pool, then attempts are set to zero.
-<<<<<<< HEAD
 	/// TODO: implement mutate in case of liquidation
 	fn mutate_depending_operation(pool_id: Option<CurrencyId>, who: &T::AccountId, operation: Operation) {
 		// pool_id existence in case of a deposit operation
@@ -517,8 +516,9 @@
 					Self::reset_to_zero(&who);
 				}
 			}
-		} else {
-			todo!()
+		// Fixme: After implementation of liquidation fix this case and cover with tests
+		} else if operation == Operation::Repay {
+			Self::user_liquidation_attempts_increase_by_one(&who);
 		}
 	}
 }
@@ -537,17 +537,6 @@
 					.build()
 			}
 			_ => InvalidTransaction::Call.into(),
-=======
-	fn mutate_depending_operation(pool_id: CurrencyId, who: &T::AccountId, operation: Operation) {
-		if operation == Operation::Deposit && T::UserCollateral::is_pool_collateral(&who, pool_id) {
-			let user_liquidation_attempts = Self::get_user_liquidation_attempts(&who);
-			if !user_liquidation_attempts.is_zero() {
-				Self::user_liquidation_attempts_reset_to_zero(&who);
-			}
-		// Fixme: After implementation of liquidation fix this case and cover with tests
-		} else if operation == Operation::Repay {
-			Self::user_liquidation_attempts_increase_by_one(&who);
->>>>>>> 5908f511
 		}
 	}
 }