--- conflicted
+++ resolved
@@ -41,11 +41,8 @@
 dex = { path = "../dex" }
 mnt-token = { path = "../mnt-token" }
 test-helper = { path = "../../test-helper" }
-<<<<<<< HEAD
-=======
 module-prices = { path = "../prices" }
 whitelist-module = { path = "../whitelist" }
->>>>>>> d07bf9aa
 
 [features]
 default = ['std']
