use crate::{
	AccountId, Balance, Block, Controller, Currencies,
	CurrencyId::{self, DOT, ETH},
	EnabledUnderlyingAssetId, Event, LiquidationPools, LiquidationPoolsModuleId, LiquidityPools,
	LiquidityPoolsModuleId, MinterestCouncilMembership, MinterestOracle, MinterestProtocol, Prices, Rate, RiskManager,
	Runtime, System, WhitelistCouncilMembership, DOLLARS,
};
use controller::{ControllerData, PauseKeeper};
use controller_rpc_runtime_api::runtime_decl_for_ControllerApi::ControllerApi;
use controller_rpc_runtime_api::PoolState;
use controller_rpc_runtime_api::UserPoolBalanceData;
use frame_support::{assert_err, assert_noop, assert_ok, parameter_types};
<<<<<<< HEAD
use frame_support::{error::BadOrigin, pallet_prelude::GenesisBuild, traits::OnFinalize};
=======
use frame_support::{pallet_prelude::GenesisBuild, traits::OnFinalize};
use liquidation_pools::{LiquidationPool, LiquidationPoolCommonData};
>>>>>>> 9dd53b53
use liquidity_pools::{Pool, PoolUserData};
use minterest_model::MinterestModelData;
use minterest_primitives::{Operation, Price};
use orml_traits::MultiCurrency;
use pallet_traits::{PoolsManager, PriceProvider};
use risk_manager::RiskManagerData;
use sp_runtime::traits::{AccountIdConversion, Zero};
use sp_runtime::{DispatchResult, FixedPointNumber};

parameter_types! {
	pub ALICE: AccountId = AccountId::from([1u8; 32]);
	pub BOB: AccountId = AccountId::from([2u8; 32]);
	pub CHARLIE: AccountId = AccountId::from([3u8; 32]);
	pub ORACLE1: AccountId = AccountId::from([4u8; 32]);
	pub ORACLE2: AccountId = AccountId::from([5u8; 32]);
	pub ORACLE3: AccountId = AccountId::from([6u8; 32]);

}

struct ExtBuilder {
	endowed_accounts: Vec<(AccountId, CurrencyId, Balance)>,
	pools: Vec<(CurrencyId, Pool)>,
	pool_user_data: Vec<(CurrencyId, AccountId, PoolUserData)>,
}

impl Default for ExtBuilder {
	fn default() -> Self {
		Self {
			endowed_accounts: vec![
				// seed: initial assets. Initial MINT to pay for gas.
				(ALICE::get(), CurrencyId::MNT, 100_000 * DOLLARS),
				(ALICE::get(), CurrencyId::DOT, 100_000 * DOLLARS),
				(ALICE::get(), CurrencyId::ETH, 100_000 * DOLLARS),
				(BOB::get(), CurrencyId::MNT, 100_000 * DOLLARS),
				(BOB::get(), CurrencyId::DOT, 100_000 * DOLLARS),
				(BOB::get(), CurrencyId::ETH, 100_000 * DOLLARS),
				(CHARLIE::get(), CurrencyId::MNT, 100_000 * DOLLARS),
				(CHARLIE::get(), CurrencyId::DOT, 100_000 * DOLLARS),
				(CHARLIE::get(), CurrencyId::ETH, 100_000 * DOLLARS),
			],
			pools: vec![],
			pool_user_data: vec![],
		}
	}
}

impl ExtBuilder {
	pub fn pool_initial(mut self, pool_id: CurrencyId) -> Self {
		self.pools.push((
			pool_id,
			Pool {
				total_borrowed: Balance::zero(),
				borrow_index: Rate::one(),
				total_insurance: Balance::zero(),
			},
		));
		self
	}

	pub fn user_balance(mut self, user: AccountId, currency_id: CurrencyId, balance: Balance) -> Self {
		self.endowed_accounts.push((user, currency_id, balance));
		self
	}

	pub fn liquidity_pool_balance(mut self, currency_id: CurrencyId, balance: Balance) -> Self {
		self.endowed_accounts
			.push((LiquidityPools::pools_account_id(), currency_id, balance));
		self
	}

	pub fn liquidation_pool_balance(mut self, currency_id: CurrencyId, balance: Balance) -> Self {
		self.endowed_accounts
			.push((LiquidationPools::pools_account_id(), currency_id, balance));
		self
	}

	pub fn pool_total_borrowed(mut self, pool_id: CurrencyId, total_borrowed: Balance) -> Self {
		self.pools.push((
			pool_id,
			Pool {
				total_borrowed,
				borrow_index: Rate::one(),
				total_insurance: Balance::zero(),
			},
		));
		self
	}

	pub fn pool_user_data(
		mut self,
		pool_id: CurrencyId,
		user: AccountId,
		total_borrowed: Balance,
		interest_index: Rate,
		collateral: bool,
		liquidation_attempts: u8,
	) -> Self {
		self.pool_user_data.push((
			pool_id,
			user,
			PoolUserData {
				total_borrowed,
				interest_index,
				collateral,
				liquidation_attempts,
			},
		));
		self
	}

	pub fn build(self) -> sp_io::TestExternalities {
		let mut t = frame_system::GenesisConfig::default()
			.build_storage::<Runtime>()
			.unwrap();

		orml_tokens::GenesisConfig::<Runtime> {
			endowed_accounts: self.endowed_accounts,
		}
		.assimilate_storage(&mut t)
		.unwrap();

		liquidity_pools::GenesisConfig::<Runtime> {
			pools: self.pools,
			pool_user_data: self.pool_user_data,
		}
		.assimilate_storage(&mut t)
		.unwrap();

		controller::GenesisConfig::<Runtime> {
			controller_dates: vec![
				(
					CurrencyId::DOT,
					ControllerData {
						// Set the timestamp to one, so that the accrue_interest_rate() does not work.
						timestamp: 1,
						insurance_factor: Rate::saturating_from_rational(1, 10),  // 10%
						max_borrow_rate: Rate::saturating_from_rational(5, 1000), // 0.5%
						collateral_factor: Rate::saturating_from_rational(9, 10), // 90%
					},
				),
				(
					CurrencyId::ETH,
					ControllerData {
						// Set the timestamp to one, so that the accrue_interest_rate() does not work.
						timestamp: 1,
						insurance_factor: Rate::saturating_from_rational(1, 10),  // 10%
						max_borrow_rate: Rate::saturating_from_rational(5, 1000), // 0.5%
						collateral_factor: Rate::saturating_from_rational(9, 10), // 90%
					},
				),
			],
			pause_keepers: vec![
				(
					CurrencyId::DOT,
					PauseKeeper {
						deposit_paused: false,
						redeem_paused: false,
						borrow_paused: false,
						repay_paused: false,
						transfer_paused: false,
					},
				),
				(
					CurrencyId::ETH,
					PauseKeeper {
						deposit_paused: false,
						redeem_paused: false,
						borrow_paused: false,
						repay_paused: false,
						transfer_paused: false,
					},
				),
			],
			whitelist_mode: false,
		}
		.assimilate_storage(&mut t)
		.unwrap();

		minterest_model::GenesisConfig {
			minterest_model_dates: vec![
				(
					CurrencyId::DOT,
					MinterestModelData {
						kink: Rate::saturating_from_rational(8, 10),
						base_rate_per_block: Rate::zero(),
						multiplier_per_block: Rate::saturating_from_rational(9, 1_000_000_000), // 0.047304 PerYear
						jump_multiplier_per_block: Rate::saturating_from_rational(207, 1_000_000_000), // 1.09 PerYear
					},
				),
				(
					CurrencyId::ETH,
					MinterestModelData {
						kink: Rate::saturating_from_rational(8, 10),
						base_rate_per_block: Rate::zero(),
						multiplier_per_block: Rate::saturating_from_rational(9, 1_000_000_000), // 0.047304 PerYear
						jump_multiplier_per_block: Rate::saturating_from_rational(207, 1_000_000_000), // 1.09 PerYear
					},
				),
			],
		}
		.assimilate_storage::<Runtime>(&mut t)
		.unwrap();

		risk_manager::GenesisConfig {
			risk_manager_dates: vec![
				(
					CurrencyId::DOT,
					RiskManagerData {
						max_attempts: 3,
						min_sum: 100_000 * DOLLARS,
						threshold: Rate::saturating_from_rational(103, 100),
						liquidation_incentive: Rate::saturating_from_rational(105, 100),
					},
				),
				(
					CurrencyId::ETH,
					RiskManagerData {
						max_attempts: 3,
						min_sum: 100_000 * DOLLARS,
						threshold: Rate::saturating_from_rational(103, 100),
						liquidation_incentive: Rate::saturating_from_rational(105, 100),
					},
				),
			],
		}
		.assimilate_storage::<Runtime>(&mut t)
		.unwrap();

		pallet_membership::GenesisConfig::<Runtime, pallet_membership::Instance3> {
			members: vec![ORACLE1::get().clone(), ORACLE2::get().clone(), ORACLE3::get().clone()],
			phantom: Default::default(),
		}
		.assimilate_storage(&mut t)
		.unwrap();

<<<<<<< HEAD
=======
		accounts::GenesisConfig::<Runtime> {
			allowed_accounts: vec![(ALICE::get(), ())],
			member_count: u8::one(),
		}
		.assimilate_storage(&mut t)
		.unwrap();

		liquidation_pools::GenesisConfig::<Runtime> {
			liquidation_pool_params: (LiquidationPoolCommonData {
				timestamp: 1,
				balancing_period: 30, // Blocks per 3 minutes.
			}),
			liquidation_pools: vec![
				(
					CurrencyId::DOT,
					LiquidationPool {
						deviation_threshold: Rate::saturating_from_rational(1, 10),
						balance_ratio: Rate::saturating_from_rational(2, 10),
					},
				),
				(
					CurrencyId::ETH,
					LiquidationPool {
						deviation_threshold: Rate::saturating_from_rational(1, 10),
						balance_ratio: Rate::saturating_from_rational(2, 10),
					},
				),
				(
					CurrencyId::BTC,
					LiquidationPool {
						deviation_threshold: Rate::saturating_from_rational(1, 10),
						balance_ratio: Rate::saturating_from_rational(2, 10),
					},
				),
				(
					CurrencyId::KSM,
					LiquidationPool {
						deviation_threshold: Rate::saturating_from_rational(1, 10),
						balance_ratio: Rate::saturating_from_rational(2, 10),
					},
				),
			],
		}
		.assimilate_storage(&mut t)
		.unwrap();

>>>>>>> 9dd53b53
		let mut ext: sp_io::TestExternalities = t.into();
		ext.execute_with(|| System::set_block_number(1));
		ext
	}
}

fn pool_balance(pool_id: CurrencyId) -> Balance {
	Currencies::free_balance(pool_id, &LiquidityPools::pools_account_id())
}

fn liquidity_pool_state_rpc(currency_id: CurrencyId) -> Option<PoolState> {
	<Runtime as ControllerApi<Block, AccountId>>::liquidity_pool_state(currency_id)
}

fn get_total_supply_and_borrowed_usd_balance_rpc(account_id: AccountId) -> Option<UserPoolBalanceData> {
	<Runtime as ControllerApi<Block, AccountId>>::get_total_supply_and_borrowed_usd_balance(account_id)
}

fn is_admin_rpc(caller: AccountId) -> Option<bool> {
	<Runtime as ControllerApi<Block, AccountId>>::is_admin(caller)
}

fn dollars(amount: u128) -> u128 {
	amount.saturating_mul(Price::accuracy())
}

fn alice() -> <Runtime as frame_system::Config>::Origin {
	<Runtime as frame_system::Config>::Origin::signed((ALICE::get()).clone())
}

fn bob() -> <Runtime as frame_system::Config>::Origin {
	<Runtime as frame_system::Config>::Origin::signed((BOB::get()).clone())
}

fn charlie() -> <Runtime as frame_system::Config>::Origin {
	<Runtime as frame_system::Config>::Origin::signed((CHARLIE::get()).clone())
}

fn origin_of(account_id: AccountId) -> <Runtime as frame_system::Config>::Origin {
	<Runtime as frame_system::Config>::Origin::signed(account_id)
}

fn set_oracle_price_for_all_pools(price: u128) -> DispatchResult {
	let prices: Vec<(CurrencyId, Price)> = EnabledUnderlyingAssetId::get()
		.into_iter()
		.map(|pool_id| (pool_id, Price::saturating_from_integer(price)))
		.collect();
	MinterestOracle::on_finalize(0);
	assert_ok!(MinterestOracle::feed_values(origin_of(ORACLE1::get().clone()), prices));
	Ok(())
}

#[test]
fn test_rates_using_rpc() {
	ExtBuilder::default()
		.pool_initial(CurrencyId::DOT)
		.pool_initial(CurrencyId::ETH)
		.build()
		.execute_with(|| {
			// Set price = 2.00 USD for all polls.
			assert_ok!(set_oracle_price_for_all_pools(2));

			assert_ok!(MinterestProtocol::deposit_underlying(alice(), DOT, dollars(100_000)));
			assert_ok!(MinterestProtocol::deposit_underlying(alice(), ETH, dollars(100_000)));

			System::set_block_number(10);

			assert_ok!(MinterestProtocol::deposit_underlying(bob(), DOT, dollars(50_000)));
			assert_ok!(MinterestProtocol::deposit_underlying(bob(), ETH, dollars(70_000)));
			assert_ok!(MinterestProtocol::enable_as_collateral(bob(), DOT));
			assert_ok!(MinterestProtocol::enable_as_collateral(bob(), ETH));
			// exchange_rate = (150 - 0 + 0) / 150 = 1
			assert_eq!(
				liquidity_pool_state_rpc(DOT),
				Some(PoolState {
					exchange_rate: Rate::one(),
					borrow_rate: Rate::zero(),
					supply_rate: Rate::zero()
				})
			);

			System::set_block_number(20);

			assert_ok!(MinterestProtocol::borrow(bob(), DOT, dollars(100_000)));
			assert_ok!(MinterestProtocol::repay(bob(), DOT, dollars(30_000)));
			assert_eq!(pool_balance(DOT), dollars(80_000));
			// exchange_rate = (80 - 0 + 70) / 150 = 1
			assert_eq!(
				liquidity_pool_state_rpc(DOT),
				Some(PoolState {
					exchange_rate: Rate::one(),
					borrow_rate: Rate::from_inner(4_200_000_000),
					supply_rate: Rate::from_inner(1_764_000_000)
				})
			);

			System::set_block_number(30);

			assert_ok!(MinterestProtocol::deposit_underlying(charlie(), DOT, dollars(20_000)));
			assert_ok!(MinterestProtocol::deposit_underlying(charlie(), ETH, dollars(30_000)));
			// supply rate and borrow rate decreased
			assert_eq!(
				liquidity_pool_state_rpc(DOT),
				Some(PoolState {
					exchange_rate: Rate::from_inner(1_000_000_017_640_000_000),
					borrow_rate: Rate::from_inner(3_705_882_450),
					supply_rate: Rate::from_inner(1_373_356_473)
				})
			);

			System::set_block_number(40);

			assert_ok!(MinterestProtocol::enable_as_collateral(charlie(), DOT));
			assert_ok!(MinterestProtocol::enable_as_collateral(charlie(), ETH));
			assert_ok!(MinterestProtocol::borrow(charlie(), DOT, dollars(20_000)));
			// supply rate and borrow rate increased
			assert_eq!(
				liquidity_pool_state_rpc(DOT),
				Some(PoolState {
					exchange_rate: Rate::from_inner(1_000_000_031_373_564_979),
					borrow_rate: Rate::from_inner(4_764_706_035),
					supply_rate: Rate::from_inner(2_270_242_360)
				})
			);
		});
}

#[test]
fn demo_scenario_n2_without_insurance_should_work() {
	ExtBuilder::default()
		.pool_initial(CurrencyId::DOT)
		.pool_initial(CurrencyId::ETH)
		.build()
		.execute_with(|| {
			// Set price = 2.00 USD for all polls.
			assert_ok!(set_oracle_price_for_all_pools(2));

			assert_ok!(MinterestProtocol::deposit_underlying(alice(), DOT, 100_000 * DOLLARS));
			System::set_block_number(200);
			assert_ok!(MinterestProtocol::deposit_underlying(alice(), ETH, 100_000 * DOLLARS));
			System::set_block_number(600);
			assert_ok!(MinterestProtocol::deposit_underlying(bob(), DOT, 80_000 * DOLLARS));
			System::set_block_number(1000);
			assert_ok!(MinterestProtocol::deposit_underlying(bob(), ETH, 50_000 * DOLLARS));
			System::set_block_number(2000);
			assert_ok!(MinterestProtocol::deposit_underlying(charlie(), DOT, 100_000 * DOLLARS));
			System::set_block_number(3000);
			assert_ok!(MinterestProtocol::deposit_underlying(charlie(), ETH, 50_000 * DOLLARS));
			System::set_block_number(4000);

			assert_noop!(
				MinterestProtocol::borrow(charlie(), DOT, 20_000 * DOLLARS),
				minterest_protocol::Error::<Runtime>::BorrowControllerRejection
			);
			System::set_block_number(4100);
			assert_ok!(MinterestProtocol::enable_as_collateral(charlie(), DOT));
			System::set_block_number(4200);
			assert_ok!(MinterestProtocol::enable_as_collateral(charlie(), ETH));
			System::set_block_number(4300);
			assert_ok!(Controller::pause_specific_operation(
				<Runtime as frame_system::Config>::Origin::root(),
				DOT,
				Operation::Borrow
			));
			System::set_block_number(4400);
			assert_noop!(
				MinterestProtocol::borrow(charlie(), DOT, 20_000 * DOLLARS),
				minterest_protocol::Error::<Runtime>::OperationPaused
			);
			System::set_block_number(5000);
			assert_ok!(Controller::unpause_specific_operation(
				<Runtime as frame_system::Config>::Origin::root(),
				DOT,
				Operation::Borrow
			));

			System::set_block_number(6000);
			assert_ok!(MinterestProtocol::borrow(charlie(), DOT, 20_000 * DOLLARS));
			assert_eq!(
				liquidity_pool_state_rpc(DOT),
				Some(PoolState {
					exchange_rate: Rate::one(),
					borrow_rate: Rate::from_inner(642857142),
					supply_rate: Rate::from_inner(41326530)
				})
			);
			System::set_block_number(7000);
			assert_ok!(MinterestProtocol::borrow(charlie(), ETH, 10_000 * DOLLARS));
			assert_eq!(
				liquidity_pool_state_rpc(ETH),
				Some(PoolState {
					exchange_rate: Rate::one(),
					borrow_rate: Rate::from_inner(450000000),
					supply_rate: Rate::from_inner(20250000)
				})
			);
			System::set_block_number(8000);
			assert_ok!(MinterestProtocol::borrow(charlie(), ETH, 20_000 * DOLLARS));
			assert_eq!(
				liquidity_pool_state_rpc(ETH),
				Some(PoolState {
					exchange_rate: Rate::from_inner(1000000020250000000),
					borrow_rate: Rate::from_inner(1350000175),
					supply_rate: Rate::from_inner(182250047)
				})
			);
			System::set_block_number(9000);
			assert_ok!(MinterestProtocol::borrow(charlie(), ETH, 70_000 * DOLLARS));
			assert_eq!(
				liquidity_pool_state_rpc(ETH),
				Some(PoolState {
					exchange_rate: Rate::from_inner(1000000202500050963),
					borrow_rate: Rate::from_inner(4500001113),
					supply_rate: Rate::from_inner(2025001001)
				})
			);
			System::set_block_number(10000);
			assert_ok!(MinterestProtocol::repay(charlie(), ETH, 50_000 * DOLLARS));
			assert_eq!(
				liquidity_pool_state_rpc(ETH),
				Some(PoolState {
					exchange_rate: Rate::from_inner(1000002227501463063),
					borrow_rate: Rate::from_inner(2250017263),
					supply_rate: Rate::from_inner(506257768)
				})
			);
			System::set_block_number(11000);
			assert_ok!(MinterestProtocol::borrow(charlie(), DOT, 50_000 * DOLLARS));
			assert_eq!(
				liquidity_pool_state_rpc(DOT),
				Some(PoolState {
					exchange_rate: Rate::from_inner(1000000206632652786),
					borrow_rate: Rate::from_inner(2250001601),
					supply_rate: Rate::from_inner(506250720)
				})
			);
			System::set_block_number(12000);
			assert_ok!(MinterestProtocol::repay(charlie(), DOT, 70_000 * DOLLARS));
			assert_eq!(
				liquidity_pool_state_rpc(DOT),
				Some(PoolState {
					exchange_rate: Rate::from_inner(1000000712883477935),
					borrow_rate: Rate::from_inner(7128),
					supply_rate: Rate::zero()
				})
			);
			System::set_block_number(13000);
			assert_ok!(MinterestProtocol::deposit_underlying(bob(), ETH, 10_000 * DOLLARS));
			System::set_block_number(13500);
			assert_ok!(MinterestProtocol::redeem(charlie(), ETH));
			System::set_block_number(14000);
			assert_ok!(MinterestProtocol::repay_all(charlie(), ETH));
			assert_eq!(
				liquidity_pool_state_rpc(ETH),
				Some(PoolState {
					exchange_rate: Rate::from_inner(1_000_004_371_397_298_691),
					borrow_rate: Rate::zero(),
					supply_rate: Rate::zero()
				})
			);
			System::set_block_number(15000);
			assert_ok!(MinterestProtocol::redeem_underlying(charlie(), DOT, 50_000 * DOLLARS));
			System::set_block_number(16000);
			assert_ok!(MinterestProtocol::repay_all(charlie(), DOT));
			assert_eq!(
				liquidity_pool_state_rpc(DOT),
				Some(PoolState {
					exchange_rate: Rate::from_inner(1_000_000_712_883_477_957),
					borrow_rate: Rate::zero(),
					supply_rate: Rate::zero()
				})
			);
			System::set_block_number(17000);
			assert_ok!(MinterestProtocol::redeem(charlie(), DOT));
			System::set_block_number(18000);
			assert_ok!(MinterestProtocol::redeem_underlying(bob(), DOT, 40_000 * DOLLARS));
			System::set_block_number(19000);
			assert_ok!(MinterestProtocol::redeem(bob(), DOT));
			assert_eq!(
				liquidity_pool_state_rpc(DOT),
				Some(PoolState {
					exchange_rate: Rate::from_inner(1_000_000_712_883_477_958),
					borrow_rate: Rate::zero(),
					supply_rate: Rate::zero()
				})
			);
			assert_ok!(MinterestProtocol::redeem(bob(), ETH));
			assert_eq!(
				liquidity_pool_state_rpc(ETH),
				Some(PoolState {
					exchange_rate: Rate::from_inner(1_000_004_371_397_298_690),
					borrow_rate: Rate::zero(),
					supply_rate: Rate::zero()
				})
			);
		});
}

// TODO tests for liquidation
#[test]
fn test_liquidation() {
	ExtBuilder::default().build().execute_with(|| {
		assert_ok!(Currencies::deposit(
			DOT,
			&LiquidityPoolsModuleId::get().into_account(),
			dollars(200_u128)
		));
		assert_ok!(Currencies::deposit(
			DOT,
			&LiquidationPoolsModuleId::get().into_account(),
			dollars(40_u128)
		));
		assert_eq!(
			Currencies::free_balance(DOT, &LiquidityPoolsModuleId::get().into_account()),
			dollars(200_u128)
		);
		assert_eq!(
			Currencies::free_balance(DOT, &LiquidationPoolsModuleId::get().into_account()),
			dollars(40_u128)
		);
		assert_eq!(LiquidityPools::get_pool_available_liquidity(DOT), dollars(200_u128));
		assert_eq!(LiquidationPools::get_pool_available_liquidity(DOT), dollars(40_u128));
	});
}

#[test]
fn complete_liquidation_one_collateral_should_work() {
	ExtBuilder::default()
		.liquidity_pool_balance(CurrencyId::DOT, 110_000 * DOLLARS)
		.liquidation_pool_balance(CurrencyId::DOT, 100_000 * DOLLARS)
		.user_balance(ALICE::get(), CurrencyId::MDOT, 100_000 * DOLLARS)
		.user_balance(BOB::get(), CurrencyId::MDOT, 100_000 * DOLLARS)
		.pool_user_data(CurrencyId::DOT, ALICE::get(), 90_000 * DOLLARS, Rate::one(), true, 3)
		.pool_total_borrowed(CurrencyId::DOT, 90_000 * DOLLARS)
		.build()
		.execute_with(|| {
			// Set price = 2.00 USD for all polls.
			assert_ok!(set_oracle_price_for_all_pools(2));

			assert_ok!(RiskManager::liquidate_unsafe_loan(ALICE::get(), CurrencyId::DOT));

			let expected_event = Event::risk_manager(risk_manager::Event::LiquidateUnsafeLoan(
				ALICE::get(),
				180_000 * DOLLARS,
				CurrencyId::DOT,
				vec![CurrencyId::DOT],
				false,
			));
			assert!(System::events().iter().any(|record| record.event == expected_event));

			assert_eq!(
				Currencies::free_balance(CurrencyId::MDOT, &ALICE::get()),
				5_500 * DOLLARS
			);

			assert_eq!(
				LiquidityPools::get_pool_available_liquidity(CurrencyId::DOT),
				105_500 * DOLLARS
			);
			assert_eq!(
				LiquidationPools::get_pool_available_liquidity(CurrencyId::DOT),
				104_500 * DOLLARS
			);

			assert_eq!(LiquidityPools::pools(CurrencyId::DOT).total_borrowed, Balance::zero());
			assert_eq!(
				LiquidityPools::pool_user_data(CurrencyId::DOT, ALICE::get()).total_borrowed,
				Balance::zero()
			);

			assert_eq!(
				LiquidityPools::pool_user_data(CurrencyId::DOT, ALICE::get()).liquidation_attempts,
				0
			);
		})
}

#[test]
fn complete_liquidation_multi_collateral_should_work() {
	ExtBuilder::default()
		.liquidity_pool_balance(CurrencyId::DOT, 160_000 * DOLLARS)
		.liquidity_pool_balance(CurrencyId::ETH, 50_000 * DOLLARS)
		.liquidation_pool_balance(CurrencyId::DOT, 100_000 * DOLLARS)
		.liquidation_pool_balance(CurrencyId::ETH, 100_000 * DOLLARS)
		.user_balance(ALICE::get(), CurrencyId::MDOT, 50_000 * DOLLARS)
		.user_balance(ALICE::get(), CurrencyId::METH, 50_000 * DOLLARS)
		.user_balance(BOB::get(), CurrencyId::MDOT, 100_000 * DOLLARS)
		.user_balance(CHARLIE::get(), CurrencyId::MDOT, 100_000 * DOLLARS)
		.pool_user_data(CurrencyId::DOT, ALICE::get(), 90_000 * DOLLARS, Rate::one(), true, 3)
		.pool_user_data(CurrencyId::ETH, ALICE::get(), 0, Rate::one(), true, 0)
		.pool_total_borrowed(CurrencyId::DOT, 90_000 * DOLLARS)
		.build()
		.execute_with(|| {
			// Set price = 2.00 USD for all polls.
			assert_ok!(set_oracle_price_for_all_pools(2));

			assert_ok!(RiskManager::liquidate_unsafe_loan(ALICE::get(), CurrencyId::DOT));

			let expected_event = Event::risk_manager(risk_manager::Event::LiquidateUnsafeLoan(
				ALICE::get(),
				180_000 * DOLLARS,
				CurrencyId::DOT,
				vec![CurrencyId::DOT, CurrencyId::ETH],
				false,
			));
			assert!(System::events().iter().any(|record| record.event == expected_event));

			assert_eq!(
				Currencies::free_balance(CurrencyId::MDOT, &ALICE::get()),
				Balance::zero()
			);
			assert_eq!(
				Currencies::free_balance(CurrencyId::METH, &ALICE::get()),
				5_500 * DOLLARS
			);

			assert_eq!(
				LiquidityPools::get_pool_available_liquidity(CurrencyId::DOT),
				200_000 * DOLLARS
			);
			assert_eq!(
				LiquidityPools::get_pool_available_liquidity(CurrencyId::ETH),
				5_500 * DOLLARS
			);

			assert_eq!(
				LiquidationPools::get_pool_available_liquidity(CurrencyId::DOT),
				60_000 * DOLLARS
			);
			assert_eq!(
				LiquidationPools::get_pool_available_liquidity(CurrencyId::ETH),
				144_500 * DOLLARS
			);

			assert_eq!(LiquidityPools::pools(CurrencyId::DOT).total_borrowed, Balance::zero());
			assert_eq!(
				LiquidityPools::pool_user_data(CurrencyId::DOT, ALICE::get()).total_borrowed,
				Balance::zero()
			);

			assert_eq!(
				LiquidityPools::pool_user_data(CurrencyId::DOT, ALICE::get()).liquidation_attempts,
				0
			);
		})
}

#[test]
fn partial_liquidation_one_collateral_should_work() {
	ExtBuilder::default()
		.liquidity_pool_balance(CurrencyId::DOT, 110_000 * DOLLARS)
		.liquidation_pool_balance(CurrencyId::DOT, 100_000 * DOLLARS)
		.user_balance(ALICE::get(), CurrencyId::MDOT, 100_000 * DOLLARS)
		.user_balance(BOB::get(), CurrencyId::MDOT, 100_000 * DOLLARS)
		.pool_user_data(CurrencyId::DOT, ALICE::get(), 90_000 * DOLLARS, Rate::one(), true, 0)
		.pool_total_borrowed(CurrencyId::DOT, 90_000 * DOLLARS)
		.build()
		.execute_with(|| {
			// Set price = 2.00 USD for all polls.
			assert_ok!(set_oracle_price_for_all_pools(2));

			assert_ok!(RiskManager::liquidate_unsafe_loan(ALICE::get(), CurrencyId::DOT));

			let expected_event = Event::risk_manager(risk_manager::Event::LiquidateUnsafeLoan(
				ALICE::get(),
				54_000 * DOLLARS,
				CurrencyId::DOT,
				vec![CurrencyId::DOT],
				true,
			));
			assert!(System::events().iter().any(|record| record.event == expected_event));

			assert_eq!(
				Currencies::free_balance(CurrencyId::MDOT, &ALICE::get()),
				71_650 * DOLLARS
			);

			assert_eq!(
				LiquidityPools::get_pool_available_liquidity(CurrencyId::DOT),
				108_650 * DOLLARS
			);
			assert_eq!(
				LiquidationPools::get_pool_available_liquidity(CurrencyId::DOT),
				101_350 * DOLLARS
			);

			assert_eq!(LiquidityPools::pools(CurrencyId::DOT).total_borrowed, 63_000 * DOLLARS);
			assert_eq!(
				LiquidityPools::pool_user_data(CurrencyId::DOT, ALICE::get()).total_borrowed,
				63_000 * DOLLARS
			);

			assert_eq!(
				LiquidityPools::pool_user_data(CurrencyId::DOT, ALICE::get()).liquidation_attempts,
				1
			);
		})
}

#[test]
fn partial_liquidation_multi_collateral_should_work() {
	ExtBuilder::default()
		.liquidity_pool_balance(CurrencyId::DOT, 130_000 * DOLLARS)
		.liquidity_pool_balance(CurrencyId::ETH, 80_000 * DOLLARS)
		.liquidation_pool_balance(CurrencyId::DOT, 100_000 * DOLLARS)
		.liquidation_pool_balance(CurrencyId::ETH, 100_000 * DOLLARS)
		.user_balance(ALICE::get(), CurrencyId::MDOT, 20_000 * DOLLARS)
		.user_balance(ALICE::get(), CurrencyId::METH, 80_000 * DOLLARS)
		.user_balance(BOB::get(), CurrencyId::MDOT, 100_000 * DOLLARS)
		.user_balance(CHARLIE::get(), CurrencyId::MDOT, 100_000 * DOLLARS)
		.pool_user_data(CurrencyId::DOT, ALICE::get(), 90_000 * DOLLARS, Rate::one(), true, 0)
		.pool_user_data(CurrencyId::ETH, ALICE::get(), 0, Rate::one(), true, 0)
		.pool_total_borrowed(CurrencyId::DOT, 90_000 * DOLLARS)
		.build()
		.execute_with(|| {
			// Set price = 2.00 USD for all polls.
			assert_ok!(set_oracle_price_for_all_pools(2));

			assert_ok!(RiskManager::liquidate_unsafe_loan(ALICE::get(), CurrencyId::DOT));

			let expected_event = Event::risk_manager(risk_manager::Event::LiquidateUnsafeLoan(
				ALICE::get(),
				54_000 * DOLLARS,
				CurrencyId::DOT,
				vec![CurrencyId::ETH],
				true,
			));
			assert!(System::events().iter().any(|record| record.event == expected_event));

			assert_eq!(
				Currencies::free_balance(CurrencyId::MDOT, &ALICE::get()),
				20_000 * DOLLARS
			);
			assert_eq!(
				Currencies::free_balance(CurrencyId::METH, &ALICE::get()),
				51_650 * DOLLARS
			);

			assert_eq!(
				LiquidityPools::get_pool_available_liquidity(CurrencyId::DOT),
				157_000 * DOLLARS
			);
			assert_eq!(
				LiquidityPools::get_pool_available_liquidity(CurrencyId::ETH),
				51_650 * DOLLARS
			);

			assert_eq!(
				LiquidationPools::get_pool_available_liquidity(CurrencyId::DOT),
				73_000 * DOLLARS
			);
			assert_eq!(
				LiquidationPools::get_pool_available_liquidity(CurrencyId::ETH),
				128_350 * DOLLARS
			);

			assert_eq!(LiquidityPools::pools(CurrencyId::DOT).total_borrowed, 63_000 * DOLLARS);
			assert_eq!(
				LiquidityPools::pool_user_data(CurrencyId::DOT, ALICE::get()).total_borrowed,
				63_000 * DOLLARS
			);

			assert_eq!(
				LiquidityPools::pool_user_data(CurrencyId::DOT, ALICE::get()).liquidation_attempts,
				1
			);
		})
}

#[test]
fn complete_liquidation_should_not_work() {
	ExtBuilder::default()
		.liquidity_pool_balance(CurrencyId::DOT, 60_000 * DOLLARS)
		.liquidity_pool_balance(CurrencyId::ETH, 50_000 * DOLLARS)
		.user_balance(ALICE::get(), CurrencyId::MDOT, 50_000 * DOLLARS)
		.user_balance(ALICE::get(), CurrencyId::METH, 50_000 * DOLLARS)
		.user_balance(CHARLIE::get(), CurrencyId::MDOT, 100_000 * DOLLARS)
		.pool_user_data(CurrencyId::DOT, ALICE::get(), 90_000 * DOLLARS, Rate::one(), true, 3)
		.pool_user_data(CurrencyId::ETH, ALICE::get(), 0, Rate::one(), false, 0)
		.pool_total_borrowed(CurrencyId::DOT, 90_000 * DOLLARS)
		.build()
		.execute_with(|| {
			// Set price = 2.00 USD for all polls.
			assert_ok!(set_oracle_price_for_all_pools(2));

			assert_err!(
				RiskManager::liquidate_unsafe_loan(ALICE::get(), CurrencyId::DOT),
				minterest_protocol::Error::<Runtime>::NotEnoughUnderlyingsAssets
			);
		})
}

#[test]
fn partial_liquidation_should_not_work() {
	ExtBuilder::default()
		.liquidity_pool_balance(CurrencyId::DOT, 20_000 * DOLLARS)
		.liquidity_pool_balance(CurrencyId::ETH, 15_000 * DOLLARS)
		.user_balance(ALICE::get(), CurrencyId::MDOT, 10_000 * DOLLARS)
		.user_balance(ALICE::get(), CurrencyId::METH, 15_000 * DOLLARS)
		.user_balance(CHARLIE::get(), CurrencyId::MDOT, 100_000 * DOLLARS)
		.pool_user_data(CurrencyId::DOT, ALICE::get(), 90_000 * DOLLARS, Rate::one(), true, 2)
		.pool_user_data(CurrencyId::BTC, ALICE::get(), 0, Rate::one(), true, 0)
		.pool_total_borrowed(CurrencyId::DOT, 90_000 * DOLLARS)
		.build()
		.execute_with(|| {
			// Set price = 2.00 USD for all polls.
			assert_ok!(set_oracle_price_for_all_pools(2));

			assert_err!(
				RiskManager::liquidate_unsafe_loan(ALICE::get(), CurrencyId::DOT),
				minterest_protocol::Error::<Runtime>::NotEnoughUnderlyingsAssets
			);
		})
}

/// Test that returned values are changed after some blocks passed
#[test]
fn test_user_balance_using_rpc() {
	ExtBuilder::default()
		.pool_initial(CurrencyId::DOT)
		.pool_initial(CurrencyId::ETH)
		.build()
		.execute_with(|| {
			// Set price = 2.00 USD for all polls.
			assert_ok!(set_oracle_price_for_all_pools(2));

			assert_eq!(
				get_total_supply_and_borrowed_usd_balance_rpc(ALICE::get()),
				Some(UserPoolBalanceData {
					total_supply: dollars(0),
					total_borrowed: dollars(0)
				})
			);
			assert_eq!(
				get_total_supply_and_borrowed_usd_balance_rpc(BOB::get()),
				Some(UserPoolBalanceData {
					total_supply: dollars(0),
					total_borrowed: dollars(0)
				})
			);

			assert_ok!(MinterestProtocol::deposit_underlying(bob(), DOT, dollars(50_000)));
			assert_ok!(MinterestProtocol::deposit_underlying(bob(), ETH, dollars(70_000)));

			assert_eq!(
				get_total_supply_and_borrowed_usd_balance_rpc(ALICE::get()),
				Some(UserPoolBalanceData {
					total_supply: dollars(0),
					total_borrowed: dollars(0)
				})
			);
			assert_eq!(
				get_total_supply_and_borrowed_usd_balance_rpc(BOB::get()),
				Some(UserPoolBalanceData {
					total_supply: dollars(240_000),
					total_borrowed: dollars(0)
				})
			);

			assert_ok!(MinterestProtocol::enable_as_collateral(bob(), DOT));
			assert_ok!(MinterestProtocol::enable_as_collateral(bob(), ETH));
			System::set_block_number(20);

			assert_ok!(MinterestProtocol::borrow(bob(), DOT, dollars(50_000)));
			assert_eq!(
				get_total_supply_and_borrowed_usd_balance_rpc(BOB::get()),
				Some(UserPoolBalanceData {
					total_supply: dollars(240_000),
					total_borrowed: dollars(100_000)
				})
			);

			assert_ok!(MinterestProtocol::repay(bob(), DOT, dollars(30_000)));
			assert_eq!(
				get_total_supply_and_borrowed_usd_balance_rpc(BOB::get()),
				Some(UserPoolBalanceData {
					total_supply: dollars(240_000),
					total_borrowed: dollars(40_000)
				})
			);

			System::set_block_number(30);
			let account_data = get_total_supply_and_borrowed_usd_balance_rpc(BOB::get()).unwrap_or_default();
			assert!(account_data.total_supply > dollars(240_000));
			assert!(account_data.total_borrowed > dollars(40_000));
		});
}

/// Test that free balance has increased by a (total_supply - total_borrowed) after repay all and
/// redeem
#[test]
fn test_free_balance_is_ok_after_repay_all_and_redeem_using_balance_rpc() {
	ExtBuilder::default()
		.pool_initial(CurrencyId::DOT)
		.pool_initial(CurrencyId::ETH)
		.build()
		.execute_with(|| {
			// Set price = 2.00 USD for all polls.
			assert_ok!(set_oracle_price_for_all_pools(2));

			assert_ok!(MinterestProtocol::deposit_underlying(bob(), DOT, dollars(50_000)));
			System::set_block_number(50);
			assert_ok!(MinterestProtocol::enable_as_collateral(bob(), DOT));
			System::set_block_number(100);
			assert_ok!(MinterestProtocol::borrow(bob(), DOT, dollars(30_000)));
			System::set_block_number(150);
			assert_ok!(MinterestProtocol::repay(bob(), DOT, dollars(10_000)));
			System::set_block_number(200);

			let account_data_before_repay_all =
				get_total_supply_and_borrowed_usd_balance_rpc(BOB::get()).unwrap_or_default();

			let oracle_price = Prices::get_underlying_price(DOT).unwrap();

			let bob_balance_before_repay_all = Currencies::free_balance(DOT, &BOB::get());

			let expected_free_balance_bob = bob_balance_before_repay_all
				+ (Rate::from_inner(
					account_data_before_repay_all.total_supply - account_data_before_repay_all.total_borrowed,
				) / oracle_price)
					.into_inner();

			assert_ok!(MinterestProtocol::repay_all(bob(), DOT));
			assert_ok!(MinterestProtocol::redeem(bob(), DOT));

			assert_eq!(Currencies::free_balance(DOT, &BOB::get()), expected_free_balance_bob);
		})
}

/// Test that difference between total_borrowed returned by RPC before and after repay is equal to
/// repay amount
#[test]
fn test_total_borrowed_difference_is_ok_before_and_after_repay_using_balance_rpc() {
	ExtBuilder::default()
		.pool_initial(CurrencyId::DOT)
		.pool_initial(CurrencyId::ETH)
		.build()
		.execute_with(|| {
			// Set price = 2.00 USD for all polls.
			assert_ok!(set_oracle_price_for_all_pools(2));

			assert_ok!(MinterestProtocol::deposit_underlying(bob(), DOT, dollars(50_000)));
			System::set_block_number(50);
			assert_ok!(MinterestProtocol::enable_as_collateral(bob(), DOT));
			System::set_block_number(100);
			assert_ok!(MinterestProtocol::borrow(bob(), DOT, dollars(30_000)));
			System::set_block_number(150);

			let account_data_before_repay =
				get_total_supply_and_borrowed_usd_balance_rpc(BOB::get()).unwrap_or_default();

			let oracle_price = Prices::get_underlying_price(DOT).unwrap();

			assert_ok!(MinterestProtocol::repay(bob(), DOT, dollars(10_000)));
			let account_data_after_repay =
				get_total_supply_and_borrowed_usd_balance_rpc(BOB::get()).unwrap_or_default();

			assert_eq!(
				LiquidityPools::pool_user_data(CurrencyId::DOT, BOB::get()).total_borrowed,
				(Rate::from_inner(account_data_after_repay.total_borrowed) / oracle_price).into_inner()
			);
			assert_eq!(
				dollars(10_000),
				(Rate::from_inner(account_data_before_repay.total_borrowed - account_data_after_repay.total_borrowed)
					/ oracle_price)
					.into_inner()
			);
		})
}

/// Test that difference between total_borrowed returned by RPC before and after borrow is equal to
/// borrow amount
#[test]
fn test_total_borrowed_difference_is_ok_before_and_after_borrow_using_balance_rpc() {
	ExtBuilder::default()
		.pool_initial(CurrencyId::DOT)
		.pool_initial(CurrencyId::ETH)
		.build()
		.execute_with(|| {
			// Set price = 2.00 USD for all polls.
			assert_ok!(set_oracle_price_for_all_pools(2));

			assert_ok!(MinterestProtocol::deposit_underlying(bob(), DOT, dollars(50_000)));
			System::set_block_number(50);
			assert_ok!(MinterestProtocol::enable_as_collateral(bob(), DOT));
			System::set_block_number(100);

			let account_data_before_borrow =
				get_total_supply_and_borrowed_usd_balance_rpc(BOB::get()).unwrap_or_default();

			let oracle_price = Prices::get_underlying_price(DOT).unwrap();

			assert_ok!(MinterestProtocol::borrow(bob(), DOT, dollars(30_000)));
			let account_data_after_borrow =
				get_total_supply_and_borrowed_usd_balance_rpc(BOB::get()).unwrap_or_default();

			assert_eq!(
				LiquidityPools::pool_user_data(CurrencyId::DOT, BOB::get()).total_borrowed,
				(Rate::from_inner(account_data_after_borrow.total_borrowed) / oracle_price).into_inner()
			);
			assert_eq!(
				dollars(30_000),
				(Rate::from_inner(
					account_data_after_borrow.total_borrowed - account_data_before_borrow.total_borrowed
				) / oracle_price)
					.into_inner()
			);
		})
}

/// Test that difference between total_supply returned by RPC before and after deposit_underlying is
/// equal to deposit amount
#[test]
fn test_total_borrowed_difference_is_ok_before_and_after_deposit_using_balance_rpc() {
	ExtBuilder::default()
		.pool_initial(CurrencyId::DOT)
		.pool_initial(CurrencyId::ETH)
		.build()
		.execute_with(|| {
			// Set price = 2.00 USD for all polls.
			assert_ok!(set_oracle_price_for_all_pools(2));

			assert_ok!(MinterestProtocol::deposit_underlying(bob(), DOT, dollars(50_000)));
			System::set_block_number(50);
			assert_ok!(MinterestProtocol::enable_as_collateral(bob(), DOT));
			System::set_block_number(100);

			let account_data_before_deposit =
				get_total_supply_and_borrowed_usd_balance_rpc(BOB::get()).unwrap_or_default();

			let oracle_price = Prices::get_underlying_price(DOT).unwrap();

			assert_ok!(MinterestProtocol::deposit_underlying(bob(), DOT, dollars(30_000)));
			let account_data_after_deposit =
				get_total_supply_and_borrowed_usd_balance_rpc(BOB::get()).unwrap_or_default();

			assert_eq!(
				dollars(30_000),
				(Rate::from_inner(account_data_after_deposit.total_supply - account_data_before_deposit.total_supply)
					/ oracle_price)
					.into_inner()
			);
		})
}

#[test]
fn is_admin_should_work() {
	ExtBuilder::default().build().execute_with(|| {
		assert_eq!(is_admin_rpc(ALICE::get()), Some(false));
		assert_ok!(MinterestCouncilMembership::add_member(
			<Runtime as frame_system::Config>::Origin::root(),
			ALICE::get()
		));
		assert_eq!(is_admin_rpc(ALICE::get()), Some(true));
		assert_eq!(is_admin_rpc(BOB::get()), Some(false));
	})
}

#[test]
<<<<<<< HEAD
fn whitelist_mode_should_work() {
	ExtBuilder::default().build().execute_with(|| {
		// Set price = 2.00 USD for all polls.
		assert_ok!(set_oracle_price_for_all_pools(2));
		System::set_block_number(1);
		assert_ok!(MinterestProtocol::deposit_underlying(bob(), DOT, dollars(10_000)));
		System::set_block_number(2);

		assert_ok!(Controller::switch_mode(
			<Runtime as frame_system::Config>::Origin::root()
		));
		System::set_block_number(3);

		// In whitelist mode, only members 'WhitelistCouncil' can work with protocols.
		assert_noop!(
			MinterestProtocol::deposit_underlying(bob(), DOT, dollars(5_000)),
			BadOrigin
		);
		System::set_block_number(4);

		assert_ok!(WhitelistCouncilMembership::add_member(
			<Runtime as frame_system::Config>::Origin::root(),
			BOB::get()
		));
		System::set_block_number(5);

		assert_ok!(MinterestProtocol::deposit_underlying(bob(), DOT, dollars(10_000)));
	})
=======
fn get_pool_deviation_value_should_work() {
	ExtBuilder::default()
		.liquidity_pool_balance(CurrencyId::DOT, 100_000 * DOLLARS)
		.liquidity_pool_balance(CurrencyId::BTC, 100_000 * DOLLARS)
		.liquidation_pool_balance(CurrencyId::DOT, 16_000 * DOLLARS)
		.liquidation_pool_balance(CurrencyId::BTC, 40_000 * DOLLARS)
		.build()
		.execute_with(|| {
			assert_eq!(
				LiquidationPools::get_pool_deviation_value(CurrencyId::DOT),
				Ok((4_000 * DOLLARS, Balance::zero()))
			);
			assert_eq!(
				LiquidationPools::get_pool_deviation_value(CurrencyId::BTC),
				Ok((Balance::zero(), 20_000 * DOLLARS))
			);
		});
}

#[test]
fn collect_pools_vectors_should_work() {
	ExtBuilder::default()
		.liquidity_pool_balance(CurrencyId::DOT, 100_000 * DOLLARS)
		.liquidity_pool_balance(CurrencyId::BTC, 100_000 * DOLLARS)
		.liquidity_pool_balance(CurrencyId::ETH, 100_000 * DOLLARS)
		.liquidity_pool_balance(CurrencyId::KSM, 50_000 * DOLLARS)
		.liquidation_pool_balance(CurrencyId::DOT, 16_000 * DOLLARS)
		.liquidation_pool_balance(CurrencyId::BTC, 40_000 * DOLLARS)
		.liquidation_pool_balance(CurrencyId::ETH, 21_900 * DOLLARS)
		.liquidation_pool_balance(CurrencyId::KSM, 4_000 * DOLLARS)
		.build()
		.execute_with(|| {
			assert_eq!(
				LiquidationPools::collect_pools_vectors(),
				Ok((
					vec![(CurrencyId::DOT, 4_000 * DOLLARS), (CurrencyId::KSM, 6_000 * DOLLARS)],
					vec![(CurrencyId::BTC, 20_000 * DOLLARS)]
				))
			);
		});
>>>>>>> 9dd53b53
}<|MERGE_RESOLUTION|>--- conflicted
+++ resolved
@@ -10,12 +10,8 @@
 use controller_rpc_runtime_api::PoolState;
 use controller_rpc_runtime_api::UserPoolBalanceData;
 use frame_support::{assert_err, assert_noop, assert_ok, parameter_types};
-<<<<<<< HEAD
 use frame_support::{error::BadOrigin, pallet_prelude::GenesisBuild, traits::OnFinalize};
-=======
-use frame_support::{pallet_prelude::GenesisBuild, traits::OnFinalize};
 use liquidation_pools::{LiquidationPool, LiquidationPoolCommonData};
->>>>>>> 9dd53b53
 use liquidity_pools::{Pool, PoolUserData};
 use minterest_model::MinterestModelData;
 use minterest_primitives::{Operation, Price};
@@ -251,15 +247,6 @@
 		.assimilate_storage(&mut t)
 		.unwrap();
 
-<<<<<<< HEAD
-=======
-		accounts::GenesisConfig::<Runtime> {
-			allowed_accounts: vec![(ALICE::get(), ())],
-			member_count: u8::one(),
-		}
-		.assimilate_storage(&mut t)
-		.unwrap();
-
 		liquidation_pools::GenesisConfig::<Runtime> {
 			liquidation_pool_params: (LiquidationPoolCommonData {
 				timestamp: 1,
@@ -299,7 +286,6 @@
 		.assimilate_storage(&mut t)
 		.unwrap();
 
->>>>>>> 9dd53b53
 		let mut ext: sp_io::TestExternalities = t.into();
 		ext.execute_with(|| System::set_block_number(1));
 		ext
@@ -915,6 +901,49 @@
 		})
 }
 
+#[test]
+fn get_pool_deviation_value_should_work() {
+	ExtBuilder::default()
+		.liquidity_pool_balance(CurrencyId::DOT, 100_000 * DOLLARS)
+		.liquidity_pool_balance(CurrencyId::BTC, 100_000 * DOLLARS)
+		.liquidation_pool_balance(CurrencyId::DOT, 16_000 * DOLLARS)
+		.liquidation_pool_balance(CurrencyId::BTC, 40_000 * DOLLARS)
+		.build()
+		.execute_with(|| {
+			assert_eq!(
+				LiquidationPools::get_pool_deviation_value(CurrencyId::DOT),
+				Ok((4_000 * DOLLARS, Balance::zero()))
+			);
+			assert_eq!(
+				LiquidationPools::get_pool_deviation_value(CurrencyId::BTC),
+				Ok((Balance::zero(), 20_000 * DOLLARS))
+			);
+		});
+}
+
+#[test]
+fn collect_pools_vectors_should_work() {
+	ExtBuilder::default()
+		.liquidity_pool_balance(CurrencyId::DOT, 100_000 * DOLLARS)
+		.liquidity_pool_balance(CurrencyId::BTC, 100_000 * DOLLARS)
+		.liquidity_pool_balance(CurrencyId::ETH, 100_000 * DOLLARS)
+		.liquidity_pool_balance(CurrencyId::KSM, 50_000 * DOLLARS)
+		.liquidation_pool_balance(CurrencyId::DOT, 16_000 * DOLLARS)
+		.liquidation_pool_balance(CurrencyId::BTC, 40_000 * DOLLARS)
+		.liquidation_pool_balance(CurrencyId::ETH, 21_900 * DOLLARS)
+		.liquidation_pool_balance(CurrencyId::KSM, 4_000 * DOLLARS)
+		.build()
+		.execute_with(|| {
+			assert_eq!(
+				LiquidationPools::collect_pools_vectors(),
+				Ok((
+					vec![(CurrencyId::DOT, 4_000 * DOLLARS), (CurrencyId::KSM, 6_000 * DOLLARS)],
+					vec![(CurrencyId::BTC, 20_000 * DOLLARS)]
+				))
+			);
+		});
+}
+
 /// Test that returned values are changed after some blocks passed
 #[test]
 fn test_user_balance_using_rpc() {
@@ -1159,7 +1188,6 @@
 }
 
 #[test]
-<<<<<<< HEAD
 fn whitelist_mode_should_work() {
 	ExtBuilder::default().build().execute_with(|| {
 		// Set price = 2.00 USD for all polls.
@@ -1188,46 +1216,4 @@
 
 		assert_ok!(MinterestProtocol::deposit_underlying(bob(), DOT, dollars(10_000)));
 	})
-=======
-fn get_pool_deviation_value_should_work() {
-	ExtBuilder::default()
-		.liquidity_pool_balance(CurrencyId::DOT, 100_000 * DOLLARS)
-		.liquidity_pool_balance(CurrencyId::BTC, 100_000 * DOLLARS)
-		.liquidation_pool_balance(CurrencyId::DOT, 16_000 * DOLLARS)
-		.liquidation_pool_balance(CurrencyId::BTC, 40_000 * DOLLARS)
-		.build()
-		.execute_with(|| {
-			assert_eq!(
-				LiquidationPools::get_pool_deviation_value(CurrencyId::DOT),
-				Ok((4_000 * DOLLARS, Balance::zero()))
-			);
-			assert_eq!(
-				LiquidationPools::get_pool_deviation_value(CurrencyId::BTC),
-				Ok((Balance::zero(), 20_000 * DOLLARS))
-			);
-		});
-}
-
-#[test]
-fn collect_pools_vectors_should_work() {
-	ExtBuilder::default()
-		.liquidity_pool_balance(CurrencyId::DOT, 100_000 * DOLLARS)
-		.liquidity_pool_balance(CurrencyId::BTC, 100_000 * DOLLARS)
-		.liquidity_pool_balance(CurrencyId::ETH, 100_000 * DOLLARS)
-		.liquidity_pool_balance(CurrencyId::KSM, 50_000 * DOLLARS)
-		.liquidation_pool_balance(CurrencyId::DOT, 16_000 * DOLLARS)
-		.liquidation_pool_balance(CurrencyId::BTC, 40_000 * DOLLARS)
-		.liquidation_pool_balance(CurrencyId::ETH, 21_900 * DOLLARS)
-		.liquidation_pool_balance(CurrencyId::KSM, 4_000 * DOLLARS)
-		.build()
-		.execute_with(|| {
-			assert_eq!(
-				LiquidationPools::collect_pools_vectors(),
-				Ok((
-					vec![(CurrencyId::DOT, 4_000 * DOLLARS), (CurrencyId::KSM, 6_000 * DOLLARS)],
-					vec![(CurrencyId::BTC, 20_000 * DOLLARS)]
-				))
-			);
-		});
->>>>>>> 9dd53b53
 }