--- conflicted
+++ resolved
@@ -1269,92 +1269,6 @@
 		});
 }
 
-<<<<<<< HEAD
-#[test]
-fn protocol_interest_transfer_should_work() {
-	ExtBuilder::default()
-		.pool_initial(CurrencyId::DOT)
-		.pool_initial(CurrencyId::ETH)
-		.build()
-		.execute_with(|| {
-			// Set price = 2.00 USD for all polls.
-			assert_ok!(set_oracle_price_for_all_pools(2));
-
-			// Set interest factor equal 0.75.
-			assert_ok!(Controller::set_protocol_interest_factor(
-				<Runtime as frame_system::Config>::Origin::root(),
-				CurrencyId::DOT,
-				Rate::saturating_from_rational(3, 4)
-			));
-
-			assert_ok!(MinterestProtocol::deposit_underlying(alice(), DOT, dollars(100_000)));
-			assert_ok!(MinterestProtocol::deposit_underlying(alice(), ETH, dollars(100_000)));
-
-			System::set_block_number(10);
-
-			assert_ok!(MinterestProtocol::deposit_underlying(bob(), DOT, dollars(50_000)));
-			assert_ok!(MinterestProtocol::deposit_underlying(bob(), ETH, dollars(70_000)));
-			assert_ok!(MinterestProtocol::enable_as_collateral(bob(), DOT));
-			assert_ok!(MinterestProtocol::enable_as_collateral(bob(), ETH));
-			// exchange_rate = (150 - 0 + 0) / 150 = 1
-			assert_eq!(
-				liquidity_pool_state_rpc(DOT),
-				Some(PoolState {
-					exchange_rate: Rate::one(),
-					borrow_rate: Rate::zero(),
-					supply_rate: Rate::zero()
-				})
-			);
-
-			System::set_block_number(20);
-
-			assert_ok!(MinterestProtocol::borrow(bob(), DOT, dollars(100_000)));
-			assert_eq!(
-				LiquidityPools::pools(CurrencyId::DOT).total_protocol_interest,
-				Balance::zero()
-			);
-
-			System::set_block_number(1000);
-			assert_ok!(MinterestProtocol::repay(bob(), DOT, dollars(10_000)));
-			assert_eq!(pool_balance(DOT), dollars(60_000));
-			MinterestProtocol::on_finalize(1000);
-			// Not reached threshold, pool balances should stay the same
-			assert_eq!(
-				LiquidityPools::pools(CurrencyId::DOT).total_protocol_interest,
-				441000000000000000u128
-			);
-
-			System::set_block_number(10000000);
-
-			assert_ok!(MinterestProtocol::repay(bob(), DOT, dollars(20_000)));
-			assert_eq!(pool_balance(DOT), dollars(80_000));
-
-			let total_protocol_interest: Balance = 3645120550951706945733;
-			assert_eq!(
-				LiquidityPools::pools(CurrencyId::DOT).total_protocol_interest,
-				total_protocol_interest
-			);
-
-			let liquidity_pool_dot_balance = LiquidityPools::get_pool_available_liquidity(CurrencyId::DOT);
-			let liquidation_pool_dot_balance = LiquidationPools::get_pool_available_liquidity(CurrencyId::DOT);
-
-			// Threshold is reached. Transfer total_protocol_interest to liquidation pool
-			MinterestProtocol::on_finalize(10000000);
-
-			let transferred_to_liquidation_pool = total_protocol_interest;
-			assert_eq!(
-				LiquidityPools::pools(CurrencyId::DOT).total_protocol_interest,
-				Balance::zero()
-			);
-			assert_eq!(
-				LiquidityPools::get_pool_available_liquidity(CurrencyId::DOT),
-				liquidity_pool_dot_balance - transferred_to_liquidation_pool
-			);
-			assert_eq!(
-				LiquidationPools::get_pool_available_liquidity(CurrencyId::DOT),
-				liquidation_pool_dot_balance + transferred_to_liquidation_pool
-			);
-=======
 //------------ Liquidation Pools Balancing tests ---------------------------
 // Description of the test:
 // Two liquidation pools have oversupply and two liquidation pools have shortfall.
@@ -1579,6 +1493,95 @@
 			// Liquidation Pool balances in assets
 			assert_eq!(liquidation_pool_balance(CurrencyId::DOT), 110_000 * DOLLARS);
 			assert_eq!(liquidation_pool_balance(CurrencyId::ETH), 60_000 * DOLLARS);
->>>>>>> 8d6c978c
+		});
+}
+
+//------------ TEMPORARY Protocol interest transfer tests ----------------------
+
+// Protocol interest should be transferred to liquidation pool after block is finalized
+#[test]
+fn protocol_interest_transfer_should_work() {
+	ExtBuilder::default()
+		.pool_initial(CurrencyId::DOT)
+		.pool_initial(CurrencyId::ETH)
+		.build()
+		.execute_with(|| {
+			// Set price = 2.00 USD for all polls.
+			assert_ok!(set_oracle_price_for_all_pools(2));
+
+			// Set interest factor equal 0.75.
+			assert_ok!(Controller::set_protocol_interest_factor(
+				<Runtime as frame_system::Config>::Origin::root(),
+				CurrencyId::DOT,
+				Rate::saturating_from_rational(3, 4)
+			));
+
+			assert_ok!(MinterestProtocol::deposit_underlying(alice(), DOT, dollars(100_000)));
+			assert_ok!(MinterestProtocol::deposit_underlying(alice(), ETH, dollars(100_000)));
+
+			System::set_block_number(10);
+
+			assert_ok!(MinterestProtocol::deposit_underlying(bob(), DOT, dollars(50_000)));
+			assert_ok!(MinterestProtocol::deposit_underlying(bob(), ETH, dollars(70_000)));
+			assert_ok!(MinterestProtocol::enable_as_collateral(bob(), DOT));
+			assert_ok!(MinterestProtocol::enable_as_collateral(bob(), ETH));
+			// exchange_rate = (150 - 0 + 0) / 150 = 1
+			assert_eq!(
+				liquidity_pool_state_rpc(DOT),
+				Some(PoolState {
+					exchange_rate: Rate::one(),
+					borrow_rate: Rate::zero(),
+					supply_rate: Rate::zero()
+				})
+			);
+
+			System::set_block_number(20);
+
+			assert_ok!(MinterestProtocol::borrow(bob(), DOT, dollars(100_000)));
+			assert_eq!(
+				LiquidityPools::pools(CurrencyId::DOT).total_protocol_interest,
+				Balance::zero()
+			);
+
+			System::set_block_number(1000);
+			assert_ok!(MinterestProtocol::repay(bob(), DOT, dollars(10_000)));
+			assert_eq!(pool_balance(DOT), dollars(60_000));
+			MinterestProtocol::on_finalize(1000);
+			// Not reached threshold, pool balances should stay the same
+			assert_eq!(
+				LiquidityPools::pools(CurrencyId::DOT).total_protocol_interest,
+				441000000000000000u128
+			);
+
+			System::set_block_number(10000000);
+
+			assert_ok!(MinterestProtocol::repay(bob(), DOT, dollars(20_000)));
+			assert_eq!(pool_balance(DOT), dollars(80_000));
+
+			let total_protocol_interest: Balance = 3645120550951706945733;
+			assert_eq!(
+				LiquidityPools::pools(CurrencyId::DOT).total_protocol_interest,
+				total_protocol_interest
+			);
+
+			let liquidity_pool_dot_balance = LiquidityPools::get_pool_available_liquidity(CurrencyId::DOT);
+			let liquidation_pool_dot_balance = LiquidationPools::get_pool_available_liquidity(CurrencyId::DOT);
+
+			// Threshold is reached. Transfer total_protocol_interest to liquidation pool
+			MinterestProtocol::on_finalize(10000000);
+
+			let transferred_to_liquidation_pool = total_protocol_interest;
+			assert_eq!(
+				LiquidityPools::pools(CurrencyId::DOT).total_protocol_interest,
+				Balance::zero()
+			);
+			assert_eq!(
+				LiquidityPools::get_pool_available_liquidity(CurrencyId::DOT),
+				liquidity_pool_dot_balance - transferred_to_liquidation_pool
+			);
+			assert_eq!(
+				LiquidationPools::get_pool_available_liquidity(CurrencyId::DOT),
+				liquidation_pool_dot_balance + transferred_to_liquidation_pool
+			);
 		});
 }