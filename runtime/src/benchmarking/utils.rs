--- conflicted
+++ resolved
@@ -1,13 +1,8 @@
 #![allow(unused_imports)]
 
 use crate::{
-<<<<<<< HEAD
 	AccountId, Balance, Currencies, CurrencyId, MinterestProtocol, MntTokenPalletId, Origin, Rate, Runtime, Vec,
-	WhitelistCouncilMembership, BTC, DOLLARS, DOT, ETH, KSM, MNT,
-=======
-	AccountId, Balance, Currencies, CurrencyId, MinterestProtocol, MntTokenModuleId, Origin, Rate, Runtime, Vec,
 	Whitelist, BTC, DOLLARS, DOT, ETH, KSM, MNT,
->>>>>>> 7daeae82
 };
 
 use frame_benchmarking::account;
