--- conflicted
+++ resolved
@@ -69,13 +69,8 @@
 
 pub use constants::{currency::*, time::*, *};
 use frame_support::traits::Contains;
-<<<<<<< HEAD
 use frame_system::{EnsureOneOf, EnsureRoot, EnsureSigned};
-use pallet_traits::PriceProvider;
-=======
-use frame_system::{EnsureOneOf, EnsureRoot};
 use pallet_traits::PricesManager;
->>>>>>> 19cf9d9d
 /// Opaque types. These are used by the CLI to instantiate machinery that don't need to know
 /// the specifics of the runtime. They can then be made to be agnostic over specific formats
 /// of data like extrinsics, allowing for them to continue syncing the network through upgrades
