#![cfg_attr(not(feature = "std"), no_std)]
// `construct_runtime!` does a lot of recursion and requires us to increase the limit to 256.
#![recursion_limit = "256"]
// The `large_enum_variant` warning originates from `construct_runtime` macro.
#![allow(clippy::large_enum_variant)]

// Make the WASM binary available.
#[cfg(feature = "std")]
include!(concat!(env!("OUT_DIR"), "/wasm_binary.rs"));

mod constants;

use orml_currencies::BasicCurrencyAdapter;
use pallet_grandpa::fg_primitives;
use pallet_grandpa::{AuthorityId as GrandpaId, AuthorityList as GrandpaAuthorityList};
use sp_api::impl_runtime_apis;
use sp_consensus_aura::sr25519::AuthorityId as AuraId;
use sp_core::{crypto::KeyTypeId, OpaqueMetadata};
use sp_runtime::traits::{BlakeTwo256, Block as BlockT, IdentityLookup, NumberFor, Saturating};
use sp_runtime::{
	create_runtime_str, generic, impl_opaque_keys,
	transaction_validity::{TransactionSource, TransactionValidity},
	ApplyExtrinsicResult, ModuleId,
};
use sp_std::prelude::*;
#[cfg(feature = "std")]
use sp_version::NativeVersion;
use sp_version::RuntimeVersion;

pub use minterest_primitives::{
	AccountId, AccountIndex, Amount, Balance, BlockNumber, CurrencyId, DigestItem, Hash, Index, Rate, Signature,
};

// A few exports that help ease life for downstream crates.
pub use frame_support::{
	construct_runtime, parameter_types,
	traits::{KeyOwnerProofSystem, Randomness},
	weights::{
		constants::{BlockExecutionWeight, ExtrinsicBaseWeight, RocksDbWeight, WEIGHT_PER_SECOND},
		IdentityFee, Weight,
	},
	StorageValue,
};
pub use pallet_balances::Call as BalancesCall;
pub use pallet_timestamp::Call as TimestampCall;
#[cfg(any(feature = "std", test))]
pub use sp_runtime::BuildStorage;
pub use sp_runtime::{Perbill, Permill};

pub use constants::{currency::*, time::*, *};

/// Opaque types. These are used by the CLI to instantiate machinery that don't need to know
/// the specifics of the runtime. They can then be made to be agnostic over specific formats
/// of data like extrinsics, allowing for them to continue syncing the network through upgrades
/// to even the core data structures.
pub mod opaque {
	use super::*;

	pub use sp_runtime::OpaqueExtrinsic as UncheckedExtrinsic;

	/// Opaque block header type.
	pub type Header = generic::Header<BlockNumber, BlakeTwo256>;
	/// Opaque block type.
	pub type Block = generic::Block<Header, UncheckedExtrinsic>;
	/// Opaque block identifier type.
	pub type BlockId = generic::BlockId<Block>;

	impl_opaque_keys! {
		pub struct SessionKeys {
			pub aura: Aura,
			pub grandpa: Grandpa,
		}
	}
}

pub const VERSION: RuntimeVersion = RuntimeVersion {
	spec_name: create_runtime_str!("node-minterest"),
	impl_name: create_runtime_str!("node-minterest"),
	authoring_version: 1,
	spec_version: 1,
	impl_version: 1,
	apis: RUNTIME_API_VERSIONS,
	transaction_version: 1,
};

/// The version information used to identify this runtime when compiled natively.
#[cfg(feature = "std")]
pub fn native_version() -> NativeVersion {
	NativeVersion {
		runtime_version: VERSION,
		can_author_with: Default::default(),
	}
}

// Module accounts of runtime
parameter_types! {
	pub const LiquidityPoolsModuleId: ModuleId = ModuleId(*b"min/pool");
}

parameter_types! {
	pub const BlockHashCount: BlockNumber = 2400;
	/// We allow for 2 seconds of compute with a 6 second average block time.
	pub const MaximumBlockWeight: Weight = 2 * WEIGHT_PER_SECOND;
	pub const AvailableBlockRatio: Perbill = Perbill::from_percent(75);
	/// Assume 10% of weight for average on_initialize calls.
	pub MaximumExtrinsicWeight: Weight = AvailableBlockRatio::get()
		.saturating_sub(Perbill::from_percent(10)) * MaximumBlockWeight::get();
	pub const MaximumBlockLength: u32 = 5 * 1024 * 1024;
	pub const Version: RuntimeVersion = VERSION;
}

// Configure FRAME pallets to include in runtime.

impl frame_system::Trait for Runtime {
	/// The basic call filter to use in dispatchable.
	type BaseCallFilter = ();
	/// The identifier used to distinguish between accounts.
	type AccountId = AccountId;
	/// The aggregated dispatch type that is available for extrinsics.
	type Call = Call;
	/// The lookup mechanism to get account ID from whatever is passed in dispatchers.
	type Lookup = IdentityLookup<AccountId>;
	/// The index type for storing how many extrinsics an account has signed.
	type Index = Index;
	/// The index type for blocks.
	type BlockNumber = BlockNumber;
	/// The type for hashing blocks and tries.
	type Hash = Hash;
	/// The hashing algorithm used.
	type Hashing = BlakeTwo256;
	/// The header type.
	type Header = generic::Header<BlockNumber, BlakeTwo256>;
	/// The ubiquitous event type.
	type Event = Event;
	/// The ubiquitous origin type.
	type Origin = Origin;
	/// Maximum number of block number to block hash mappings to keep (oldest pruned first).
	type BlockHashCount = BlockHashCount;
	/// Maximum weight of each block.
	type MaximumBlockWeight = MaximumBlockWeight;
	/// The weight of database operations that the runtime can invoke.
	type DbWeight = RocksDbWeight;
	/// The weight of the overhead invoked on the block import process, independent of the
	/// extrinsics included in that block.
	type BlockExecutionWeight = BlockExecutionWeight;
	/// The base weight of any extrinsic processed by the runtime, independent of the
	/// logic of that extrinsic. (Signature verification, nonce increment, fee, etc...)
	type ExtrinsicBaseWeight = ExtrinsicBaseWeight;
	/// The maximum weight that a single extrinsic of `Normal` dispatch class can have,
	/// idependent of the logic of that extrinsics. (Roughly max block weight - average on
	/// initialize cost).
	type MaximumExtrinsicWeight = MaximumExtrinsicWeight;
	/// Maximum size of all encoded transactions (in bytes) that are allowed in one block.
	type MaximumBlockLength = MaximumBlockLength;
	/// Portion of the block weight that is available to all normal transactions.
	type AvailableBlockRatio = AvailableBlockRatio;
	/// Version of the runtime.
	type Version = Version;
	/// Converts a module to the index of the module in `construct_runtime!`.
	///
	/// This type is being generated by `construct_runtime!`.
	type PalletInfo = PalletInfo;
	/// What to do if a new account is created.
	type OnNewAccount = ();
	/// What to do if an account is fully reaped from the system.
	type OnKilledAccount = ();
	/// The data to be stored in an account.
	type AccountData = pallet_balances::AccountData<Balance>;
	/// Weight information for the extrinsics of this pallet.
	type SystemWeightInfo = ();
}

impl pallet_aura::Trait for Runtime {
	type AuthorityId = AuraId;
}

impl pallet_grandpa::Trait for Runtime {
	type Event = Event;
	type Call = Call;

	type KeyOwnerProofSystem = ();

	type KeyOwnerProof = <Self::KeyOwnerProofSystem as KeyOwnerProofSystem<(KeyTypeId, GrandpaId)>>::Proof;

	type KeyOwnerIdentification =
		<Self::KeyOwnerProofSystem as KeyOwnerProofSystem<(KeyTypeId, GrandpaId)>>::IdentificationTuple;

	type HandleEquivocation = ();

	type WeightInfo = ();
}

parameter_types! {
	pub const MinimumPeriod: u64 = SLOT_DURATION / 2;
}

impl pallet_timestamp::Trait for Runtime {
	/// A timestamp: milliseconds since the unix epoch.
	type Moment = u64;
	type OnTimestampSet = Aura;
	type MinimumPeriod = MinimumPeriod;
	type WeightInfo = ();
}

parameter_types! {
	pub const ExistentialDeposit: u128 = 500;
	pub const MaxLocks: u32 = 50;
}

impl pallet_balances::Trait for Runtime {
	type MaxLocks = MaxLocks;
	/// The type for recording an account's balance.
	type Balance = Balance;
	/// The ubiquitous event type.
	type Event = Event;
	type DustRemoval = ();
	type ExistentialDeposit = ExistentialDeposit;
	type AccountStore = System;
	type WeightInfo = ();
}

parameter_types! {
	pub const TransactionByteFee: Balance = 1;
}

impl pallet_transaction_payment::Trait for Runtime {
	type Currency = Balances;
	type OnTransactionPayment = ();
	type TransactionByteFee = TransactionByteFee;
	type WeightToFee = IdentityFee<Balance>;
	type FeeMultiplierUpdate = ();
}

impl pallet_sudo::Trait for Runtime {
	type Event = Event;
	type Call = Call;
}

impl m_tokens::Trait for Runtime {
	type Event = Event;
	type MultiCurrency = Currencies;
}

impl minterest_protocol::Trait for Runtime {
	type Event = Event;
	type Borrowing = liquidity_pools::Module<Runtime>;
}

impl orml_tokens::Trait for Runtime {
	type Event = Event;
	type Balance = Balance;
	type Amount = Amount;
	type CurrencyId = CurrencyId;
	type OnReceived = ();
	type WeightInfo = ();
}

parameter_types! {
	pub const GetMinterestCurrencyId: CurrencyId = CurrencyId::MINT;
	pub UnderlyingAssetId: Vec<CurrencyId> = vec![
		CurrencyId::DOT,
		CurrencyId::KSM,
		CurrencyId::BTC,
		CurrencyId::ETH,
	];
}

pub type MinterestToken = BasicCurrencyAdapter<Runtime, Balances, Amount, BlockNumber>;

impl orml_currencies::Trait for Runtime {
	type Event = Event;
	type MultiCurrency = Tokens;
	type NativeCurrency = MinterestToken;
	type GetNativeCurrencyId = GetMinterestCurrencyId;
	type WeightInfo = ();
}

impl liquidity_pools::Trait for Runtime {
	type Event = Event;
	type MultiCurrency = Currencies;
	type ModuleId = LiquidityPoolsModuleId;
}

parameter_types! {
	pub const InitialExchangeRate: Rate = INITIAL_EXCHANGE_RATE;
<<<<<<< HEAD
	pub MTokensId: Vec<CurrencyId> = vec![
		CurrencyId::MDOT,
		CurrencyId::MKSM,
		CurrencyId::MBTC,
		CurrencyId::METH,
	];
=======
	pub const BlocksPerYear: u128 = BLOCKS_PER_YEAR;
>>>>>>> 76c8eb24
}

impl controller::Trait for Runtime {
	type Event = Event;
	type InitialExchangeRate = InitialExchangeRate;
<<<<<<< HEAD
	type MTokensId = MTokensId;
=======
	type BlocksPerYear = BlocksPerYear;
	type UnderlyingAssetId = UnderlyingAssetId;
>>>>>>> 76c8eb24
}

parameter_types! {
	pub const MaxMembers: u32 = MAX_MEMBERS;
}

impl accounts::Trait for Runtime {
	type Event = Event;
	type MaxMembers = MaxMembers;
}

impl oracle::Trait for Runtime {
	type Event = Event;
}

// Create the runtime by composing the FRAME pallets that were previously configured.
construct_runtime!(
	pub enum Runtime where
		Block = Block,
		NodeBlock = opaque::Block,
		UncheckedExtrinsic = UncheckedExtrinsic
	{
		System: frame_system::{Module, Call, Config, Storage, Event<T>},
		RandomnessCollectiveFlip: pallet_randomness_collective_flip::{Module, Call, Storage},
		Timestamp: pallet_timestamp::{Module, Call, Storage, Inherent},
		Aura: pallet_aura::{Module, Config<T>, Inherent},
		Grandpa: pallet_grandpa::{Module, Call, Storage, Config, Event},
		Balances: pallet_balances::{Module, Call, Storage, Config<T>, Event<T>},
		TransactionPayment: pallet_transaction_payment::{Module, Storage},
		Sudo: pallet_sudo::{Module, Call, Config<T>, Storage, Event<T>},
		//ORML palletts
		Tokens: orml_tokens::{Module, Storage, Call, Event<T>, Config<T>},
		Currencies: orml_currencies::{Module, Call, Event<T>},
		// Minterest pallets
		MTokens: m_tokens::{Module, Storage, Call, Event<T>},
		MinterestProtocol: minterest_protocol::{Module, Storage, Call, Event<T>},
		LiquidityPools: liquidity_pools::{Module, Storage, Call, Event, Config<T>},
		Controller: controller::{Module, Storage, Call, Event, Config<T>},
		Accounts: accounts::{Module, Storage, Call, Event<T>},
		Oracle: oracle::{Module, Storage, Call, Event},
	}
);

/// The address format for describing accounts.
pub type Address = AccountId;
/// Block header type as expected by this runtime.
pub type Header = generic::Header<BlockNumber, BlakeTwo256>;
/// Block type as expected by this runtime.
pub type Block = generic::Block<Header, UncheckedExtrinsic>;
/// A Block signed with a Justification
pub type SignedBlock = generic::SignedBlock<Block>;
/// BlockId type as expected by this runtime.
pub type BlockId = generic::BlockId<Block>;
/// The SignedExtension to the basic transaction logic.
pub type SignedExtra = (
	frame_system::CheckSpecVersion<Runtime>,
	frame_system::CheckTxVersion<Runtime>,
	frame_system::CheckGenesis<Runtime>,
	frame_system::CheckEra<Runtime>,
	frame_system::CheckNonce<Runtime>,
	frame_system::CheckWeight<Runtime>,
	pallet_transaction_payment::ChargeTransactionPayment<Runtime>,
);
/// Unchecked extrinsic type as expected by this runtime.
pub type UncheckedExtrinsic = generic::UncheckedExtrinsic<Address, Call, Signature, SignedExtra>;
/// Extrinsic type that has already been checked.
pub type CheckedExtrinsic = generic::CheckedExtrinsic<AccountId, Call, SignedExtra>;
/// Executive: handles dispatch to the various modules.
pub type Executive =
	frame_executive::Executive<Runtime, Block, frame_system::ChainContext<Runtime>, Runtime, AllModules>;

impl_runtime_apis! {
	impl sp_api::Core<Block> for Runtime {
		fn version() -> RuntimeVersion {
			VERSION
		}

		fn execute_block(block: Block) {
			Executive::execute_block(block)
		}

		fn initialize_block(header: &<Block as BlockT>::Header) {
			Executive::initialize_block(header)
		}
	}

	impl sp_api::Metadata<Block> for Runtime {
		fn metadata() -> OpaqueMetadata {
			Runtime::metadata().into()
		}
	}

	impl sp_block_builder::BlockBuilder<Block> for Runtime {
		fn apply_extrinsic(extrinsic: <Block as BlockT>::Extrinsic) -> ApplyExtrinsicResult {
			Executive::apply_extrinsic(extrinsic)
		}

		fn finalize_block() -> <Block as BlockT>::Header {
			Executive::finalize_block()
		}

		fn inherent_extrinsics(data: sp_inherents::InherentData) -> Vec<<Block as BlockT>::Extrinsic> {
			data.create_extrinsics()
		}

		fn check_inherents(
			block: Block,
			data: sp_inherents::InherentData,
		) -> sp_inherents::CheckInherentsResult {
			data.check_extrinsics(&block)
		}

		fn random_seed() -> <Block as BlockT>::Hash {
			RandomnessCollectiveFlip::random_seed()
		}
	}

	impl sp_transaction_pool::runtime_api::TaggedTransactionQueue<Block> for Runtime {
		fn validate_transaction(
			source: TransactionSource,
			tx: <Block as BlockT>::Extrinsic,
		) -> TransactionValidity {
			Executive::validate_transaction(source, tx)
		}
	}

	impl sp_offchain::OffchainWorkerApi<Block> for Runtime {
		fn offchain_worker(header: &<Block as BlockT>::Header) {
			Executive::offchain_worker(header)
		}
	}

	impl sp_consensus_aura::AuraApi<Block, AuraId> for Runtime {
		fn slot_duration() -> u64 {
			Aura::slot_duration()
		}

		fn authorities() -> Vec<AuraId> {
			Aura::authorities()
		}
	}

	impl sp_session::SessionKeys<Block> for Runtime {
		fn generate_session_keys(seed: Option<Vec<u8>>) -> Vec<u8> {
			opaque::SessionKeys::generate(seed)
		}

		fn decode_session_keys(
			encoded: Vec<u8>,
		) -> Option<Vec<(Vec<u8>, KeyTypeId)>> {
			opaque::SessionKeys::decode_into_raw_public_keys(&encoded)
		}
	}

	impl fg_primitives::GrandpaApi<Block> for Runtime {
		fn grandpa_authorities() -> GrandpaAuthorityList {
			Grandpa::grandpa_authorities()
		}

		fn submit_report_equivocation_unsigned_extrinsic(
			_equivocation_proof: fg_primitives::EquivocationProof<
				<Block as BlockT>::Hash,
				NumberFor<Block>,
			>,
			_key_owner_proof: fg_primitives::OpaqueKeyOwnershipProof,
		) -> Option<()> {
			None
		}

		fn generate_key_ownership_proof(
			_set_id: fg_primitives::SetId,
			_authority_id: GrandpaId,
		) -> Option<fg_primitives::OpaqueKeyOwnershipProof> {
			// NOTE: this is the only implementation possible since we've
			// defined our key owner proof type as a bottom type (i.e. a type
			// with no values).
			None
		}
	}

	impl frame_system_rpc_runtime_api::AccountNonceApi<Block, AccountId, Index> for Runtime {
		fn account_nonce(account: AccountId) -> Index {
			System::account_nonce(account)
		}
	}

	impl pallet_transaction_payment_rpc_runtime_api::TransactionPaymentApi<Block, Balance> for Runtime {
		fn query_info(
			uxt: <Block as BlockT>::Extrinsic,
			len: u32,
		) -> pallet_transaction_payment_rpc_runtime_api::RuntimeDispatchInfo<Balance> {
			TransactionPayment::query_info(uxt, len)
		}
	}

	#[cfg(feature = "runtime-benchmarks")]
	impl frame_benchmarking::Benchmark<Block> for Runtime {
		fn dispatch_benchmark(
			config: frame_benchmarking::BenchmarkConfig
		) -> Result<Vec<frame_benchmarking::BenchmarkBatch>, sp_runtime::RuntimeString> {
			use frame_benchmarking::{Benchmarking, BenchmarkBatch, add_benchmark, TrackedStorageKey};

			use frame_system_benchmarking::Module as SystemBench;
			impl frame_system_benchmarking::Trait for Runtime {}

			let whitelist: Vec<TrackedStorageKey> = vec![
				// Block Number
				hex_literal::hex!("26aa394eea5630e07c48ae0c9558cef702a5c1b19ab7a04f536c519aca4983ac").to_vec().into(),
				// Total Issuance
				hex_literal::hex!("c2261276cc9d1f8598ea4b6a74b15c2f57c875e4cff74148e4628f264b974c80").to_vec().into(),
				// Execution Phase
				hex_literal::hex!("26aa394eea5630e07c48ae0c9558cef7ff553b5a9862a516939d82b3d3d8661a").to_vec().into(),
				// Event Count
				hex_literal::hex!("26aa394eea5630e07c48ae0c9558cef70a98fdbe9ce6c55837576c60c7af3850").to_vec().into(),
				// System Events
				hex_literal::hex!("26aa394eea5630e07c48ae0c9558cef780d41e5e16056765bc8461851072c9d7").to_vec().into(),
			];

			let mut batches = Vec::<BenchmarkBatch>::new();
			let params = (&config, &whitelist);

			add_benchmark!(params, batches, frame_system, SystemBench::<Runtime>);
			add_benchmark!(params, batches, pallet_balances, Balances);
			add_benchmark!(params, batches, pallet_timestamp, Timestamp);

			if batches.is_empty() { return Err("Benchmark not found for this pallet.".into()) }
			Ok(batches)
		}
	}
}<|MERGE_RESOLUTION|>--- conflicted
+++ resolved
@@ -283,27 +283,21 @@
 
 parameter_types! {
 	pub const InitialExchangeRate: Rate = INITIAL_EXCHANGE_RATE;
-<<<<<<< HEAD
+	pub const BlocksPerYear: u128 = BLOCKS_PER_YEAR;
 	pub MTokensId: Vec<CurrencyId> = vec![
 		CurrencyId::MDOT,
 		CurrencyId::MKSM,
 		CurrencyId::MBTC,
 		CurrencyId::METH,
 	];
-=======
-	pub const BlocksPerYear: u128 = BLOCKS_PER_YEAR;
->>>>>>> 76c8eb24
 }
 
 impl controller::Trait for Runtime {
 	type Event = Event;
 	type InitialExchangeRate = InitialExchangeRate;
-<<<<<<< HEAD
 	type MTokensId = MTokensId;
-=======
 	type BlocksPerYear = BlocksPerYear;
 	type UnderlyingAssetId = UnderlyingAssetId;
->>>>>>> 76c8eb24
 }
 
 parameter_types! {
