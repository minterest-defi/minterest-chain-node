--- conflicted
+++ resolved
@@ -70,12 +70,7 @@
 pub use constants::{currency::*, time::*, *};
 use frame_support::traits::Contains;
 use frame_system::{EnsureOneOf, EnsureRoot, EnsureSigned};
-<<<<<<< HEAD
-use pallet_traits::PriceProvider;
-
-=======
 use pallet_traits::PricesManager;
->>>>>>> 693c6593
 /// Opaque types. These are used by the CLI to instantiate machinery that don't need to know
 /// the specifics of the runtime. They can then be made to be agnostic over specific formats
 /// of data like extrinsics, allowing for them to continue syncing the network through upgrades
