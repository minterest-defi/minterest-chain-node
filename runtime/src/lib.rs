--- conflicted
+++ resolved
@@ -582,12 +582,9 @@
 		MinterestModel: minterest_model::{Module, Storage, Call, Event, Config},
 		RiskManager: risk_manager::{Module, Storage, Call, Event<T>, Config, ValidateUnsigned},
 		LiquidationPools: liquidation_pools::{Module, Storage, Call, Event<T>, Config<T>, ValidateUnsigned},
-<<<<<<< HEAD
 		MntToken: mnt_token::{Module, Storage, Call, Event<T>, Config<T>},
-=======
 		Dex: dex::{Module, Storage, Call, Event<T>},
 
->>>>>>> c1054d28
 		// Dev
 		Sudo: pallet_sudo::{Module, Call, Config<T>, Storage, Event<T>},
 	}
