#![cfg_attr(not(feature = "std"), no_std)]
// `construct_runtime!` does a lot of recursion and requires us to increase the limit to 256.
#![recursion_limit = "256"]
// The `large_enum_variant` warning originates from `construct_runtime` macro.
#![allow(clippy::large_enum_variant)]
#![allow(clippy::from_over_into)]

// Make the WASM binary available.
#[cfg(feature = "std")]
include!(concat!(env!("OUT_DIR"), "/wasm_binary.rs"));

mod benchmarking;
mod constants;
#[cfg(test)]
mod tests;
mod weights;
mod weights_test;

use crate::constants::fee::WeightToFee;
pub use controller_rpc_runtime_api::{PoolState, UserPoolBalanceData};
use orml_currencies::BasicCurrencyAdapter;
use orml_traits::{create_median_value_data_provider, parameter_type_with_key, DataFeeder, DataProviderExtended};
use pallet_grandpa::fg_primitives;
use pallet_grandpa::{AuthorityId as GrandpaId, AuthorityList as GrandpaAuthorityList};
use pallet_transaction_payment::{CurrencyAdapter, Multiplier, TargetedFeeAdjustment};
use sp_api::impl_runtime_apis;
use sp_consensus_aura::sr25519::AuthorityId as AuraId;
use sp_core::{
	crypto::KeyTypeId,
	u32_trait::{_1, _2, _3, _4},
	OpaqueMetadata,
};
use sp_runtime::traits::{AccountIdConversion, AccountIdLookup, BlakeTwo256, Block as BlockT, NumberFor, Zero};
use sp_runtime::{
	create_runtime_str, generic, impl_opaque_keys,
	transaction_validity::{TransactionPriority, TransactionSource, TransactionValidity},
	ApplyExtrinsicResult, DispatchResult, FixedPointNumber, ModuleId,
};
use sp_std::prelude::*;
#[cfg(feature = "std")]
use sp_version::NativeVersion;
use sp_version::RuntimeVersion;

pub use minterest_primitives::{
	currency::{
		CurrencyType::{UnderlyingAsset, WrappedToken},
		BTC, DOT, ETH, KSM, MBTC, MDOT, METH, MKSM, MNT,
	},
	AccountId, AccountIndex, Amount, Balance, BlockNumber, CurrencyId, DataProviderId, DigestItem, Hash, Index, Moment,
	Operation, Price, Rate, Signature,
};

// A few exports that help ease life for downstream crates.
pub use frame_support::{
	construct_runtime, debug, parameter_types,
	traits::{KeyOwnerProofSystem, Randomness},
	weights::{
		constants::{BlockExecutionWeight, ExtrinsicBaseWeight, RocksDbWeight, WEIGHT_PER_SECOND},
		DispatchClass, IdentityFee, Weight,
	},
	IterableStorageDoubleMap, StorageValue,
};
pub use pallet_balances::Call as BalancesCall;
pub use pallet_timestamp::Call as TimestampCall;
#[cfg(any(feature = "std", test))]
pub use sp_runtime::BuildStorage;
pub use sp_runtime::{Perbill, Permill, Perquintill};

pub use constants::{currency::*, time::*, *};
use frame_support::traits::Contains;
use frame_system::{EnsureOneOf, EnsureRoot};

/// Opaque types. These are used by the CLI to instantiate machinery that don't need to know
/// the specifics of the runtime. They can then be made to be agnostic over specific formats
/// of data like extrinsics, allowing for them to continue syncing the network through upgrades
/// to even the core data structures.
pub mod opaque {
	use super::*;

	pub use sp_runtime::OpaqueExtrinsic as UncheckedExtrinsic;

	/// Opaque block header type.
	pub type Header = generic::Header<BlockNumber, BlakeTwo256>;
	/// Opaque block type.
	pub type Block = generic::Block<Header, UncheckedExtrinsic>;
	/// Opaque block identifier type.
	pub type BlockId = generic::BlockId<Block>;

	impl_opaque_keys! {
		pub struct SessionKeys {
			pub aura: Aura,
			pub grandpa: Grandpa,
		}
	}
}

pub const VERSION: RuntimeVersion = RuntimeVersion {
	spec_name: create_runtime_str!("node-minterest"),
	impl_name: create_runtime_str!("node-minterest"),
	authoring_version: 1,
	spec_version: 1,
	impl_version: 1,
	apis: RUNTIME_API_VERSIONS,
	transaction_version: 1,
};

/// The version information used to identify this runtime when compiled natively.
#[cfg(feature = "std")]
pub fn native_version() -> NativeVersion {
	NativeVersion {
		runtime_version: VERSION,
		can_author_with: Default::default(),
	}
}

// Module accounts of runtime
parameter_types! {
	pub const LiquidityPoolsModuleId: ModuleId = ModuleId(*b"min/lqdy");
	pub const LiquidationPoolsModuleId: ModuleId = ModuleId(*b"min/lqdn");
	pub const DexModuleId: ModuleId = ModuleId(*b"min/dexs");
	pub const MntTokenModuleId: ModuleId = ModuleId(*b"min/mntt");
}

const NORMAL_DISPATCH_RATIO: Perbill = Perbill::from_percent(75);

parameter_types! {
	pub const Version: RuntimeVersion = VERSION;
	pub const BlockHashCount: BlockNumber = 2400;
	/// We allow for 2 seconds of compute with a 6 second average block time.
	pub BlockWeights: frame_system::limits::BlockWeights = frame_system::limits::BlockWeights
		::with_sensible_defaults(2 * WEIGHT_PER_SECOND, NORMAL_DISPATCH_RATIO);
	pub BlockLength: frame_system::limits::BlockLength = frame_system::limits::BlockLength
		::max_with_normal_ratio(5 * 1024 * 1024, NORMAL_DISPATCH_RATIO);
	pub const SS58Prefix: u8 = 42;
}

// Configure FRAME pallets to include in runtime.

impl frame_system::Config for Runtime {
	/// The basic call filter to use in dispatchable.
	type BaseCallFilter = ();
	/// Block & extrinsics weights: base values and limits.
	type BlockWeights = BlockWeights;
	/// The maximum length of a block (in bytes).
	type BlockLength = BlockLength;
	/// The identifier used to distinguish between accounts.
	type AccountId = AccountId;
	/// The aggregated dispatch type that is available for extrinsics.
	type Call = Call;
	/// The lookup mechanism to get account ID from whatever is passed in dispatchers.
	type Lookup = AccountIdLookup<AccountId, ()>;
	/// The index type for storing how many extrinsics an account has signed.
	type Index = Index;
	/// The index type for blocks.
	type BlockNumber = BlockNumber;
	/// The type for hashing blocks and tries.
	type Hash = Hash;
	/// The hashing algorithm used.
	type Hashing = BlakeTwo256;
	/// The header type.
	type Header = generic::Header<BlockNumber, BlakeTwo256>;
	/// The ubiquitous event type.
	type Event = Event;
	/// The ubiquitous origin type.
	type Origin = Origin;
	/// Maximum number of block number to block hash mappings to keep (oldest pruned first).
	type BlockHashCount = BlockHashCount;
	/// The weight of database operations that the runtime can invoke.
	type DbWeight = RocksDbWeight;
	/// Version of the runtime.
	type Version = Version;
	/// Converts a module to the index of the module in `construct_runtime!`.
	///
	/// This type is being generated by `construct_runtime!`.
	type PalletInfo = PalletInfo;
	/// What to do if a new account is created.
	type OnNewAccount = ();
	/// What to do if an account is fully reaped from the system.
	type OnKilledAccount = ();
	/// The data to be stored in an account.
	type AccountData = pallet_balances::AccountData<Balance>;
	/// Weight information for the extrinsics of this pallet.
	type SystemWeightInfo = ();
	/// This is used as an identifier of the chain. 42 is the generic substrate prefix.
	type SS58Prefix = SS58Prefix;
}

impl pallet_aura::Config for Runtime {
	type AuthorityId = AuraId;
}

impl pallet_grandpa::Config for Runtime {
	type Event = Event;
	type Call = Call;

	type KeyOwnerProofSystem = ();

	type KeyOwnerProof = <Self::KeyOwnerProofSystem as KeyOwnerProofSystem<(KeyTypeId, GrandpaId)>>::Proof;

	type KeyOwnerIdentification =
		<Self::KeyOwnerProofSystem as KeyOwnerProofSystem<(KeyTypeId, GrandpaId)>>::IdentificationTuple;

	type HandleEquivocation = ();

	type WeightInfo = ();
}

parameter_types! {
	pub const MinimumPeriod: u64 = SLOT_DURATION / 2;
}

impl pallet_timestamp::Config for Runtime {
	/// A timestamp: milliseconds since the unix epoch.
	type Moment = Moment;
	type OnTimestampSet = Aura;
	type MinimumPeriod = MinimumPeriod;
	type WeightInfo = ();
}

parameter_types! {
	pub const ExistentialDeposit: u128 = 500;
	pub const MaxLocks: u32 = 50;
}

impl pallet_balances::Config for Runtime {
	type MaxLocks = MaxLocks;
	/// The type for recording an account's balance.
	type Balance = Balance;
	/// The ubiquitous event type.
	type Event = Event;
	type DustRemoval = ();
	type ExistentialDeposit = ExistentialDeposit;
	type AccountStore = System;
	type WeightInfo = pallet_balances::weights::SubstrateWeight<Runtime>;
}

parameter_types! {
	pub TransactionByteFee: Balance = 3_570_000_000_000_000;
	pub const TargetBlockFullness: Perquintill = Perquintill::from_percent(25);
	pub AdjustmentVariable: Multiplier = Multiplier::saturating_from_rational(1, 100_000);
	// FIXME: Temporary value to get multiplier equal to 1
	pub MinimumMultiplier: Multiplier = Multiplier::one();
}

impl pallet_transaction_payment::Config for Runtime {
	type OnChargeTransaction = CurrencyAdapter<Balances, ()>;
	type TransactionByteFee = TransactionByteFee;
	type WeightToFee = WeightToFee;
	type FeeMultiplierUpdate = TargetedFeeAdjustment<Self, TargetBlockFullness, AdjustmentVariable, MinimumMultiplier>;
}

impl pallet_sudo::Config for Runtime {
	type Event = Event;
	type Call = Call;
}

type EnsureRootOrTwoThirdsMinterestCouncil = EnsureOneOf<
	AccountId,
	EnsureRoot<AccountId>,
	pallet_collective::EnsureProportionMoreThan<_2, _3, AccountId, MinterestCouncilInstance>,
>;

type EnsureRootOrThreeFourthsMinterestCouncil = EnsureOneOf<
	AccountId,
	EnsureRoot<AccountId>,
	pallet_collective::EnsureProportionMoreThan<_3, _4, AccountId, MinterestCouncilInstance>,
>;

type EnsureRootOrHalfMinterestCouncil = EnsureOneOf<
	AccountId,
	EnsureRoot<AccountId>,
	pallet_collective::EnsureProportionMoreThan<_1, _2, AccountId, MinterestCouncilInstance>,
>;

parameter_types! {
	pub const MinterestCouncilMotionDuration: BlockNumber = 7 * DAYS;
	pub const MinterestCouncilMaxProposals: u32 = 100;
	pub const MinterestCouncilMaxMembers: u32 = 100;
}

type MinterestCouncilInstance = pallet_collective::Instance1;
impl pallet_collective::Config<MinterestCouncilInstance> for Runtime {
	type Origin = Origin;
	type Proposal = Call;
	type Event = Event;
	type MotionDuration = MinterestCouncilMotionDuration;
	type MaxProposals = MinterestCouncilMaxProposals;
	type MaxMembers = MinterestCouncilMaxMembers;
	type DefaultVote = pallet_collective::PrimeDefaultVote;
	type WeightInfo = ();
}

type MinterestCouncilMembershipInstance = pallet_membership::Instance1;
impl pallet_membership::Config<MinterestCouncilMembershipInstance> for Runtime {
	type Event = Event;
	type AddOrigin = EnsureRootOrThreeFourthsMinterestCouncil;
	type RemoveOrigin = EnsureRootOrThreeFourthsMinterestCouncil;
	type SwapOrigin = EnsureRootOrThreeFourthsMinterestCouncil;
	type ResetOrigin = EnsureRootOrThreeFourthsMinterestCouncil;
	type PrimeOrigin = EnsureRootOrThreeFourthsMinterestCouncil;
	type MembershipInitialized = MinterestCouncil;
	type MembershipChanged = MinterestCouncil;
}

parameter_types! {
	pub const WhitelistCouncilMotionDuration: BlockNumber = 7 * DAYS;
	pub const WhitelistCouncilMaxProposals: u32 = 100;
	pub const WhitelistCouncilMaxMembers: u32 = 100;
}

type WhitelistCouncilInstance = pallet_collective::Instance2;
impl pallet_collective::Config<WhitelistCouncilInstance> for Runtime {
	type Origin = Origin;
	type Proposal = Call;
	type Event = Event;
	type MotionDuration = WhitelistCouncilMotionDuration;
	type MaxProposals = WhitelistCouncilMaxProposals;
	type MaxMembers = WhitelistCouncilMaxMembers;
	type DefaultVote = pallet_collective::PrimeDefaultVote;
	type WeightInfo = ();
}

type WhitelistCouncilMembershipInstance = pallet_membership::Instance2;
impl pallet_membership::Config<WhitelistCouncilMembershipInstance> for Runtime {
	type Event = Event;
	type AddOrigin = EnsureRootOrThreeFourthsMinterestCouncil;
	type RemoveOrigin = EnsureRootOrThreeFourthsMinterestCouncil;
	type SwapOrigin = EnsureRootOrThreeFourthsMinterestCouncil;
	type ResetOrigin = EnsureRootOrThreeFourthsMinterestCouncil;
	type PrimeOrigin = EnsureRootOrThreeFourthsMinterestCouncil;
	type MembershipInitialized = WhitelistCouncil;
	type MembershipChanged = WhitelistCouncil;
}

type OperatorMembershipInstanceMinterest = pallet_membership::Instance3;
impl pallet_membership::Config<OperatorMembershipInstanceMinterest> for Runtime {
	type Event = Event;
	type AddOrigin = EnsureRootOrTwoThirdsMinterestCouncil;
	type RemoveOrigin = EnsureRootOrTwoThirdsMinterestCouncil;
	type SwapOrigin = EnsureRootOrTwoThirdsMinterestCouncil;
	type ResetOrigin = EnsureRootOrTwoThirdsMinterestCouncil;
	type PrimeOrigin = EnsureRootOrTwoThirdsMinterestCouncil;
	type MembershipInitialized = MinterestOracle;
	type MembershipChanged = MinterestOracle;
}

impl minterest_protocol::Config for Runtime {
	type Event = Event;
	type Borrowing = LiquidityPools;
	type ManagerLiquidationPools = LiquidationPools;
	type ManagerLiquidityPools = LiquidityPools;
	type WhitelistMembers = WhitelistCouncilProvider;
	type ProtocolWeightInfo = weights::minterest_protocol::WeightInfo<Runtime>;
}

pub struct WhitelistCouncilProvider;
impl Contains<AccountId> for WhitelistCouncilProvider {
	fn contains(who: &AccountId) -> bool {
		WhitelistCouncil::is_member(who)
	}

	fn sorted_members() -> Vec<AccountId> {
		WhitelistCouncil::members()
	}

	#[cfg(feature = "runtime-benchmarks")]
	fn add(_: &AccountId) {
		todo!()
	}
}

parameter_type_with_key! {
	pub ExistentialDeposits: |_currency_id: CurrencyId| -> Balance {
		Zero::zero()
	};
}

impl orml_tokens::Config for Runtime {
	type Event = Event;
	type Balance = Balance;
	type Amount = Amount;
	type CurrencyId = CurrencyId;
	type WeightInfo = ();
	type ExistentialDeposits = ExistentialDeposits;
	type OnDust = ();
}

parameter_types! {
	pub const GetMinterestCurrencyId: CurrencyId = MNT;
}

pub type MinterestToken = BasicCurrencyAdapter<Runtime, Balances, Amount, BlockNumber>;

impl orml_currencies::Config for Runtime {
	type Event = Event;
	type MultiCurrency = Tokens;
	type NativeCurrency = MinterestToken;
	type GetNativeCurrencyId = GetMinterestCurrencyId;
	type WeightInfo = ();
}

parameter_types! {
	pub LiquidityPoolAccountId: AccountId = LiquidityPoolsModuleId::get().into_account();
	pub const InitialExchangeRate: Rate = INITIAL_EXCHANGE_RATE;
	pub EnabledUnderlyingAssetsIds: Vec<CurrencyId> = CurrencyId::get_enabled_tokens_in_protocol(UnderlyingAsset);
	pub EnabledWrappedTokensId: Vec<CurrencyId> = CurrencyId::get_enabled_tokens_in_protocol(WrappedToken);
}

impl liquidity_pools::Config for Runtime {
	type MultiCurrency = Currencies;
	type PriceSource = Prices;
	type ModuleId = LiquidityPoolsModuleId;
	type LiquidityPoolAccountId = LiquidityPoolAccountId;
	type InitialExchangeRate = InitialExchangeRate;
	type EnabledUnderlyingAssetsIds = EnabledUnderlyingAssetsIds;
	type EnabledWrappedTokensId = EnabledWrappedTokensId;
}

parameter_types! {
	pub const MaxBorrowCap: Balance = MAX_BORROW_CAP;
}

impl controller::Config for Runtime {
	type Event = Event;
	type LiquidityPoolsManager = LiquidityPools;
	type MaxBorrowCap = MaxBorrowCap;
	type UpdateOrigin = EnsureRootOrHalfMinterestCouncil;
	type ControllerWeightInfo = weights::controller::WeightInfo<Runtime>;
}

impl module_prices::Config for Runtime {
	type Event = Event;
	type Source = AggregatedDataProvider;
	type LockOrigin = EnsureRootOrTwoThirdsMinterestCouncil;
	type WeightInfo = weights::prices::WeightInfo<Runtime>;
}

parameter_types! {
	pub const BlocksPerYear: u128 = BLOCKS_PER_YEAR;
}

impl minterest_model::Config for Runtime {
	type Event = Event;
	type BlocksPerYear = BlocksPerYear;
	type ModelUpdateOrigin = EnsureRootOrHalfMinterestCouncil;
	type WeightInfo = weights::minterest_model::WeightInfo<Runtime>;
}

parameter_types! {
	pub const RiskManagerPriority: TransactionPriority = TransactionPriority::max_value();
	pub const LiquidityPoolsPriority: TransactionPriority = TransactionPriority::max_value() - 1;
}

impl risk_manager::Config for Runtime {
	type Event = Event;
	type UnsignedPriority = RiskManagerPriority;
	type LiquidationPoolsManager = LiquidationPools;
	type LiquidityPoolsManager = LiquidityPools;
	type RiskManagerUpdateOrigin = EnsureRootOrHalfMinterestCouncil;
	type RiskManagerWeightInfo = weights::risk_manager::WeightInfo<Runtime>;
}

parameter_types! {
	pub MntTokenAccountId: AccountId = MntTokenModuleId::get().into_account();
}

impl mnt_token::Config for Runtime {
	type Event = Event;
	type PriceSource = Prices;
	type UpdateOrigin = EnsureRootOrTwoThirdsMinterestCouncil;
	type LiquidityPoolsManager = LiquidityPools;
<<<<<<< HEAD
	type EnabledCurrencyPair = EnabledCurrencyPair;
	type EnabledUnderlyingAssetsIds = EnabledUnderlyingAssetsIds;
	type MultiCurrency = Currencies;
	type ControllerAPI = Controller;
	type MntTokenAccountId = MntTokenAccountId;
	type ProtocolWeightInfo = weights::mnt_token::WeightInfo<Runtime>;
=======
>>>>>>> b94d10c3
}

impl<C> frame_system::offchain::SendTransactionTypes<C> for Runtime
where
	Call: From<C>,
{
	type OverarchingCall = Call;
	type Extrinsic = UncheckedExtrinsic;
}

parameter_types! {
	pub LiquidationPoolAccountId: AccountId = LiquidationPoolsModuleId::get().into_account();
}

impl liquidation_pools::Config for Runtime {
	type Event = Event;
	type MultiCurrency = Currencies;
	type UnsignedPriority = LiquidityPoolsPriority;
	type PriceSource = Prices;
	type LiquidationPoolsModuleId = LiquidationPoolsModuleId;
	type LiquidationPoolAccountId = LiquidationPoolAccountId;
	type UpdateOrigin = EnsureRootOrHalfMinterestCouncil;
	type LiquidityPoolsManager = LiquidityPools;
	type Dex = Dex;
	type LiquidationPoolsWeightInfo = weights::liquidation_pools::WeightInfo<Runtime>;
}

parameter_types! {
	pub const MinimumCount: u32 = 1;
	pub const ExpiresIn: Moment = 1000 * 60 * 60; // 60 mins
	pub ZeroAccountId: AccountId = AccountId::from([0u8; 32]);
}

pub type TimeStampedPrice = orml_oracle::TimestampedValue<Price, minterest_primitives::Moment>;

type MinterestDataProvider = orml_oracle::Instance1;
impl orml_oracle::Config<MinterestDataProvider> for Runtime {
	type Event = Event;
	type OnNewData = ();
	type CombineData = orml_oracle::DefaultCombineData<Runtime, MinimumCount, ExpiresIn, MinterestDataProvider>;
	type Time = Timestamp;
	type OracleKey = CurrencyId;
	type OracleValue = Price;
	type RootOperatorAccountId = ZeroAccountId;
	type WeightInfo = ();
}

create_median_value_data_provider!(
	AggregatedDataProvider,
	CurrencyId,
	Price,
	TimeStampedPrice,
	[MinterestOracle]
);
// Aggregated data provider cannot feed.
impl DataFeeder<CurrencyId, Price, AccountId> for AggregatedDataProvider {
	fn feed_value(_: AccountId, _: CurrencyId, _: Price) -> DispatchResult {
		Err("Not supported".into())
	}
}

parameter_types! {
	pub DexAccountId: AccountId = DexModuleId::get().into_account();
}

impl dex::Config for Runtime {
	type Event = Event;
	type MultiCurrency = Currencies;
	type DexModuleId = DexModuleId;
	type DexAccountId = DexAccountId;
}

// Create the runtime by composing the FRAME pallets that were previously configured.
construct_runtime!(
	pub enum Runtime where
		Block = Block,
		NodeBlock = opaque::Block,
		UncheckedExtrinsic = UncheckedExtrinsic
	{
		System: frame_system::{Module, Call, Config, Storage, Event<T>},
		RandomnessCollectiveFlip: pallet_randomness_collective_flip::{Module, Call, Storage},
		Timestamp: pallet_timestamp::{Module, Call, Storage, Inherent},

		Balances: pallet_balances::{Module, Call, Storage, Config<T>, Event<T>},
		TransactionPayment: pallet_transaction_payment::{Module, Storage},

		// Consensus & Staking
		Aura: pallet_aura::{Module, Config<T>},
		Grandpa: pallet_grandpa::{Module, Call, Storage, Config, Event},

		// Governance
		MinterestCouncil: pallet_collective::<Instance1>::{Module, Call, Storage, Origin<T>, Event<T>, Config<T>},
		MinterestCouncilMembership: pallet_membership::<Instance1>::{Module, Call, Storage, Event<T>, Config<T>},
		WhitelistCouncil: pallet_collective::<Instance2>::{Module, Call, Storage, Origin<T>, Event<T>, Config<T>},
		WhitelistCouncilMembership: pallet_membership::<Instance2>::{Module, Call, Storage, Event<T>, Config<T>},

		//ORML palletts
		Tokens: orml_tokens::{Module, Storage, Call, Event<T>, Config<T>},
		Currencies: orml_currencies::{Module, Call, Event<T>},

		// Oracle and Prices
		MinterestOracle: orml_oracle::<Instance1>::{Module, Storage, Call, Config<T>, Event<T>},
		Prices: module_prices::{Module, Storage, Call, Event<T>, Config},

		// OperatorMembership must be placed after Oracle or else will have race condition on initialization
		OperatorMembershipMinterest: pallet_membership::<Instance3>::{Module, Call, Storage, Event<T>, Config<T>},

		// Minterest pallets
		MinterestProtocol: minterest_protocol::{Module, Call, Event<T>},
		LiquidityPools: liquidity_pools::{Module, Storage, Call, Config<T>},
		Controller: controller::{Module, Storage, Call, Event, Config<T>},
		MinterestModel: minterest_model::{Module, Storage, Call, Event, Config},
		RiskManager: risk_manager::{Module, Storage, Call, Event<T>, Config, ValidateUnsigned},
		LiquidationPools: liquidation_pools::{Module, Storage, Call, Event<T>, Config<T>, ValidateUnsigned},
		MntToken: mnt_token::{Module, Storage, Call, Event<T>, Config<T>},
		Dex: dex::{Module, Storage, Call, Event<T>},

		// Dev
		Sudo: pallet_sudo::{Module, Call, Config<T>, Storage, Event<T>},
	}
);

/// The address format for describing accounts.
pub type Address = sp_runtime::MultiAddress<AccountId, ()>;
/// Block header type as expected by this runtime.
pub type Header = generic::Header<BlockNumber, BlakeTwo256>;
/// Block type as expected by this runtime.
pub type Block = generic::Block<Header, UncheckedExtrinsic>;
/// A Block signed with a Justification
pub type SignedBlock = generic::SignedBlock<Block>;
/// BlockId type as expected by this runtime.
pub type BlockId = generic::BlockId<Block>;
/// The SignedExtension to the basic transaction logic.
pub type SignedExtra = (
	frame_system::CheckSpecVersion<Runtime>,
	frame_system::CheckTxVersion<Runtime>,
	frame_system::CheckGenesis<Runtime>,
	frame_system::CheckEra<Runtime>,
	frame_system::CheckNonce<Runtime>,
	frame_system::CheckWeight<Runtime>,
	pallet_transaction_payment::ChargeTransactionPayment<Runtime>,
);
/// Unchecked extrinsic type as expected by this runtime.
pub type UncheckedExtrinsic = generic::UncheckedExtrinsic<Address, Call, Signature, SignedExtra>;
/// Extrinsic type that has already been checked.
pub type CheckedExtrinsic = generic::CheckedExtrinsic<AccountId, Call, SignedExtra>;
/// Executive: handles dispatch to the various pallets.
pub type Executive =
	frame_executive::Executive<Runtime, Block, frame_system::ChainContext<Runtime>, Runtime, AllModules>;

impl_runtime_apis! {
	impl sp_api::Core<Block> for Runtime {
		fn version() -> RuntimeVersion {
			VERSION
		}

		fn execute_block(block: Block) {
			Executive::execute_block(block)
		}

		fn initialize_block(header: &<Block as BlockT>::Header) {
			Executive::initialize_block(header)
		}
	}

	impl sp_api::Metadata<Block> for Runtime {
		fn metadata() -> OpaqueMetadata {
			Runtime::metadata().into()
		}
	}

	impl sp_block_builder::BlockBuilder<Block> for Runtime {
		fn apply_extrinsic(extrinsic: <Block as BlockT>::Extrinsic) -> ApplyExtrinsicResult {
			Executive::apply_extrinsic(extrinsic)
		}

		fn finalize_block() -> <Block as BlockT>::Header {
			Executive::finalize_block()
		}

		fn inherent_extrinsics(data: sp_inherents::InherentData) -> Vec<<Block as BlockT>::Extrinsic> {
			data.create_extrinsics()
		}

		fn check_inherents(
			block: Block,
			data: sp_inherents::InherentData,
		) -> sp_inherents::CheckInherentsResult {
			data.check_extrinsics(&block)
		}

		fn random_seed() -> <Block as BlockT>::Hash {
			RandomnessCollectiveFlip::random_seed()
		}
	}

	impl sp_transaction_pool::runtime_api::TaggedTransactionQueue<Block> for Runtime {
		fn validate_transaction(
			source: TransactionSource,
			tx: <Block as BlockT>::Extrinsic,
		) -> TransactionValidity {
			Executive::validate_transaction(source, tx)
		}
	}

	impl sp_offchain::OffchainWorkerApi<Block> for Runtime {
		fn offchain_worker(header: &<Block as BlockT>::Header) {
			Executive::offchain_worker(header)
		}
	}

	impl sp_consensus_aura::AuraApi<Block, AuraId> for Runtime {
		fn slot_duration() -> u64 {
			Aura::slot_duration()
		}

		fn authorities() -> Vec<AuraId> {
			Aura::authorities()
		}
	}

	impl sp_session::SessionKeys<Block> for Runtime {
		fn generate_session_keys(seed: Option<Vec<u8>>) -> Vec<u8> {
			opaque::SessionKeys::generate(seed)
		}

		fn decode_session_keys(
			encoded: Vec<u8>,
		) -> Option<Vec<(Vec<u8>, KeyTypeId)>> {
			opaque::SessionKeys::decode_into_raw_public_keys(&encoded)
		}
	}

	impl fg_primitives::GrandpaApi<Block> for Runtime {
		fn grandpa_authorities() -> GrandpaAuthorityList {
			Grandpa::grandpa_authorities()
		}

		fn submit_report_equivocation_unsigned_extrinsic(
			_equivocation_proof: fg_primitives::EquivocationProof<
				<Block as BlockT>::Hash,
				NumberFor<Block>,
			>,
			_key_owner_proof: fg_primitives::OpaqueKeyOwnershipProof,
		) -> Option<()> {
			None
		}

		fn generate_key_ownership_proof(
			_set_id: fg_primitives::SetId,
			_authority_id: GrandpaId,
		) -> Option<fg_primitives::OpaqueKeyOwnershipProof> {
			// NOTE: this is the only implementation possible since we've
			// defined our key owner proof type as a bottom type (i.e. a type
			// with no values).
			None
		}
	}

	impl frame_system_rpc_runtime_api::AccountNonceApi<Block, AccountId, Index> for Runtime {
		fn account_nonce(account: AccountId) -> Index {
			System::account_nonce(account)
		}
	}

	impl pallet_transaction_payment_rpc_runtime_api::TransactionPaymentApi<Block, Balance> for Runtime {
		fn query_info(
			uxt: <Block as BlockT>::Extrinsic,
			len: u32,
		) -> pallet_transaction_payment_rpc_runtime_api::RuntimeDispatchInfo<Balance> {
			TransactionPayment::query_info(uxt, len)
		}
		fn query_fee_details(
			uxt: <Block as BlockT>::Extrinsic,
			len: u32,
		) -> pallet_transaction_payment::FeeDetails<Balance> {
			TransactionPayment::query_fee_details(uxt, len)
		}
	}

	impl controller_rpc_runtime_api::ControllerApi<Block, AccountId> for Runtime {
		fn liquidity_pool_state(pool_id: CurrencyId) -> Option<PoolState> {
			let exchange_rate = Controller::get_liquidity_pool_exchange_rate(pool_id)?;
			let (borrow_rate, supply_rate) = Controller::get_liquidity_pool_borrow_and_supply_rates(pool_id)?;

			Some(PoolState { exchange_rate, borrow_rate, supply_rate })
		}

		fn get_total_supply_and_borrowed_usd_balance(account_id: AccountId) -> Option<UserPoolBalanceData> {
			let (total_supply, total_borrowed) = Controller::get_total_supply_and_borrowed_usd_balance(&account_id).ok()?;

			Some(UserPoolBalanceData {total_supply, total_borrowed})
		}

		fn is_admin(caller: AccountId) -> Option<bool> {
				Some(MinterestCouncil::is_member(&caller))
		}
	}

	impl orml_oracle_rpc_runtime_api::OracleApi<
		Block,
		DataProviderId,
		CurrencyId,
		TimeStampedPrice,
	> for Runtime {
		fn get_value(provider_id: DataProviderId ,key: CurrencyId) -> Option<TimeStampedPrice> {
			match provider_id {
				DataProviderId::Minterest => MinterestOracle::get_no_op(&key),
				DataProviderId::Aggregated => <AggregatedDataProvider as DataProviderExtended<_, _>>::get_no_op(&key)
			}
		}

		fn get_all_values(provider_id: DataProviderId) -> Vec<(CurrencyId, Option<TimeStampedPrice>)> {
			match provider_id {
				DataProviderId::Minterest => MinterestOracle::get_all_values(),
				DataProviderId::Aggregated => <AggregatedDataProvider as DataProviderExtended<_, _>>::get_all_values()
			}
		}
	}

	#[cfg(feature = "runtime-benchmarks")]
	impl frame_benchmarking::Benchmark<Block> for Runtime {
		fn dispatch_benchmark(
			config: frame_benchmarking::BenchmarkConfig
		) -> Result<Vec<frame_benchmarking::BenchmarkBatch>, sp_runtime::RuntimeString> {
			use frame_benchmarking::{Benchmarking, BenchmarkBatch, TrackedStorageKey};
			use orml_benchmarking::add_benchmark;

			let whitelist: Vec<TrackedStorageKey> = vec![
				// Block Number
				hex_literal::hex!("26aa394eea5630e07c48ae0c9558cef702a5c1b19ab7a04f536c519aca4983ac").to_vec().into(),
				// Total Issuance
				hex_literal::hex!("c2261276cc9d1f8598ea4b6a74b15c2f57c875e4cff74148e4628f264b974c80").to_vec().into(),
				// Execution Phase
				hex_literal::hex!("26aa394eea5630e07c48ae0c9558cef7ff553b5a9862a516939d82b3d3d8661a").to_vec().into(),
				// Event Count
				hex_literal::hex!("26aa394eea5630e07c48ae0c9558cef70a98fdbe9ce6c55837576c60c7af3850").to_vec().into(),
				// System Events
				hex_literal::hex!("26aa394eea5630e07c48ae0c9558cef780d41e5e16056765bc8461851072c9d7").to_vec().into(),
			];

			let mut batches = Vec::<BenchmarkBatch>::new();
			let params = (&config, &whitelist);

			add_benchmark!(params, batches, controller, benchmarking::controller);
			add_benchmark!(params, batches, minterest_model, benchmarking::minterest_model);
			add_benchmark!(params, batches, module_prices, benchmarking::prices);
			add_benchmark!(params, batches, risk_manager, benchmarking::risk_manager);
			add_benchmark!(params, batches, liquidation_pools, benchmarking::liquidation_pools);
			add_benchmark!(params, batches, minterest_protocol, benchmarking::minterest_protocol);
			add_benchmark!(params, batches, mnt_token, benchmarking::mnt_token);

			if batches.is_empty() { return Err("Benchmark not found for this pallet.".into()) }
			Ok(batches)
		}
	}
}<|MERGE_RESOLUTION|>--- conflicted
+++ resolved
@@ -469,15 +469,10 @@
 	type PriceSource = Prices;
 	type UpdateOrigin = EnsureRootOrTwoThirdsMinterestCouncil;
 	type LiquidityPoolsManager = LiquidityPools;
-<<<<<<< HEAD
-	type EnabledCurrencyPair = EnabledCurrencyPair;
-	type EnabledUnderlyingAssetsIds = EnabledUnderlyingAssetsIds;
 	type MultiCurrency = Currencies;
 	type ControllerAPI = Controller;
 	type MntTokenAccountId = MntTokenAccountId;
 	type ProtocolWeightInfo = weights::mnt_token::WeightInfo<Runtime>;
-=======
->>>>>>> b94d10c3
 }
 
 impl<C> frame_system::offchain::SendTransactionTypes<C> for Runtime
