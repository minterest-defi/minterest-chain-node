use super::*;
#[test]
fn demo_scenario_n2_without_interest_using_rpc_should_work() {
	ExtBuilder::default()
		.pool_initial(DOT)
		.pool_initial(ETH)
		.build()
		.execute_with(|| {
			// Set price = 2.00 USD for all pools.
			assert_ok!(set_oracle_price_for_all_pools(2));

			assert_ok!(MinterestProtocol::deposit_underlying(alice(), DOT, 100_000 * DOLLARS));
			System::set_block_number(200);
			assert_ok!(MinterestProtocol::deposit_underlying(alice(), ETH, 100_000 * DOLLARS));
			System::set_block_number(600);
			assert_ok!(MinterestProtocol::deposit_underlying(bob(), DOT, 80_000 * DOLLARS));
			System::set_block_number(1000);
			assert_ok!(MinterestProtocol::deposit_underlying(bob(), ETH, 50_000 * DOLLARS));
			System::set_block_number(2000);
			assert_ok!(MinterestProtocol::deposit_underlying(charlie(), DOT, 100_000 * DOLLARS));
			System::set_block_number(3000);
			assert_ok!(MinterestProtocol::deposit_underlying(charlie(), ETH, 50_000 * DOLLARS));
			System::set_block_number(4000);

			assert_noop!(
				MinterestProtocol::borrow(charlie(), DOT, 20_000 * DOLLARS),
				controller::Error::<Runtime>::InsufficientLiquidity
			);
			System::set_block_number(4100);
			assert_ok!(MinterestProtocol::enable_is_collateral(charlie(), DOT));
			System::set_block_number(4200);
			assert_ok!(MinterestProtocol::enable_is_collateral(charlie(), ETH));
			System::set_block_number(4300);
			assert_ok!(Controller::pause_operation(
				<Runtime as frame_system::Config>::Origin::root(),
				DOT,
				Operation::Borrow
			));
			System::set_block_number(4400);
			assert_noop!(
				MinterestProtocol::borrow(charlie(), DOT, 20_000 * DOLLARS),
				minterest_protocol::Error::<Runtime>::OperationPaused
			);
			System::set_block_number(5000);
			assert_ok!(Controller::resume_operation(
				<Runtime as frame_system::Config>::Origin::root(),
				DOT,
				Operation::Borrow
			));

			System::set_block_number(6000);
			assert_ok!(MinterestProtocol::borrow(charlie(), DOT, 20_000 * DOLLARS));
			assert_eq!(
				liquidity_pool_state_rpc(DOT),
				Some(PoolState {
					exchange_rate: Rate::one(),
					borrow_rate: Rate::from_inner(642857142),
					supply_rate: Rate::from_inner(41326530)
				})
			);
			System::set_block_number(7000);
			assert_ok!(MinterestProtocol::borrow(charlie(), ETH, 10_000 * DOLLARS));
			assert_eq!(
				liquidity_pool_state_rpc(ETH),
				Some(PoolState {
					exchange_rate: Rate::one(),
					borrow_rate: Rate::from_inner(450000000),
					supply_rate: Rate::from_inner(20250000)
				})
			);
			System::set_block_number(8000);
			assert_ok!(MinterestProtocol::borrow(charlie(), ETH, 20_000 * DOLLARS));
			assert_eq!(
				liquidity_pool_state_rpc(ETH),
				Some(PoolState {
					exchange_rate: Rate::from_inner(1000000020250000000),
					borrow_rate: Rate::from_inner(1350000175),
					supply_rate: Rate::from_inner(182250047)
				})
			);
			System::set_block_number(9000);
			assert_ok!(MinterestProtocol::borrow(charlie(), ETH, 70_000 * DOLLARS));
			assert_eq!(
				liquidity_pool_state_rpc(ETH),
				Some(PoolState {
					exchange_rate: Rate::from_inner(1000000202500050963),
					borrow_rate: Rate::from_inner(4500001113),
					supply_rate: Rate::from_inner(2025001001)
				})
			);
			System::set_block_number(10000);
			assert_ok!(MinterestProtocol::repay(charlie(), ETH, 50_000 * DOLLARS));
			assert_eq!(
				liquidity_pool_state_rpc(ETH),
				Some(PoolState {
					exchange_rate: Rate::from_inner(1000002227501463063),
					borrow_rate: Rate::from_inner(2250017263),
					supply_rate: Rate::from_inner(506257768)
				})
			);
			System::set_block_number(11000);
			assert_ok!(MinterestProtocol::borrow(charlie(), DOT, 50_000 * DOLLARS));
			assert_eq!(
				liquidity_pool_state_rpc(DOT),
				Some(PoolState {
					exchange_rate: Rate::from_inner(1000000206632652786),
					borrow_rate: Rate::from_inner(2250001601),
					supply_rate: Rate::from_inner(506250720)
				})
			);
			System::set_block_number(12000);
			assert_ok!(MinterestProtocol::repay(charlie(), DOT, 70_000 * DOLLARS));
			assert_eq!(
				liquidity_pool_state_rpc(DOT),
				Some(PoolState {
					exchange_rate: Rate::from_inner(1000000712883477935),
					borrow_rate: Rate::from_inner(7128),
					supply_rate: Rate::zero()
				})
			);
			System::set_block_number(13000);
			assert_ok!(MinterestProtocol::deposit_underlying(bob(), ETH, 10_000 * DOLLARS));
			System::set_block_number(13500);
			assert_ok!(MinterestProtocol::redeem(charlie(), ETH));
			System::set_block_number(14000);
			assert_ok!(MinterestProtocol::repay_all(charlie(), ETH));
			assert_eq!(
				liquidity_pool_state_rpc(ETH),
				Some(PoolState {
					exchange_rate: Rate::from_inner(1_000_004_371_397_298_691),
					borrow_rate: Rate::zero(),
					supply_rate: Rate::zero()
				})
			);
			System::set_block_number(15000);
			assert_ok!(MinterestProtocol::redeem_underlying(charlie(), DOT, 50_000 * DOLLARS));
			System::set_block_number(16000);
			assert_ok!(MinterestProtocol::repay_all(charlie(), DOT));
			assert_eq!(
				liquidity_pool_state_rpc(DOT),
				Some(PoolState {
					exchange_rate: Rate::from_inner(1_000_000_712_883_477_957),
					borrow_rate: Rate::zero(),
					supply_rate: Rate::zero()
				})
			);
			System::set_block_number(17000);
			assert_ok!(MinterestProtocol::redeem(charlie(), DOT));
			System::set_block_number(18000);
			assert_ok!(MinterestProtocol::redeem_underlying(bob(), DOT, 40_000 * DOLLARS));
			System::set_block_number(19000);
			assert_ok!(MinterestProtocol::redeem(bob(), DOT));
			assert_eq!(
				liquidity_pool_state_rpc(DOT),
				Some(PoolState {
					exchange_rate: Rate::from_inner(1_000_000_712_883_477_958),
					borrow_rate: Rate::zero(),
					supply_rate: Rate::zero()
				})
			);
			assert_ok!(MinterestProtocol::redeem(bob(), ETH));
			assert_eq!(
				liquidity_pool_state_rpc(ETH),
				Some(PoolState {
					exchange_rate: Rate::from_inner(1_000_004_371_397_298_690),
					borrow_rate: Rate::zero(),
					supply_rate: Rate::zero()
				})
			);
		});
}

#[test]
fn test_rates_using_rpc() {
	ExtBuilder::default()
		.pool_initial(DOT)
		.pool_initial(ETH)
		.build()
		.execute_with(|| {
			// Set price = 2.00 USD for all pools.
			assert_ok!(set_oracle_price_for_all_pools(2));

			assert_ok!(MinterestProtocol::deposit_underlying(alice(), DOT, dollars(100_000)));
			assert_ok!(MinterestProtocol::deposit_underlying(alice(), ETH, dollars(100_000)));

			System::set_block_number(10);

			assert_ok!(MinterestProtocol::deposit_underlying(bob(), DOT, dollars(50_000)));
			assert_ok!(MinterestProtocol::deposit_underlying(bob(), ETH, dollars(70_000)));
			assert_ok!(MinterestProtocol::enable_is_collateral(bob(), DOT));
			assert_ok!(MinterestProtocol::enable_is_collateral(bob(), ETH));
			// exchange_rate = (150 - 0 + 0) / 150 = 1
			assert_eq!(
				liquidity_pool_state_rpc(DOT),
				Some(PoolState {
					exchange_rate: Rate::one(),
					borrow_rate: Rate::zero(),
					supply_rate: Rate::zero()
				})
			);
			// Bob borrow balance equal zero
			assert_eq!(
				get_user_borrow_per_asset_rpc(BOB::get(), DOT),
				Some(BalanceInfo {
					amount: Balance::zero()
				})
			);

			System::set_block_number(20);

			assert_ok!(MinterestProtocol::borrow(bob(), DOT, dollars(100_000)));
			assert_ok!(MinterestProtocol::repay(bob(), DOT, dollars(30_000)));
			assert_eq!(pool_balance(DOT), dollars(80_000));
			// exchange_rate = (80 - 0 + 70) / 150 = 1
			assert_eq!(
				liquidity_pool_state_rpc(DOT),
				Some(PoolState {
					exchange_rate: Rate::one(),
					borrow_rate: Rate::from_inner(4_200_000_000),
					supply_rate: Rate::from_inner(1_764_000_000)
				})
			);
			// Bob borrow balance = (100_000 DOT - 30_000 DOT)= 70_000 DOT
			assert_eq!(
				get_user_borrow_per_asset_rpc(BOB::get(), DOT),
				Some(BalanceInfo {
					amount: dollars(70_000)
				})
			);

			System::set_block_number(30);

			assert_ok!(MinterestProtocol::deposit_underlying(charlie(), DOT, dollars(20_000)));
			assert_ok!(MinterestProtocol::deposit_underlying(charlie(), ETH, dollars(30_000)));
			// supply rate and borrow rate decreased
			assert_eq!(
				liquidity_pool_state_rpc(DOT),
				Some(PoolState {
					exchange_rate: Rate::from_inner(1_000_000_017_640_000_000),
					borrow_rate: Rate::from_inner(3_705_882_450),
					supply_rate: Rate::from_inner(1_373_356_473)
				})
			);
			// Bob borrow balance = 70_000 DOT + accrued borrow
			assert_eq!(
				get_user_borrow_per_asset_rpc(BOB::get(), DOT),
				Some(BalanceInfo {
					amount: 70_000_002_940_000_000_000_000
				})
			);

			System::set_block_number(40);

			assert_ok!(MinterestProtocol::enable_is_collateral(charlie(), DOT));
			assert_ok!(MinterestProtocol::enable_is_collateral(charlie(), ETH));
			assert_ok!(MinterestProtocol::borrow(charlie(), DOT, dollars(20_000)));
			// supply rate and borrow rate increased
			assert_eq!(
				liquidity_pool_state_rpc(DOT),
				Some(PoolState {
					exchange_rate: Rate::from_inner(1_000_000_031_373_564_979),
					borrow_rate: Rate::from_inner(4_764_706_035),
					supply_rate: Rate::from_inner(2_270_242_360)
				})
			);
			// Charlie borrow balance = 20_000 DOT = 20_000 DOT
			assert_eq!(
				get_user_borrow_per_asset_rpc(CHARLIE::get(), DOT),
				Some(BalanceInfo {
					amount: dollars(20_000)
				})
			);
		});
}

/// Test that returned values are changed after some blocks passed
#[test]
fn test_user_balances_using_rpc() {
	ExtBuilder::default()
		.pool_initial(DOT)
		.pool_initial(ETH)
		.build()
		.execute_with(|| {
			// Set price = 2.00 USD for all pools.
			assert_ok!(set_oracle_price_for_all_pools(2));

			assert_eq!(
				get_total_supply_and_borrowed_usd_balance_rpc(ALICE::get()),
				Some(UserPoolBalanceData {
					total_supply: dollars(0),
					total_borrowed: dollars(0)
				})
			);
			assert_eq!(
				get_total_supply_and_borrowed_usd_balance_rpc(BOB::get()),
				Some(UserPoolBalanceData {
					total_supply: dollars(0),
					total_borrowed: dollars(0)
				})
			);

			assert_ok!(MinterestProtocol::deposit_underlying(bob(), DOT, dollars(50_000)));
			assert_ok!(MinterestProtocol::deposit_underlying(bob(), ETH, dollars(70_000)));

			assert_eq!(
				get_total_supply_and_borrowed_usd_balance_rpc(ALICE::get()),
				Some(UserPoolBalanceData {
					total_supply: dollars(0),
					total_borrowed: dollars(0)
				})
			);
			assert_eq!(
				get_total_supply_and_borrowed_usd_balance_rpc(BOB::get()),
				Some(UserPoolBalanceData {
					total_supply: dollars(240_000),
					total_borrowed: dollars(0)
				})
			);
			assert_eq!(
				get_user_borrow_per_asset_rpc(BOB::get(), DOT),
				Some(BalanceInfo {
					amount: Balance::zero()
				})
			);

			assert_ok!(MinterestProtocol::enable_is_collateral(bob(), DOT));
			assert_ok!(MinterestProtocol::enable_is_collateral(bob(), ETH));
			System::set_block_number(20);

			assert_ok!(MinterestProtocol::borrow(bob(), DOT, dollars(50_000)));
			assert_eq!(
				get_total_supply_and_borrowed_usd_balance_rpc(BOB::get()),
				Some(UserPoolBalanceData {
					total_supply: dollars(240_000),
					total_borrowed: dollars(100_000)
				})
			);
			assert_eq!(
				get_user_borrow_per_asset_rpc(BOB::get(), DOT),
				Some(BalanceInfo {
					amount: dollars(50_000)
				})
			);

			assert_ok!(MinterestProtocol::repay(bob(), DOT, dollars(30_000)));
			assert_eq!(
				get_total_supply_and_borrowed_usd_balance_rpc(BOB::get()),
				Some(UserPoolBalanceData {
					total_supply: dollars(240_000),
					total_borrowed: dollars(40_000)
				})
			);
			assert_eq!(
				get_user_borrow_per_asset_rpc(BOB::get(), DOT),
				Some(BalanceInfo {
					amount: dollars(20_000)
				})
			);

			System::set_block_number(30);
			let account_data = get_total_supply_and_borrowed_usd_balance_rpc(BOB::get()).unwrap_or_default();
			assert!(account_data.total_supply > dollars(240_000));
			assert!(account_data.total_borrowed > dollars(40_000));
			assert!(get_user_borrow_per_asset_rpc(BOB::get(), DOT).unwrap().amount > dollars(20_000));
		});
}

#[test]
fn test_get_hypothetical_account_liquidity_rpc() {
	ExtBuilder::default()
		.pool_initial(DOT)
		.pool_initial(ETH)
		.build()
		.execute_with(|| {
			// Set price = 2.00 USD for all pools.
			assert_ok!(set_oracle_price_for_all_pools(2));

			assert_ok!(MinterestProtocol::deposit_underlying(bob(), DOT, dollars(50_000)));
			assert_ok!(MinterestProtocol::deposit_underlying(bob(), ETH, dollars(70_000)));
			System::set_block_number(20);

			assert_eq!(
				get_hypothetical_account_liquidity_rpc(ALICE::get()),
				Some(HypotheticalLiquidityData { liquidity: 0 })
			);
			assert_eq!(
				get_hypothetical_account_liquidity_rpc(BOB::get()),
				Some(HypotheticalLiquidityData { liquidity: 0 })
			);

			assert_ok!(MinterestProtocol::enable_is_collateral(bob(), DOT));
			assert_ok!(MinterestProtocol::enable_is_collateral(bob(), ETH));
			assert_ok!(MinterestProtocol::borrow(bob(), DOT, dollars(50_000)));

			// Check positive liquidity
			assert_eq!(
				get_hypothetical_account_liquidity_rpc(BOB::get()),
				Some(HypotheticalLiquidityData {
					liquidity: 116_000_000_000_000_000_000_000
				})
			);

			System::set_block_number(100_000_000);
			assert_ok!(MinterestProtocol::deposit_underlying(bob(), DOT, 1));
			assert_ok!(MinterestProtocol::deposit_underlying(bob(), ETH, 1));

			// Check negative liquidity
			assert_eq!(
				get_hypothetical_account_liquidity_rpc(BOB::get()),
				Some(HypotheticalLiquidityData {
					liquidity: -212_319_934_335_999_999_999_998
				})
			);
		});
}

/// Test that free balance has increased by a (total_supply - total_borrowed) after repay all and
/// redeem
#[test]
fn test_free_balance_is_ok_after_repay_all_and_redeem_using_balance_rpc() {
	ExtBuilder::default()
		.pool_initial(DOT)
		.pool_initial(ETH)
		.build()
		.execute_with(|| {
			// Set price = 2.00 USD for all pools.
			assert_ok!(set_oracle_price_for_all_pools(2));

			assert_ok!(MinterestProtocol::deposit_underlying(bob(), DOT, dollars(50_000)));
			System::set_block_number(50);
			assert_ok!(MinterestProtocol::enable_is_collateral(bob(), DOT));
			System::set_block_number(100);
			assert_ok!(MinterestProtocol::borrow(bob(), DOT, dollars(30_000)));
			System::set_block_number(150);
			assert_ok!(MinterestProtocol::repay(bob(), DOT, dollars(10_000)));
			System::set_block_number(200);

			let account_data_before_repay_all =
				get_total_supply_and_borrowed_usd_balance_rpc(BOB::get()).unwrap_or_default();

			let oracle_price = Prices::get_underlying_price(DOT).unwrap();

			let bob_balance_before_repay_all = Currencies::free_balance(DOT, &BOB::get());

			let expected_free_balance_bob = bob_balance_before_repay_all
				+ (Rate::from_inner(
					account_data_before_repay_all.total_supply - account_data_before_repay_all.total_borrowed,
				) / oracle_price)
					.into_inner();

			assert_ok!(MinterestProtocol::repay_all(bob(), DOT));
			assert_ok!(MinterestProtocol::redeem(bob(), DOT));

			assert_eq!(Currencies::free_balance(DOT, &BOB::get()), expected_free_balance_bob);
		})
}

/// Test that difference between total_borrowed returned by RPC before and after repay is equal to
/// repay amount
#[test]
fn test_total_borrowed_difference_is_ok_before_and_after_repay_using_balance_rpc() {
	ExtBuilder::default()
		.pool_initial(DOT)
		.pool_initial(ETH)
		.build()
		.execute_with(|| {
			// Set price = 2.00 USD for all pools.
			assert_ok!(set_oracle_price_for_all_pools(2));

			assert_ok!(MinterestProtocol::deposit_underlying(bob(), DOT, dollars(50_000)));
			System::set_block_number(50);
			assert_ok!(MinterestProtocol::enable_is_collateral(bob(), DOT));
			System::set_block_number(100);
			assert_ok!(MinterestProtocol::borrow(bob(), DOT, dollars(30_000)));
			System::set_block_number(150);

			let account_data_before_repay =
				get_total_supply_and_borrowed_usd_balance_rpc(BOB::get()).unwrap_or_default();

			let oracle_price = Prices::get_underlying_price(DOT).unwrap();

			assert_ok!(MinterestProtocol::repay(bob(), DOT, dollars(10_000)));
			let account_data_after_repay =
				get_total_supply_and_borrowed_usd_balance_rpc(BOB::get()).unwrap_or_default();

			assert_eq!(
				LiquidityPools::pool_user_data(DOT, BOB::get()).total_borrowed,
				(Rate::from_inner(account_data_after_repay.total_borrowed) / oracle_price).into_inner()
			);
			assert_eq!(
				dollars(10_000),
				(Rate::from_inner(account_data_before_repay.total_borrowed - account_data_after_repay.total_borrowed)
					/ oracle_price)
					.into_inner()
			);
		})
}

/// Test that difference between total_borrowed returned by RPC before and after borrow is equal to
/// borrow amount
#[test]
fn test_total_borrowed_difference_is_ok_before_and_after_borrow_using_balance_rpc() {
	ExtBuilder::default()
		.pool_initial(DOT)
		.pool_initial(ETH)
		.build()
		.execute_with(|| {
			// Set price = 2.00 USD for all pools.
			assert_ok!(set_oracle_price_for_all_pools(2));

			assert_ok!(MinterestProtocol::deposit_underlying(bob(), DOT, dollars(50_000)));
			System::set_block_number(50);
			assert_ok!(MinterestProtocol::enable_is_collateral(bob(), DOT));
			System::set_block_number(100);

			let account_data_before_borrow =
				get_total_supply_and_borrowed_usd_balance_rpc(BOB::get()).unwrap_or_default();

			let oracle_price = Prices::get_underlying_price(DOT).unwrap();

			assert_ok!(MinterestProtocol::borrow(bob(), DOT, dollars(30_000)));
			let account_data_after_borrow =
				get_total_supply_and_borrowed_usd_balance_rpc(BOB::get()).unwrap_or_default();

			assert_eq!(
				LiquidityPools::pool_user_data(DOT, BOB::get()).total_borrowed,
				(Rate::from_inner(account_data_after_borrow.total_borrowed) / oracle_price).into_inner()
			);
			assert_eq!(
				dollars(30_000),
				(Rate::from_inner(
					account_data_after_borrow.total_borrowed - account_data_before_borrow.total_borrowed
				) / oracle_price)
					.into_inner()
			);
		})
}

/// Test that difference between total_supply returned by RPC before and after deposit_underlying is
/// equal to deposit amount
#[test]
fn test_total_borrowed_difference_is_ok_before_and_after_deposit_using_balance_rpc() {
	ExtBuilder::default()
		.pool_initial(DOT)
		.pool_initial(ETH)
		.build()
		.execute_with(|| {
			// Set price = 2.00 USD for all pools.
			assert_ok!(set_oracle_price_for_all_pools(2));

			assert_ok!(MinterestProtocol::deposit_underlying(bob(), DOT, dollars(50_000)));
			System::set_block_number(50);
			assert_ok!(MinterestProtocol::enable_is_collateral(bob(), DOT));
			System::set_block_number(100);

			let account_data_before_deposit =
				get_total_supply_and_borrowed_usd_balance_rpc(BOB::get()).unwrap_or_default();

			let oracle_price = Prices::get_underlying_price(DOT).unwrap();

			assert_ok!(MinterestProtocol::deposit_underlying(bob(), DOT, dollars(30_000)));
			let account_data_after_deposit =
				get_total_supply_and_borrowed_usd_balance_rpc(BOB::get()).unwrap_or_default();

			assert_eq!(
				dollars(30_000),
				(Rate::from_inner(account_data_after_deposit.total_supply - account_data_before_deposit.total_supply)
					/ oracle_price)
					.into_inner()
			);
		})
}

#[test]
fn is_admin_should_work() {
	ExtBuilder::default().build().execute_with(|| {
		assert_eq!(is_admin_rpc(ALICE::get()), Some(false));
		assert_ok!(MinterestCouncilMembership::add_member(
			<Runtime as frame_system::Config>::Origin::root(),
			ALICE::get()
		));
		assert_eq!(is_admin_rpc(ALICE::get()), Some(true));
		assert_eq!(is_admin_rpc(BOB::get()), Some(false));
	})
}

// Test RPC behavior after changing state by standard protocol operations and changing oracle
// price for collateral asset.
#[test]
fn get_user_total_collateral_rpc_should_work() {
	ExtBuilder::default()
		.pool_initial(DOT)
		.pool_initial(ETH)
		.pool_initial(BTC)
		.pool_initial(KSM)
		.build()
		.execute_with(|| {
			// The function unlock_price() call is necessary because asset values are
			// locked in the genesis block. Values are locked because the mnt-token pallet
			// in the method build() uses asset prices.
			vec![DOT, KSM, BTC, ETH].into_iter().for_each(|pool_id| {
				assert_ok!(Prices::unlock_price(origin_root(), pool_id));
			});

			// Set price = 2.00 USD for all pools.
			assert_ok!(set_oracle_price_for_all_pools(2));

			assert_ok!(MinterestProtocol::deposit_underlying(alice(), DOT, dollars(50_000)));
			assert_ok!(MinterestProtocol::deposit_underlying(alice(), BTC, dollars(50_000)));
			assert_ok!(MinterestProtocol::enable_is_collateral(alice(), DOT));
			assert_eq!(
				get_user_total_collateral_rpc(ALICE::get()),
				Some(BalanceInfo {
					amount: dollars(90_000)
				})
			);

			run_to_block(50);

			assert_ok!(MinterestProtocol::deposit_underlying(alice(), ETH, dollars(50_000)));
			assert_ok!(MinterestProtocol::enable_is_collateral(alice(), ETH));
			assert_eq!(
				get_user_total_collateral_rpc(ALICE::get()),
				Some(BalanceInfo {
					amount: dollars(180_000)
				})
			);

			run_to_block(100);

			assert_ok!(MinterestProtocol::deposit_underlying(bob(), DOT, dollars(100_000)));
			assert_ok!(MinterestProtocol::enable_is_collateral(bob(), DOT));
			assert_ok!(MinterestProtocol::borrow(bob(), DOT, 70_000 * DOLLARS));

			assert_eq!(
				get_user_total_collateral_rpc(ALICE::get()),
				Some(BalanceInfo {
					amount: dollars(180_000)
				})
			);
			assert_eq!(
				get_user_total_collateral_rpc(BOB::get()),
				Some(BalanceInfo {
					amount: dollars(180_000)
				})
			);

			run_to_block(200);

			assert_eq!(
				get_user_total_collateral_rpc(ALICE::get()),
				Some(BalanceInfo {
					amount: 180_000_015_876_000_000_000_000
				})
			);
			assert_eq!(
				get_user_total_collateral_rpc(BOB::get()),
				Some(BalanceInfo {
					amount: 180_000_031_752_000_000_000_000
				})
			);

			run_to_block(300);

			assert_ok!(MinterestProtocol::disable_is_collateral(alice(), ETH));

			run_to_block(400);

			assert_eq!(
				get_user_total_collateral_rpc(ALICE::get()),
				Some(BalanceInfo {
					amount: 90_000_047_628_000_000_000_000
				})
			);
			assert_eq!(
				get_user_total_collateral_rpc(BOB::get()),
				Some(BalanceInfo {
					amount: 180_000_095_256_000_000_000_000
				})
			);

			run_to_block(500);

			assert_ok!(MinterestProtocol::transfer_wrapped(
				alice(),
				BOB::get(),
				MDOT,
				dollars(50_000)
			));

			run_to_block(600);

			let expected_bob_collateral = 180_000_238_140_000_000_000_000 + dollars(90_000);

			assert_eq!(
				get_user_total_collateral_rpc(ALICE::get()),
				Some(BalanceInfo { amount: 0 })
			);
			assert_eq!(
				get_user_total_collateral_rpc(BOB::get()),
				Some(BalanceInfo {
					amount: expected_bob_collateral
				})
			);

			// Change the price from 2 USD to 4 USD for DOT.
			assert_ok!(MinterestOracle::feed_values(
				origin_of(ORACLE1::get().clone()),
				vec![(DOT, Rate::saturating_from_integer(4))]
			));

			assert_eq!(
				get_user_total_collateral_rpc(BOB::get()),
				Some(BalanceInfo {
					amount: expected_bob_collateral * 2
				})
			);
		})
}

#[test]
<<<<<<< HEAD
fn get_unclaimed_mnt_balance_should_work() {
	ExtBuilder::default()
		.enable_minting_for_pool(DOT)
		.mnt_account_balance(1_000_000 * DOLLARS)
		.pool_initial(DOT)
		.build()
		.execute_with(|| {
			// Set initial state of pools for distribution MNT tokens.
			assert_ok!(MinterestProtocol::deposit_underlying(bob(), DOT, 100_000 * DOLLARS));
			assert_ok!(MinterestProtocol::enable_is_collateral(bob(), DOT));
			assert_ok!(MinterestProtocol::borrow(bob(), DOT, 50_000 * DOLLARS));

			run_to_block(10);
			assert_ok!(MntToken::refresh_mnt_speeds());

			// ALice deposits DOT and enables her DOT pool as a collateral.
			assert_ok!(MinterestProtocol::deposit_underlying(alice(), DOT, 50_000 * DOLLARS));
			assert_ok!(MinterestProtocol::enable_is_collateral(alice(), DOT));

			run_to_block(20);
			assert_ok!(MntToken::refresh_mnt_speeds());

			assert_ok!(MinterestProtocol::borrow(alice(), DOT, 20_000 * DOLLARS));

			assert_eq!(
				get_unclaimed_mnt_balance_rpc(ALICE::get()),
				Some(MntBalanceInfo {
					amount: Balance::zero()
				})
			);

			run_to_block(30);
			assert_ok!(MntToken::refresh_mnt_speeds());

			assert_ok!(MinterestProtocol::deposit_underlying(alice(), DOT, 10_000 * DOLLARS));

			assert_eq!(
				get_unclaimed_mnt_balance_rpc(ALICE::get()),
				Some(MntBalanceInfo {
					amount: Balance::zero()
				})
			);

			run_to_block(40);
			assert_ok!(MntToken::refresh_mnt_speeds());

			assert_eq!(
				get_unclaimed_mnt_balance_rpc(ALICE::get()),
				Some(MntBalanceInfo {
					amount: Balance::zero()
				})
			);

			assert_ok!(MinterestProtocol::claim_mnt(alice(), vec![DOT]));
			assert_eq!(MntToken::mnt_accrued(ALICE::get()), Balance::zero());
			assert_eq!(Currencies::free_balance(MNT, &ALICE::get()), Balance::zero());
		})
=======
fn get_all_locked_prices_rpc_should_work() {
	ExtBuilder::default()
		.set_locked_prices(10_000)
		.build()
		.execute_with(|| {
			// Check that locked prices are returned
			// By default all price set to 10_000
			let locked_prices = get_all_locked_prices();
			for (_currency_id, price) in locked_prices {
				assert_eq!(price, Some(Price::saturating_from_integer(10_000)));
			}
			// Unlock price for DOT, check that None will be returned for this currency
			assert_ok!(unlock_price(DOT));
			let locked_prices = get_all_locked_prices();
			for (currency_id, price) in locked_prices {
				match currency_id {
					DOT => {
						assert_eq!(price, None);
					}
					ETH => {
						assert_eq!(price, Some(Price::saturating_from_integer(10_000)));
					}
					BTC => {
						assert_eq!(price, Some(Price::saturating_from_integer(10_000)));
					}
					KSM => {
						assert_eq!(price, Some(Price::saturating_from_integer(10_000)));
					}
					_ => panic!("Unexpected token!"),
				}
			}
		});
}

#[test]
// Check that fresh prices will be returned
// Prices set to 10_000
fn get_all_freshest_prices_rpc_should_work() {
	ExtBuilder::default().build().execute_with(|| {
		assert_ok!(set_oracle_price_for_all_pools(10_000));
		let fresh_prices = get_all_freshest_prices();
		for (_currency_id, price) in fresh_prices {
			assert_eq!(price, Some(Price::saturating_from_integer(10_000)));
		}
	});
>>>>>>> a6416df3
}<|MERGE_RESOLUTION|>--- conflicted
+++ resolved
@@ -595,13 +595,6 @@
 		.pool_initial(KSM)
 		.build()
 		.execute_with(|| {
-			// The function unlock_price() call is necessary because asset values are
-			// locked in the genesis block. Values are locked because the mnt-token pallet
-			// in the method build() uses asset prices.
-			vec![DOT, KSM, BTC, ETH].into_iter().for_each(|pool_id| {
-				assert_ok!(Prices::unlock_price(origin_root(), pool_id));
-			});
-
 			// Set price = 2.00 USD for all pools.
 			assert_ok!(set_oracle_price_for_all_pools(2));
 
@@ -719,65 +712,6 @@
 }
 
 #[test]
-<<<<<<< HEAD
-fn get_unclaimed_mnt_balance_should_work() {
-	ExtBuilder::default()
-		.enable_minting_for_pool(DOT)
-		.mnt_account_balance(1_000_000 * DOLLARS)
-		.pool_initial(DOT)
-		.build()
-		.execute_with(|| {
-			// Set initial state of pools for distribution MNT tokens.
-			assert_ok!(MinterestProtocol::deposit_underlying(bob(), DOT, 100_000 * DOLLARS));
-			assert_ok!(MinterestProtocol::enable_is_collateral(bob(), DOT));
-			assert_ok!(MinterestProtocol::borrow(bob(), DOT, 50_000 * DOLLARS));
-
-			run_to_block(10);
-			assert_ok!(MntToken::refresh_mnt_speeds());
-
-			// ALice deposits DOT and enables her DOT pool as a collateral.
-			assert_ok!(MinterestProtocol::deposit_underlying(alice(), DOT, 50_000 * DOLLARS));
-			assert_ok!(MinterestProtocol::enable_is_collateral(alice(), DOT));
-
-			run_to_block(20);
-			assert_ok!(MntToken::refresh_mnt_speeds());
-
-			assert_ok!(MinterestProtocol::borrow(alice(), DOT, 20_000 * DOLLARS));
-
-			assert_eq!(
-				get_unclaimed_mnt_balance_rpc(ALICE::get()),
-				Some(MntBalanceInfo {
-					amount: Balance::zero()
-				})
-			);
-
-			run_to_block(30);
-			assert_ok!(MntToken::refresh_mnt_speeds());
-
-			assert_ok!(MinterestProtocol::deposit_underlying(alice(), DOT, 10_000 * DOLLARS));
-
-			assert_eq!(
-				get_unclaimed_mnt_balance_rpc(ALICE::get()),
-				Some(MntBalanceInfo {
-					amount: Balance::zero()
-				})
-			);
-
-			run_to_block(40);
-			assert_ok!(MntToken::refresh_mnt_speeds());
-
-			assert_eq!(
-				get_unclaimed_mnt_balance_rpc(ALICE::get()),
-				Some(MntBalanceInfo {
-					amount: Balance::zero()
-				})
-			);
-
-			assert_ok!(MinterestProtocol::claim_mnt(alice(), vec![DOT]));
-			assert_eq!(MntToken::mnt_accrued(ALICE::get()), Balance::zero());
-			assert_eq!(Currencies::free_balance(MNT, &ALICE::get()), Balance::zero());
-		})
-=======
 fn get_all_locked_prices_rpc_should_work() {
 	ExtBuilder::default()
 		.set_locked_prices(10_000)
@@ -823,5 +757,64 @@
 			assert_eq!(price, Some(Price::saturating_from_integer(10_000)));
 		}
 	});
->>>>>>> a6416df3
+}
+
+#[test]
+fn get_unclaimed_mnt_balance_should_work() {
+	ExtBuilder::default()
+		.enable_minting_for_pool(DOT)
+		.mnt_account_balance(1_000_000 * DOLLARS)
+		.pool_initial(DOT)
+		.build()
+		.execute_with(|| {
+			// Set initial state of pools for distribution MNT tokens.
+			assert_ok!(MinterestProtocol::deposit_underlying(bob(), DOT, 100_000 * DOLLARS));
+			assert_ok!(MinterestProtocol::enable_is_collateral(bob(), DOT));
+			assert_ok!(MinterestProtocol::borrow(bob(), DOT, 50_000 * DOLLARS));
+
+			run_to_block(10);
+			assert_ok!(MntToken::refresh_mnt_speeds());
+
+			// ALice deposits DOT and enables her DOT pool as a collateral.
+			assert_ok!(MinterestProtocol::deposit_underlying(alice(), DOT, 50_000 * DOLLARS));
+			assert_ok!(MinterestProtocol::enable_is_collateral(alice(), DOT));
+
+			run_to_block(20);
+			assert_ok!(MntToken::refresh_mnt_speeds());
+
+			assert_ok!(MinterestProtocol::borrow(alice(), DOT, 20_000 * DOLLARS));
+
+			assert_eq!(
+				get_unclaimed_mnt_balance_rpc(ALICE::get()),
+				Some(MntBalanceInfo {
+					amount: Balance::zero()
+				})
+			);
+
+			run_to_block(30);
+			assert_ok!(MntToken::refresh_mnt_speeds());
+
+			assert_ok!(MinterestProtocol::deposit_underlying(alice(), DOT, 10_000 * DOLLARS));
+
+			assert_eq!(
+				get_unclaimed_mnt_balance_rpc(ALICE::get()),
+				Some(MntBalanceInfo {
+					amount: Balance::zero()
+				})
+			);
+
+			run_to_block(40);
+			assert_ok!(MntToken::refresh_mnt_speeds());
+
+			assert_eq!(
+				get_unclaimed_mnt_balance_rpc(ALICE::get()),
+				Some(MntBalanceInfo {
+					amount: Balance::zero()
+				})
+			);
+
+			assert_ok!(MinterestProtocol::claim_mnt(alice(), vec![DOT]));
+			assert_eq!(MntToken::mnt_accrued(ALICE::get()), Balance::zero());
+			assert_eq!(Currencies::free_balance(MNT, &ALICE::get()), Balance::zero());
+		})
 }