[package]
name = "minterest-chain"
version = "0.6.2"
authors = ["Minterest <https://github.com/minterest-defi>"]
edition = "2018"

[profile.release]
panic = 'unwind'

[[bin]]
name = "minterest"
path = "src/main.rs"

[dependencies]
cargo-audit = "0.14.0"
minterest-cli = { path = "cli" }
minterest-service = { path = "service" }

[features]
runtime-benchmarks = [
    "minterest-cli/runtime-benchmarks",
]

[workspace]
members = [
    'cli',
    'rpc',
    'primitives',
    'service',
    'runtime',
    'pallets/liquidity-pools',
    'pallets/m-tokens',
    'pallets/minterest-model',
    'pallets/minterest-protocol',
    'pallets/controller',
    'pallets/prices',
    'pallets/risk-manager',
    'pallets/liquidation-pools',
<<<<<<< HEAD
    'pallets/mnt-token',
=======
    'pallets/dex',
>>>>>>> c1054d28

    "orml/auction",
    "orml/authority",
    "orml/benchmarking",
    "orml/currencies",
    "orml/gradually-update",
    "orml/oracle",
    "orml/tokens",
    "orml/traits",
    "orml/utilities",
    "orml/vesting",
]
<|MERGE_RESOLUTION|>--- conflicted
+++ resolved
@@ -36,11 +36,8 @@
     'pallets/prices',
     'pallets/risk-manager',
     'pallets/liquidation-pools',
-<<<<<<< HEAD
     'pallets/mnt-token',
-=======
     'pallets/dex',
->>>>>>> c1054d28
 
     "orml/auction",
     "orml/authority",
