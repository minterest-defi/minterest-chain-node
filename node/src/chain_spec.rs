--- conflicted
+++ resolved
@@ -182,56 +182,40 @@
 					CurrencyId::ETH,
 					Reserve {
 						total_balance: Balance::zero(),
-<<<<<<< HEAD
-						current_interest_rate: FixedU128::from_inner(0),
-						total_borrowed: Balance::zero(),
-						current_exchange_rate: FixedU128::from_inner(1),
-=======
-						current_liquidity_rate: Permill::one(),
-						is_lock: true,
->>>>>>> c63f26c1
+						current_interest_rate: FixedU128::from_inner(0),
+						is_lock: true,
+						total_borrowed: Balance::zero(),
+						current_exchange_rate: FixedU128::from_inner(1),
 					},
 				),
 				(
 					CurrencyId::DOT,
 					Reserve {
 						total_balance: Balance::zero(),
-<<<<<<< HEAD
-						current_interest_rate: FixedU128::from_inner(0),
-						total_borrowed: Balance::zero(),
-						current_exchange_rate: FixedU128::from_inner(1),
-=======
-						current_liquidity_rate: Permill::one(),
-						is_lock: true,
->>>>>>> c63f26c1
+						current_interest_rate: FixedU128::from_inner(0),
+						total_borrowed: Balance::zero(),
+						current_exchange_rate: FixedU128::from_inner(1),
+						is_lock: true,
 					},
 				),
 				(
 					CurrencyId::KSM,
 					Reserve {
 						total_balance: Balance::zero(),
-<<<<<<< HEAD
-						current_interest_rate: FixedU128::from_inner(0),
-						total_borrowed: Balance::zero(),
-						current_exchange_rate: FixedU128::from_inner(1),
-=======
-						current_liquidity_rate: Permill::one(),
-						is_lock: true,
->>>>>>> c63f26c1
+						current_interest_rate: FixedU128::from_inner(0),
+						total_borrowed: Balance::zero(),
+						current_exchange_rate: FixedU128::from_inner(1),
+						is_lock: true,
 					},
 				),
 				(
 					CurrencyId::BTC,
 					Reserve {
 						total_balance: Balance::zero(),
-<<<<<<< HEAD
-						current_interest_rate: FixedU128::from_inner(0),
-						total_borrowed: Balance::zero(),
-						current_exchange_rate: FixedU128::from_inner(1),
-=======
-						current_liquidity_rate: Permill::one(),
-						is_lock: true,
->>>>>>> c63f26c1
+						current_interest_rate: FixedU128::from_inner(0),
+						total_borrowed: Balance::zero(),
+						current_exchange_rate: FixedU128::from_inner(1),
+						is_lock: true,
 					},
 				),
 			],
